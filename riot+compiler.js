<<<<<<< HEAD
/* Riot v3.0.0-alpha.10, @license MIT */
(function (global, factory) {
  typeof exports === 'object' && typeof module !== 'undefined' ? module.exports = factory() :
  typeof define === 'function' && define.amd ? define(factory) :
  (global.riot = factory());
}(this, (function () { 'use strict';

var __VIRTUAL_DOM = [];
var __TAG_IMPL = {};
var GLOBAL_MIXIN = '__global_mixin';
var RIOT_PREFIX = 'riot-';
var RIOT_TAG_IS = 'data-is';
var T_STRING = 'string';
var T_OBJECT = 'object';
var T_UNDEF  = 'undefined';
var T_FUNCTION = 'function';
var XLINK_NS = 'http://www.w3.org/1999/xlink';
var XLINK_REGEX = /^xlink:(\w+)/;
var WIN = typeof window === T_UNDEF ? undefined : window;
var RE_SPECIAL_TAGS = /^(?:t(?:body|head|foot|[rhd])|caption|col(?:group)?|opt(?:ion|group))$/;
var RE_SPECIAL_TAGS_NO_OPTION = /^(?:t(?:body|head|foot|[rhd])|caption|col(?:group)?)$/;
var RE_RESERVED_NAMES = /^(?:_(?:item|id|parent)|update|root|(?:un)?mount|mixin|is(?:Mounted|Loop)|tags|parent|opts|trigger|o(?:n|ff|ne))$/;
var RE_SVG_TAGS = /^(altGlyph|animate(?:Color)?|circle|clipPath|defs|ellipse|fe(?:Blend|ColorMatrix|ComponentTransfer|Composite|ConvolveMatrix|DiffuseLighting|DisplacementMap|Flood|GaussianBlur|Image|Merge|Morphology|Offset|SpecularLighting|Tile|Turbulence)|filter|font|foreignObject|g(?:lyph)?(?:Ref)?|image|line(?:arGradient)?|ma(?:rker|sk)|missing-glyph|path|pattern|poly(?:gon|line)|radialGradient|rect|stop|svg|switch|symbol|text(?:Path)?|tref|tspan|use)$/;
var RE_HTML_ATTRS = /([-\w]+) ?= ?(?:"([^"]*)|'([^']*)|({[^}]*}))/g;
var RE_BOOL_ATTRS = /^(?:disabled|checked|readonly|required|allowfullscreen|auto(?:focus|play)|compact|controls|default|formnovalidate|hidden|ismap|itemscope|loop|multiple|muted|no(?:resize|shade|validate|wrap)?|open|reversed|seamless|selected|sortable|truespeed|typemustmatch)$/;
var IE_VERSION = (WIN && WIN.document || {}).documentMode | 0;
var FIREFOX = WIN && !!WIN.InstallTrigger

/**
 * Check whether a DOM node must be considered a part of an svg document
 * @param   { String } name -
 * @returns { Boolean } -
 */
function isSVGTag(name) {
  return RE_SVG_TAGS.test(name)
=======
/* Riot v2.6.4, @license MIT */

;(function(window, undefined) {
  'use strict';
var riot = { version: 'v2.6.4', settings: {} },
  // be aware, internal usage
  // ATTENTION: prefix the global dynamic variables with `__`

  // counter to give a unique id to all the Tag instances
  __uid = 0,
  // tags instances cache
  __virtualDom = [],
  // tags implementation cache
  __tagImpl = {},

  /**
   * Const
   */
  GLOBAL_MIXIN = '__global_mixin',

  // riot specific prefixes
  RIOT_PREFIX = 'riot-',
  RIOT_TAG = RIOT_PREFIX + 'tag',
  RIOT_TAG_IS = 'data-is',

  // for typeof == '' comparisons
  T_STRING = 'string',
  T_OBJECT = 'object',
  T_UNDEF  = 'undefined',
  T_FUNCTION = 'function',
  XLINK_NS = 'http://www.w3.org/1999/xlink',
  XLINK_REGEX = /^xlink:(\w+)/,
  // special native tags that cannot be treated like the others
  SPECIAL_TAGS_REGEX = /^(?:t(?:body|head|foot|[rhd])|caption|col(?:group)?|opt(?:ion|group))$/,
  RESERVED_WORDS_BLACKLIST = /^(?:_(?:item|id|parent)|update|root|(?:un)?mount|mixin|is(?:Mounted|Loop)|tags|parent|opts|trigger|o(?:n|ff|ne))$/,
  // SVG tags list https://www.w3.org/TR/SVG/attindex.html#PresentationAttributes
  SVG_TAGS_LIST = ['altGlyph', 'animate', 'animateColor', 'circle', 'clipPath', 'defs', 'ellipse', 'feBlend', 'feColorMatrix', 'feComponentTransfer', 'feComposite', 'feConvolveMatrix', 'feDiffuseLighting', 'feDisplacementMap', 'feFlood', 'feGaussianBlur', 'feImage', 'feMerge', 'feMorphology', 'feOffset', 'feSpecularLighting', 'feTile', 'feTurbulence', 'filter', 'font', 'foreignObject', 'g', 'glyph', 'glyphRef', 'image', 'line', 'linearGradient', 'marker', 'mask', 'missing-glyph', 'path', 'pattern', 'polygon', 'polyline', 'radialGradient', 'rect', 'stop', 'svg', 'switch', 'symbol', 'text', 'textPath', 'tref', 'tspan', 'use'],

  // version# for IE 8-11, 0 for others
  IE_VERSION = (window && window.document || {}).documentMode | 0,

  // detect firefox to fix #1374
  FIREFOX = window && !!window.InstallTrigger
/* istanbul ignore next */
riot.observable = function(el) {

  /**
   * Extend the original object or create a new empty one
   * @type { Object }
   */

  el = el || {}

  /**
   * Private variables
   */
  var callbacks = {},
    slice = Array.prototype.slice

  /**
   * Private Methods
   */

  /**
   * Helper function needed to get and loop all the events in a string
   * @param   { String }   e - event string
   * @param   {Function}   fn - callback
   */
  function onEachEvent(e, fn) {
    var es = e.split(' '), l = es.length, i = 0
    for (; i < l; i++) {
      var name = es[i]
      if (name) fn(name, i)
    }
  }

  /**
   * Public Api
   */

  // extend the el object adding the observable methods
  Object.defineProperties(el, {
    /**
     * Listen to the given space separated list of `events` and
     * execute the `callback` each time an event is triggered.
     * @param  { String } events - events ids
     * @param  { Function } fn - callback function
     * @returns { Object } el
     */
    on: {
      value: function(events, fn) {
        if (typeof fn != 'function')  return el

        onEachEvent(events, function(name, pos) {
          (callbacks[name] = callbacks[name] || []).push(fn)
          fn.typed = pos > 0
        })

        return el
      },
      enumerable: false,
      writable: false,
      configurable: false
    },

    /**
     * Removes the given space separated list of `events` listeners
     * @param   { String } events - events ids
     * @param   { Function } fn - callback function
     * @returns { Object } el
     */
    off: {
      value: function(events, fn) {
        if (events == '*' && !fn) callbacks = {}
        else {
          onEachEvent(events, function(name, pos) {
            if (fn) {
              var arr = callbacks[name]
              for (var i = 0, cb; cb = arr && arr[i]; ++i) {
                if (cb == fn) arr.splice(i--, 1)
              }
            } else delete callbacks[name]
          })
        }
        return el
      },
      enumerable: false,
      writable: false,
      configurable: false
    },

    /**
     * Listen to the given space separated list of `events` and
     * execute the `callback` at most once
     * @param   { String } events - events ids
     * @param   { Function } fn - callback function
     * @returns { Object } el
     */
    one: {
      value: function(events, fn) {
        function on() {
          el.off(events, on)
          fn.apply(el, arguments)
        }
        return el.on(events, on)
      },
      enumerable: false,
      writable: false,
      configurable: false
    },

    /**
     * Execute all callback functions that listen to
     * the given space separated list of `events`
     * @param   { String } events - events ids
     * @returns { Object } el
     */
    trigger: {
      value: function(events) {

        // getting the arguments
        var arglen = arguments.length - 1,
          args = new Array(arglen),
          fns

        for (var i = 0; i < arglen; i++) {
          args[i] = arguments[i + 1] // skip first argument
        }

        onEachEvent(events, function(name, pos) {

          fns = slice.call(callbacks[name] || [], 0)

          for (var i = 0, fn; fn = fns[i]; ++i) {
            if (fn.busy) continue
            fn.busy = 1
            fn.apply(el, fn.typed ? [name].concat(args) : args)
            if (fns[i] !== fn) { i-- }
            fn.busy = 0
          }

          if (callbacks['*'] && name != '*')
            el.trigger.apply(el, ['*', name].concat(args))

        })

        return el
      },
      enumerable: false,
      writable: false,
      configurable: false
    }
  })

  return el

>>>>>>> 8268ee60
}

/**
 * Check Check if the passed argument is undefined
 * @param   { String } value -
 * @returns { Boolean } -
 */
function isBoolAttr(value) {
  return RE_BOOL_ATTRS.test(value)
}

/**
 * Check if passed argument is a function
 * @param   { * } value -
 * @returns { Boolean } -
 */
function isFunction(value) {
  return typeof value === T_FUNCTION || false // avoid IE problems
}

/**
 * Check if passed argument is an object, exclude null
 * NOTE: use isObject(x) && !isArray(x) to excludes arrays.
 * @param   { * } value -
 * @returns { Boolean } -
 */
function isObject(value) {
  return value && typeof value === T_OBJECT // typeof null is 'object'
}

/**
 * Check if passed argument is undefined
 * @param   { * } value -
 * @returns { Boolean } -
 */
function isUndefined(value) {
  return typeof value === T_UNDEF
}

/**
 * Check if passed argument is a string
 * @param   { * } value -
 * @returns { Boolean } -
 */
function isString(value) {
  return typeof value === T_STRING
}

/**
 * Check if passed argument is empty. Different from falsy, because we dont consider 0 or false to be blank
 * @param { * } value -
 * @returns { Boolean } -
 */
function isBlank(value) {
  return isUndefined(value) || value === null || value === ''
}

/**
 * Check if passed argument is a kind of array
 * @param   { * } value -
 * @returns { Boolean } -
 */
function isArray(value) {
  return Array.isArray(value) || value instanceof Array
}

/**
 * Check whether object's property could be overridden
 * @param   { Object }  obj - source object
 * @param   { String }  key - object property
 * @returns { Boolean } -
 */
function isWritable(obj, key) {
  var descriptor = Object.getOwnPropertyDescriptor(obj, key)
  return isUndefined(obj[key]) || descriptor && descriptor.writable
}

/**
 * Check if passed argument is a reserved name
 * @param   { String } value -
 * @returns { Boolean } -
 */
function isReservedName(value) {
  return RE_RESERVED_NAMES.test(value)
}

var check = Object.freeze({
	isSVGTag: isSVGTag,
	isBoolAttr: isBoolAttr,
	isFunction: isFunction,
	isObject: isObject,
	isUndefined: isUndefined,
	isString: isString,
	isBlank: isBlank,
	isArray: isArray,
	isWritable: isWritable,
	isReservedName: isReservedName
});

/**
 * Shorter and fast way to select multiple nodes in the DOM
 * @param   { String } selector - DOM selector
 * @param   { Object } ctx - DOM node where the targets of our search will is located
 * @returns { Object } dom nodes found
 */
function $$(selector, ctx) {
  return (ctx || document).querySelectorAll(selector)
}

/**
 * Shorter and fast way to select a single node in the DOM
 * @param   { String } selector - unique dom selector
 * @param   { Object } ctx - DOM node where the target of our search will is located
 * @returns { Object } dom node found
 */
function $(selector, ctx) {
  return (ctx || document).querySelector(selector)
}

/**
 * Create a document fragment
 * @returns { Object } document fragment
 */
function createFrag() {
  return document.createDocumentFragment()
}

/**
 * Create a document text node
 * @returns { Object } create a text node to use as placeholder
 */
function createDOMPlaceholder() {
  return document.createTextNode('')
}

/**
 * Create a generic DOM node
 * @param   { String } name - name of the DOM node we want to create
 * @param   { Boolean } isSvg - should we use a SVG as parent node?
 * @returns { Object } DOM node just created
 */
function mkEl(name, isSvg) {
  return isSvg ?
    document.createElementNS('http://www.w3.org/2000/svg', 'svg') :
    document.createElement(name)
}

/**
 * Get the outer html of any DOM node SVGs included
 * @param   { Object } el - DOM node to parse
 * @returns { String } el.outerHTML
 */
function getOuterHTML(el) {
  if (el.outerHTML)
    { return el.outerHTML }
  // some browsers do not support outerHTML on the SVGs tags
  else {
    var container = mkEl('div')
    container.appendChild(el.cloneNode(true))
    return container.innerHTML
  }
}

/**
 * Set the inner html of any DOM node SVGs included
 * @param { Object } container - DOM node where we'll inject new html
 * @param { String } html - html to inject
 */
function setInnerHTML(container, html) {
  if (!isUndefined(container.innerHTML))
    { container.innerHTML = html }
    // some browsers do not support innerHTML on the SVGs tags
  else {
    var doc = new DOMParser().parseFromString(html, 'application/xml')
    var node = container.ownerDocument.importNode(doc.documentElement, true)
    container.appendChild(node)
  }
}

/**
 * Remove any DOM attribute from a node
 * @param   { Object } dom - DOM node we want to update
 * @param   { String } name - name of the property we want to remove
 */
function remAttr(dom, name) {
  dom.removeAttribute(name)
}

/**
 * Get the value of any DOM attribute on a node
 * @param   { Object } dom - DOM node we want to parse
 * @param   { String } name - name of the attribute we want to get
 * @returns { String | undefined } name of the node attribute whether it exists
 */
function getAttr(dom, name) {
  return dom.getAttribute(name)
}

/**
 * Set any DOM attribute
 * @param { Object } dom - DOM node we want to update
 * @param { String } name - name of the property we want to set
 * @param { String } val - value of the property we want to set
 */
function setAttr(dom, name, val) {
  var xlink = XLINK_REGEX.exec(name)
  if (xlink && xlink[1])
    { dom.setAttributeNS(XLINK_NS, xlink[1], val) }
  else
    { dom.setAttribute(name, val) }
}

/**
 * Insert safely a tag to fix #1962 #1649
 * @param   { HTMLElement } root - children container
 * @param   { HTMLElement } curr - node to insert
 * @param   { HTMLElement } next - node that should preceed the current node inserted
 */
function safeInsert(root, curr, next) {
  root.insertBefore(curr, next.parentNode && next)
}

/**
 * Minimize risk: only zero or one _space_ between attr & value
 * @param   { String }   html - html string we want to parse
 * @param   { Function } fn - callback function to apply on any attribute found
 */
function walkAttrs(html, fn) {
  if (!html)
    { return }
  var m
  while (m = RE_HTML_ATTRS.exec(html))
    { fn(m[1].toLowerCase(), m[2] || m[3] || m[4]) }
}

/**
 * Walk down recursively all the children tags starting dom node
 * @param   { Object }   dom - starting node where we will start the recursion
 * @param   { Function } fn - callback to transform the child node just found
 * @param   { Object }   context - fn can optionally return an object, which is passed to children
 */
function walkNodes(dom, fn, context) {
  if (dom) {
    var res = fn(dom, context)
    var next
    // stop the recursion
    if (res === false) { return }

    dom = dom.firstChild

    while (dom) {
      next = dom.nextSibling
      walkNodes(dom, fn, res)
      dom = next
    }
  }
}

var dom = Object.freeze({
	$$: $$,
	$: $,
	createFrag: createFrag,
	createDOMPlaceholder: createDOMPlaceholder,
	mkEl: mkEl,
	getOuterHTML: getOuterHTML,
	setInnerHTML: setInnerHTML,
	remAttr: remAttr,
	getAttr: getAttr,
	setAttr: setAttr,
	safeInsert: safeInsert,
	walkAttrs: walkAttrs,
	walkNodes: walkNodes
});

var styleNode;
var cssTextProp;
var byName = {};
var remainder = []

// skip the following code on the server
if (WIN) {
  styleNode = (function () {
    // create a new style element with the correct type
    var newNode = mkEl('style')
    setAttr(newNode, 'type', 'text/css')

    // replace any user node or insert the new one into the head
    var userNode = $('style[type=riot]')
    if (userNode) {
      if (userNode.id) { newNode.id = userNode.id }
      userNode.parentNode.replaceChild(newNode, userNode)
    }
    else { document.getElementsByTagName('head')[0].appendChild(newNode) }

    return newNode
  })()
  cssTextProp = styleNode.styleSheet
}

/**
 * Object that will be used to inject and manage the css of every tag instance
 */
var styleManager = {
  styleNode: styleNode,
  /**
   * Save a tag style to be later injected into DOM
   * @param { String } css - css string
   * @param { String } name - if it's passed we will map the css to a tagname
   */
  add: function add(css, name) {
    if (name) { byName[name] = css }
    else { remainder.push(css) }
  },
  /**
   * Inject all previously saved tag styles into DOM
   * innerHTML seems slow: http://jsperf.com/riot-insert-style
   */
  inject: function inject() {
    if (!WIN) { return }
    var style = Object.keys(byName)
      .map(function(k) { return byName[k] })
      .concat(remainder).join('\n')
    if (cssTextProp) { cssTextProp.cssText = style }
    else { styleNode.innerHTML = style }
  }
}

/**
 * The riot template engine
 * @version v2.4.2
 */
/**
 * riot.util.brackets
 *
 * - `brackets    ` - Returns a string or regex based on its parameter
 * - `brackets.set` - Change the current riot brackets
 *
 * @module
 */

/* global riot */

var brackets = (function (UNDEF) {

  var
    REGLOB = 'g',

    R_MLCOMMS = /\/\*[^*]*\*+(?:[^*\/][^*]*\*+)*\//g,

    R_STRINGS = /"[^"\\]*(?:\\[\S\s][^"\\]*)*"|'[^'\\]*(?:\\[\S\s][^'\\]*)*'/g,

    S_QBLOCKS = R_STRINGS.source + '|' +
      /(?:\breturn\s+|(?:[$\w\)\]]|\+\+|--)\s*(\/)(?![*\/]))/.source + '|' +
      /\/(?=[^*\/])[^[\/\\]*(?:(?:\[(?:\\.|[^\]\\]*)*\]|\\.)[^[\/\\]*)*?(\/)[gim]*/.source,

    UNSUPPORTED = RegExp('[\\' + 'x00-\\x1F<>a-zA-Z0-9\'",;\\\\]'),

    NEED_ESCAPE = /(?=[[\]()*+?.^$|])/g,

    FINDBRACES = {
      '(': RegExp('([()])|'   + S_QBLOCKS, REGLOB),
      '[': RegExp('([[\\]])|' + S_QBLOCKS, REGLOB),
      '{': RegExp('([{}])|'   + S_QBLOCKS, REGLOB)
    },

    DEFAULT = '{ }'

  var _pairs = [
    '{', '}',
    '{', '}',
    /{[^}]*}/,
    /\\([{}])/g,
    /\\({)|{/g,
    RegExp('\\\\(})|([[({])|(})|' + S_QBLOCKS, REGLOB),
    DEFAULT,
    /^\s*{\^?\s*([$\w]+)(?:\s*,\s*(\S+))?\s+in\s+(\S.*)\s*}/,
    /(^|[^\\]){=[\S\s]*?}/
  ]

  var
    cachedBrackets = UNDEF,
    _regex,
    _cache = [],
    _settings

  function _loopback (re) { return re }

  function _rewrite (re, bp) {
    if (!bp) { bp = _cache }
    return new RegExp(
      re.source.replace(/{/g, bp[2]).replace(/}/g, bp[3]), re.global ? REGLOB : ''
    )
  }

  function _create (pair) {
    if (pair === DEFAULT) { return _pairs }

    var arr = pair.split(' ')

    if (arr.length !== 2 || UNSUPPORTED.test(pair)) {
      throw new Error('Unsupported brackets "' + pair + '"')
    }
    arr = arr.concat(pair.replace(NEED_ESCAPE, '\\').split(' '))

    arr[4] = _rewrite(arr[1].length > 1 ? /{[\S\s]*?}/ : _pairs[4], arr)
    arr[5] = _rewrite(pair.length > 3 ? /\\({|})/g : _pairs[5], arr)
    arr[6] = _rewrite(_pairs[6], arr)
    arr[7] = RegExp('\\\\(' + arr[3] + ')|([[({])|(' + arr[3] + ')|' + S_QBLOCKS, REGLOB)
    arr[8] = pair
    return arr
  }

  function _brackets (reOrIdx) {
    return reOrIdx instanceof RegExp ? _regex(reOrIdx) : _cache[reOrIdx]
  }

  _brackets.split = function split (str, tmpl, _bp) {
    // istanbul ignore next: _bp is for the compiler
    if (!_bp) { _bp = _cache }

    var
      parts = [],
      match,
      isexpr,
      start,
      pos,
      re = _bp[6]

    isexpr = start = re.lastIndex = 0

    while ((match = re.exec(str))) {

      pos = match.index

      if (isexpr) {

        if (match[2]) {
          re.lastIndex = skipBraces(str, match[2], re.lastIndex)
          continue
        }
        if (!match[3]) {
          continue
        }
      }

      if (!match[1]) {
        unescapeStr(str.slice(start, pos))
        start = re.lastIndex
        re = _bp[6 + (isexpr ^= 1)]
        re.lastIndex = start
      }
    }

    if (str && start < str.length) {
      unescapeStr(str.slice(start))
    }

    return parts

    function unescapeStr (s) {
      if (tmpl || isexpr) {
        parts.push(s && s.replace(_bp[5], '$1'))
      } else {
        parts.push(s)
      }
    }

    function skipBraces (s, ch, ix) {
      var
        match,
        recch = FINDBRACES[ch]

      recch.lastIndex = ix
      ix = 1
      while ((match = recch.exec(s))) {
        if (match[1] &&
          !(match[1] === ch ? ++ix : --ix)) { break }
      }
      return ix ? s.length : recch.lastIndex
    }
  }

  _brackets.hasExpr = function hasExpr (str) {
    return _cache[4].test(str)
  }

  _brackets.loopKeys = function loopKeys (expr) {
    var m = expr.match(_cache[9])

    return m
      ? { key: m[1], pos: m[2], val: _cache[0] + m[3].trim() + _cache[1] }
      : { val: expr.trim() }
  }

  _brackets.array = function array (pair) {
    return pair ? _create(pair) : _cache
  }

  function _reset (pair) {
    if ((pair || (pair = DEFAULT)) !== _cache[8]) {
      _cache = _create(pair)
      _regex = pair === DEFAULT ? _loopback : _rewrite
      _cache[9] = _regex(_pairs[9])
    }
    cachedBrackets = pair
  }

  function _setSettings (o) {
    var b

    o = o || {}
    b = o.brackets
    Object.defineProperty(o, 'brackets', {
      set: _reset,
      get: function () { return cachedBrackets },
      enumerable: true
    })
    _settings = o
    _reset(b)
  }

  Object.defineProperty(_brackets, 'settings', {
    set: _setSettings,
    get: function () { return _settings }
  })

  /* istanbul ignore next: in the browser riot is always in the scope */
  _brackets.settings = typeof riot !== 'undefined' && riot.settings || {}
  _brackets.set = _reset

  _brackets.R_STRINGS = R_STRINGS
  _brackets.R_MLCOMMS = R_MLCOMMS
  _brackets.S_QBLOCKS = S_QBLOCKS

  return _brackets

})()

/**
 * @module tmpl
 *
 * tmpl          - Root function, returns the template value, render with data
 * tmpl.hasExpr  - Test the existence of a expression inside a string
 * tmpl.loopKeys - Get the keys for an 'each' loop (used by `_each`)
 */

var tmpl = (function () {

  var _cache = {}

  function _tmpl (str, data) {
    if (!str) { return str }

    return (_cache[str] || (_cache[str] = _create(str))).call(data, _logErr)
  }

  _tmpl.haveRaw = brackets.hasRaw

  _tmpl.hasExpr = brackets.hasExpr

  _tmpl.loopKeys = brackets.loopKeys

  // istanbul ignore next
  _tmpl.clearCache = function () { _cache = {} }

  _tmpl.errorHandler = null

  function _logErr (err, ctx) {

    if (_tmpl.errorHandler) {

      err.riotData = {
        tagName: ctx && ctx.root && ctx.root.tagName,
        _riot_id: ctx && ctx._riot_id  //eslint-disable-line camelcase
      }
      _tmpl.errorHandler(err)
    }
  }

  function _create (str) {
    var expr = _getTmpl(str)

    if (expr.slice(0, 11) !== 'try{return ') { expr = 'return ' + expr }

    return new Function('E', expr + ';')    // eslint-disable-line no-new-func
  }

  var
    CH_IDEXPR = String.fromCharCode(0x2057),
    RE_CSNAME = /^(?:(-?[_A-Za-z\xA0-\xFF][-\w\xA0-\xFF]*)|\u2057(\d+)~):/,
    RE_QBLOCK = RegExp(brackets.S_QBLOCKS, 'g'),
    RE_DQUOTE = /\u2057/g,
    RE_QBMARK = /\u2057(\d+)~/g

  function _getTmpl (str) {
    var
      qstr = [],
      expr,
      parts = brackets.split(str.replace(RE_DQUOTE, '"'), 1)

    if (parts.length > 2 || parts[0]) {
      var i, j, list = []

      for (i = j = 0; i < parts.length; ++i) {

        expr = parts[i]

        if (expr && (expr = i & 1

            ? _parseExpr(expr, 1, qstr)

            : '"' + expr
                .replace(/\\/g, '\\\\')
                .replace(/\r\n?|\n/g, '\\n')
                .replace(/"/g, '\\"') +
              '"'

          )) { list[j++] = expr }

      }

      expr = j < 2 ? list[0]
           : '[' + list.join(',') + '].join("")'

    } else {

      expr = _parseExpr(parts[1], 0, qstr)
    }

    if (qstr[0]) {
      expr = expr.replace(RE_QBMARK, function (_, pos) {
        return qstr[pos]
          .replace(/\r/g, '\\r')
          .replace(/\n/g, '\\n')
      })
    }
    return expr
  }

  var
    RE_BREND = {
      '(': /[()]/g,
      '[': /[[\]]/g,
      '{': /[{}]/g
    }

  function _parseExpr (expr, asText, qstr) {

    expr = expr
          .replace(RE_QBLOCK, function (s, div) {
            return s.length > 2 && !div ? CH_IDEXPR + (qstr.push(s) - 1) + '~' : s
          })
          .replace(/\s+/g, ' ').trim()
          .replace(/\ ?([[\({},?\.:])\ ?/g, '$1')

    if (expr) {
      var
        list = [],
        cnt = 0,
        match

      while (expr &&
            (match = expr.match(RE_CSNAME)) &&
            !match.index
        ) {
        var
          key,
          jsb,
          re = /,|([[{(])|$/g

        expr = RegExp.rightContext
        key  = match[2] ? qstr[match[2]].slice(1, -1).trim().replace(/\s+/g, ' ') : match[1]

        while (jsb = (match = re.exec(expr))[1]) { skipBraces(jsb, re) }

        jsb  = expr.slice(0, match.index)
        expr = RegExp.rightContext

        list[cnt++] = _wrapExpr(jsb, 1, key)
      }

      expr = !cnt ? _wrapExpr(expr, asText)
           : cnt > 1 ? '[' + list.join(',') + '].join(" ").trim()' : list[0]
    }
    return expr

    function skipBraces (ch, re) {
      var
        mm,
        lv = 1,
        ir = RE_BREND[ch]

      ir.lastIndex = re.lastIndex
      while (mm = ir.exec(expr)) {
        if (mm[0] === ch) { ++lv }
        else if (!--lv) { break }
      }
      re.lastIndex = lv ? expr.length : ir.lastIndex
    }
  }

  // istanbul ignore next: not both
  var // eslint-disable-next-line max-len
    JS_CONTEXT = '"in this?this:' + (typeof window !== 'object' ? 'global' : 'window') + ').',
    JS_VARNAME = /[,{][\$\w]+(?=:)|(^ *|[^$\w\.{])(?!(?:typeof|true|false|null|undefined|in|instanceof|is(?:Finite|NaN)|void|NaN|new|Date|RegExp|Math)(?![$\w]))([$_A-Za-z][$\w]*)/g,
    JS_NOPROPS = /^(?=(\.[$\w]+))\1(?:[^.[(]|$)/

  function _wrapExpr (expr, asText, key) {
    var tb

    expr = expr.replace(JS_VARNAME, function (match, p, mvar, pos, s) {
      if (mvar) {
        pos = tb ? 0 : pos + match.length

        if (mvar !== 'this' && mvar !== 'global' && mvar !== 'window') {
          match = p + '("' + mvar + JS_CONTEXT + mvar
          if (pos) { tb = (s = s[pos]) === '.' || s === '(' || s === '[' }
        } else if (pos) {
          tb = !JS_NOPROPS.test(s.slice(pos))
        }
      }
      return match
    })

    if (tb) {
      expr = 'try{return ' + expr + '}catch(e){E(e,this)}'
    }

    if (key) {

      expr = (tb
          ? 'function(){' + expr + '}.call(this)' : '(' + expr + ')'
        ) + '?"' + key + '":""'

    } else if (asText) {

      expr = 'function(v){' + (tb
          ? expr.replace('return ', 'v=') : 'v=(' + expr + ')'
        ) + ';return v||v===0?v:""}.call(this)'
    }

    return expr
  }

  _tmpl.version = brackets.version = 'v2.4.2'

  return _tmpl

})()

/**
 * Simple object prototypal inheritance
 * @param   { Object } parent - parent object
 * @returns { Object } child instance
 */
function inherit(parent) {
  return Object.assign ? Object.assign({}, parent) : extend({}, parent)
}

/**
 * Specialized function for looping an array-like collection with `each={}`
 * @param   { Array } list - collection of items
 * @param   {Function} fn - callback function
 * @returns { Array } the array looped
 */
function each(list, fn) {
  var len = list ? list.length : 0

  for (var i = 0, el; i < len; ++i) {
    el = list[i]
    // return false -> current item was removed by fn during the loop
    if (fn(el, i) === false)
      { i-- }
  }
  return list
}

/**
 * Check whether an array contains an item
 * @param   { Array } array - target array
 * @param   { * } item - item to test
 * @returns { Boolean } -
 */
function contains(array, item) {
  return ~array.indexOf(item)
}

/**
 * Convert a string containing dashes to camel case
 * @param   { String } str - input string
 * @returns { String } my-string -> myString
 */
function toCamel(str) {
  return str.replace(/-(\w)/g, function (_, c) { return c.toUpperCase(); })
}

/**
 * Faster String startsWith alternative
 * @param   { String } str - source string
 * @param   { String } value - test string
 * @returns { Boolean } -
 */
function startsWith(str, value) {
  return str.slice(0, value.length) === value
}

/**
 * Helper function to set an immutable property
 * @param   { Object } el - object where the new property will be set
 * @param   { String } key - object key where the new property will be stored
 * @param   { * } value - value of the new property
 * @param   { Object } options - set the propery overriding the default options
 * @returns { Object } - the initial object
 */
function defineProperty(el, key, value, options) {
  Object.defineProperty(el, key, extend({
    value: value,
    enumerable: false,
    writable: false,
    configurable: true
  }, options))
  return el
}

/**
 * Extend any object with other properties
 * @param   { Object } src - source object
 * @returns { Object } the resulting extended object
 *
 * var obj = { foo: 'baz' }
 * extend(obj, {bar: 'bar', foo: 'bar'})
 * console.log(obj) => {bar: 'bar', foo: 'bar'}
 *
 */
function extend(src) {
  var obj, args = arguments
  for (var i = 1; i < args.length; ++i) {
    if (obj = args[i]) {
      for (var key in obj) {
        // check if this property of the source object could be overridden
        if (isWritable(src, key))
          { src[key] = obj[key] }
      }
    }
  }
  return src
}

var misc = Object.freeze({
	inherit: inherit,
	each: each,
	contains: contains,
	toCamel: toCamel,
	startsWith: startsWith,
	defineProperty: defineProperty,
	extend: extend
});

var observable = function(el) {

  /**
   * Extend the original object or create a new empty one
   * @type { Object }
   */

  el = el || {}

  /**
   * Private variables
   */
  var callbacks = {},
    slice = Array.prototype.slice

  /**
   * Public Api
   */

  // extend the el object adding the observable methods
  Object.defineProperties(el, {
    /**
     * Listen to the given `event` ands
     * execute the `callback` each time an event is triggered.
     * @param  { String } event - event id
     * @param  { Function } fn - callback function
     * @returns { Object } el
     */
    on: {
      value: function(event, fn) {
        if (typeof fn == 'function')
          { (callbacks[event] = callbacks[event] || []).push(fn) }
        return el
      },
      enumerable: false,
      writable: false,
      configurable: false
    },

    /**
     * Removes the given `event` listeners
     * @param   { String } event - event id
     * @param   { Function } fn - callback function
     * @returns { Object } el
     */
    off: {
      value: function(event, fn) {
        if (event == '*' && !fn) { callbacks = {} }
        else {
          if (fn) {
            var arr = callbacks[event]
            for (var i = 0, cb; cb = arr && arr[i]; ++i) {
              if (cb == fn) { arr.splice(i--, 1) }
            }
          } else { delete callbacks[event] }
        }
        return el
      },
      enumerable: false,
      writable: false,
      configurable: false
    },

    /**
     * Listen to the given `event` and
     * execute the `callback` at most once
     * @param   { String } event - event id
     * @param   { Function } fn - callback function
     * @returns { Object } el
     */
    one: {
      value: function(event, fn) {
        function on() {
          el.off(event, on)
          fn.apply(el, arguments)
        }
        return el.on(event, on)
      },
      enumerable: false,
      writable: false,
      configurable: false
    },

    /**
     * Execute all callback functions that listen to
     * the given `event`
     * @param   { String } event - event id
     * @returns { Object } el
     */
    trigger: {
      value: function(event) {
        var arguments$1 = arguments;


        // getting the arguments
        var arglen = arguments.length - 1,
          args = new Array(arglen),
          fns,
          fn,
          i

        for (i = 0; i < arglen; i++) {
          args[i] = arguments$1[i + 1] // skip first argument
        }

        fns = slice.call(callbacks[event] || [], 0)

        for (i = 0; fn = fns[i]; ++i) {
          fn.apply(el, args)
          if (fns[i] !== fn) { i-- }
        }

        if (callbacks['*'] && event != '*')
          { el.trigger.apply(el, ['*', event].concat(args)) }

        return el
      },
      enumerable: false,
      writable: false,
      configurable: false
    }
  })

  return el

}

var EVENTS_PREFIX_REGEX = /^on/

/**
 * Trigger DOM events
 * @param   { HTMLElement } dom - dom element target of the event
 * @param   { Function } handler - user function
 * @param   { Object } e - event object
 */
function handleEvent(dom, handler, e) {
  var ptag = this._parent,
    item = this._item

  if (!item)
    { while (ptag && !item) {
      item = ptag._item
      ptag = ptag._parent
    } }

  // override the event properties
  if (isWritable(e, 'currentTarget')) { e.currentTarget = dom }
  if (isWritable(e, 'target')) { e.target = e.srcElement }
  if (isWritable(e, 'which')) { e.which = e.charCode || e.keyCode }

  e.item = item

  handler.call(this, e)

  if (!e.preventUpdate) {
    getImmediateCustomParentTag(this).update()
  }
}

/**
 * Attach an event to a DOM node
 * @param { String } name - event name
 * @param { Function } handler - event callback
 * @param { Object } dom - dom node
 * @param { Tag } tag - tag instance
 */
function setEventHandler(name, handler, dom, tag) {
  var eventName,
    cb = handleEvent.bind(tag, dom, handler)

  if (!dom.addEventListener) {
    dom[name] = cb
    return
  }

  // avoid to bind twice the same event
  dom[name] = null

  // normalize event name
  eventName = name.replace(EVENTS_PREFIX_REGEX, '')

  // cache the callback directly on the DOM node
  if (!dom._riotEvents) { dom._riotEvents = {} }

  if (dom._riotEvents[name])
    { dom.removeEventListener(eventName, dom._riotEvents[name]) }

  dom._riotEvents[name] = cb
  dom.addEventListener(eventName, cb, false)
}

/**
 * Update dynamically created riot-tag with changing expressions
 * @param { Object } expr - expression tag and expression info
 * @param { Tag } parent - parent for tag creation
 */
function updateRtag(expr, parent) {
  var tagName = tmpl(expr.value, parent),
    conf

  if (expr.tag && expr.tagName === tagName) {
    expr.tag.update()
    return
  }

  // sync _parent to accommodate changing tagnames
  if (expr.tag) {
    var delName = expr.tag.opts.dataIs,
      tags = expr.tag._parent.tags

    arrayishRemove(tags, delName, expr.tag)

  }

  expr.impl = __TAG_IMPL[tagName]
  conf = {root: expr.dom, parent: parent, hasImpl: true, tagName: tagName}
  expr.tag = initChildTag(expr.impl, conf, expr.dom.innerHTML, parent)
  expr.tagName = tagName
  expr.tag.mount()
  expr.tag.update()

  // parent is the placeholder tag, not the dynamic tag so clean up
  parent.on('unmount', function () {
    var delName = expr.tag.opts.dataIs,
      tags = expr.tag.parent.tags,
      _tags = expr.tag._parent.tags
    arrayishRemove(tags, delName, expr.tag)
    arrayishRemove(_tags, delName, expr.tag)
    expr.tag.unmount()
  })
}

/**
 * Update on single tag expression
 * @this Tag
 * @param { Object } expr - expression logic
 * @returns { undefined }
 */
function updateExpression(expr) {
  var dom = expr.dom,
    attrName = expr.attr,
    value = tmpl(expr.expr, this),
    isValueAttr = attrName === 'value',
    isVirtual = expr.root && expr.root.tagName === 'VIRTUAL',
    parent = dom && (expr.parent || dom.parentNode),
    old

  if (expr.bool)
    { value = value ? attrName : false }
  else if (isUndefined(value) || value === null)
    { value = '' }

  if (expr._riot_id) { // if it's a tag
    if (expr.isMounted) {
      expr.update()

    // if it hasn't been mounted yet, do that now.
    } else {
      expr.mount()

      if (isVirtual) {
        var frag = document.createDocumentFragment()
        makeVirtual.call(expr, frag)
        expr.root.parentElement.replaceChild(frag, expr.root)
      }
    }
    return
  }

  old = expr.value
  expr.value = value

  if (expr.update) {
    expr.update()
    return
  }

  if (old === value) { return }
  if (expr.isRtag && value) { return updateRtag(expr, this) }
  // no change, so nothing more to do
  if (isValueAttr && dom.value === value) { return }

  // textarea and text nodes have no attribute name
  if (!attrName) {
    // about #815 w/o replace: the browser converts the value to a string,
    // the comparison by "==" does too, but not in the server
    value += ''
    // test for parent avoids error with invalid assignment to nodeValue
    if (parent) {
      // cache the parent node because somehow it will become null on IE
      // on the next iteration
      expr.parent = parent
      if (parent.tagName === 'TEXTAREA') {
        parent.value = value                    // #1113
        if (!IE_VERSION) { dom.nodeValue = value }  // #1625 IE throws here, nodeValue
      }                                         // will be available on 'updated'
      else { dom.nodeValue = value }
    }
    return
  }

  // remove original attribute
  remAttr(dom, attrName)

  // event handler
  if (isFunction(value)) {
    setEventHandler(attrName, value, dom, this)

  // show / hide
  } else if (/^(show|hide)$/.test(attrName)) {
    if (attrName === 'hide') { value = !value }
    dom.style.display = value ? '' : 'none'

  // field value
  } else if (isValueAttr) {
    dom.value = value

  // <img src="{ expr }">
  } else if (startsWith(attrName, RIOT_PREFIX) && attrName !== RIOT_TAG_IS) {

    if (value)
      { setAttr(dom, attrName.slice(RIOT_PREFIX.length), value) }

  } else {
    // <select> <option selected={true}> </select>
    if (attrName === 'selected' && parent && /^(SELECT|OPTGROUP)$/.test(parent.nodeName) && value)
      { parent.value = dom.value }

    if (expr.bool) {
      dom[attrName] = value
      if (!value) { return }
    }

    if (value === 0 || value && typeof value !== T_OBJECT)
      { setAttr(dom, attrName, value) }

  }
}

/**
 * Update all the expressions in a Tag instance
 * @this Tag
 * @param { Array } expressions - expression that must be re evaluated
 */
function update$1$1(expressions) {
  each(expressions, updateExpression.bind(this))
}

var IfExpr = {
  init: function init(dom, parentTag, expr) {
    remAttr(dom, 'if')
    this.parentTag = parentTag
    this.expr = expr
    this.stub = document.createTextNode('')
    this.pristine = dom

    var p = dom.parentNode
    p.insertBefore(this.stub, dom)
    p.removeChild(dom)

    return this
  },
  update: function update$1() {
    var newValue = tmpl(this.expr, this.parentTag)

    if (newValue && !this.current) { // insert
      this.current = this.pristine.cloneNode(true)
      this.stub.parentNode.insertBefore(this.current, this.stub)

      this.expressions = []
      parseExpressions.apply(this.parentTag, [this.current, this.expressions, true])
    }

    else if (!newValue && this.current) { // remove
      unmountAll(this.expressions)
      this.current.parentNode.removeChild(this.current)
      this.current = null
      this.expressions = []
    }

    if (newValue) { update$1$1.call(this.parentTag, this.expressions) }
  },
  unmount: function unmount() {
    unmountAll(this.expressions || [])
    delete this.pristine
    delete this.parentNode
    delete this.stub
  }
}

var RefExpr = {
  init: function init(dom, attrName, attrValue, parent) {
    this.dom = dom
    this.attr = attrName
    this.rawValue = attrValue
    this.parent = parent
    this.hasExp = tmpl.hasExpr(attrValue)
    this.firstRun = true

    return this
  },
  update: function update() {
    var value = this.rawValue
    if (this.hasExp)
      { value = tmpl(this.rawValue, this.parent) }

    // if nothing changed, we're done
    if (!this.firstRun && value === this.value) { return }

    var customParent = this.parent && getImmediateCustomParentTag(this.parent)

    // if the referenced element is a custom tag, then we set the tag itself, rather than DOM
    var tagOrDom = this.tag || this.dom

    // the name changed, so we need to remove it from the old key (if present)
    if (!isBlank(this.value) && customParent)
      { arrayishRemove(customParent.refs, this.value, tagOrDom) }

    if (isBlank(value)) {
      // if the value is blank, we remove it
      remAttr(this.dom, this.attr)
    } else {
      // add it to the refs of parent tag (this behavior was changed >=3.0)
      if (customParent) { arrayishAdd(customParent.refs, value, tagOrDom) }
      // set the actual DOM attr
      setAttr(this.dom, this.attr, value)
    }
    this.value = value
    this.firstRun = false
  },
  unmount: function unmount() {
    var tagOrDom = this.tag || this.dom
    var customParent = this.parent && getImmediateCustomParentTag(this.parent)
    if (!isBlank(this.value) && customParent)
      { arrayishRemove(customParent.refs, this.value, tagOrDom) }
    delete this.dom
    delete this.parent
  }
}

/**
 * Convert the item looped into an object used to extend the child tag properties
 * @param   { Object } expr - object containing the keys used to extend the children tags
 * @param   { * } key - value to assign to the new object returned
 * @param   { * } val - value containing the position of the item in the array
 * @param   { Object } base - prototype object for the new item
 * @returns { Object } - new object containing the values of the original item
 *
 * The variables 'key' and 'val' are arbitrary.
 * They depend on the collection type looped (Array, Object)
 * and on the expression used on the each tag
 *
 */
function mkitem(expr, key, val, base) {
  var item = base ? Object.create(base) : {}
  item[expr.key] = key
  if (expr.pos) { item[expr.pos] = val }
  return item
}

/**
 * Unmount the redundant tags
 * @param   { Array } items - array containing the current items to loop
 * @param   { Array } tags - array containing all the children tags
 * @param   { String } tagName - key used to identify the type of tag
 * @param   { Object } parent - parent tag to remove the child from
 */
function unmountRedundant(items, tags, tagName, parent) {

  var i = tags.length,
    j = items.length,
    t

  while (i > j) {
    t = tags[--i]
    tags.splice(i, 1)
    t.unmount()
    arrayishRemove(parent.tags, tagName, t, true)
  }
}

/**
 * Move the nested custom tags in non custom loop tags
 * @this Tag
 * @param   { Number } i - current position of the loop tag
 */
function moveNestedTags(i) {
  var this$1 = this;

  each(Object.keys(this.tags), function (tagName) {
    var tag = this$1.tags[tagName]
    if (isArray(tag))
      { each(tag, function (t) {
        moveChildTag.apply(t, [tagName, i])
      }) }
    else
      { moveChildTag.apply(tag, [tagName, i]) }
  })
}

/**
 * Move a child tag
 * @this Tag
 * @param   { HTMLElement } root - dom node containing all the loop children
 * @param   { Tag } nextTag - instance of the next tag preceding the one we want to move
 * @param   { Boolean } isVirtual - is it a virtual tag?
 */
function move(root, nextTag, isVirtual) {
  if (isVirtual)
    { moveVirtual.apply(this, [root, nextTag]) }
  else
    { safeInsert(root, this.root, nextTag.root) }
}

/**
 * Insert and mount a child tag
 * @this Tag
 * @param   { HTMLElement } root - dom node containing all the loop children
 * @param   { Tag } nextTag - instance of the next tag preceding the one we want to insert
 * @param   { Boolean } isVirtual - is it a virtual tag?
 */
function insert(root, nextTag, isVirtual) {
  if (isVirtual)
    { makeVirtual.apply(this, [root, nextTag]) }
  else
    { safeInsert(root, this.root, nextTag.root) }
}

/**
 * Append a new tag into the DOM
 * @this Tag
 * @param   { HTMLElement } root - dom node containing all the loop children
 * @param   { Boolean } isVirtual - is it a virtual tag?
 */
function append(root, isVirtual) {
  if (isVirtual)
    { makeVirtual.call(this, root) }
  else
    { root.appendChild(this.root) }
}

/**
 * Update option nodes that seem to be buggy on Firefox see also #1374
 * @param   { HTMLElement } root - <select> tag
 */
function updateSelect(root) {
  for (var n = 0; n < root.length; n++) {
    if (root[n].__riot1374) {
      root.selectedIndex = n  // clear other options
      delete root[n].__riot1374
      break
    }
  }
}

/**
 * Manage tags having the 'each'
 * @param   { HTMLElement } dom - DOM node we need to loop
 * @param   { Tag } parent - parent tag instance where the dom node is contained
 * @param   { String } expr - string contained in the 'each' attribute
 * @returns { Object } expression object for this each loop
 */
function _each(dom, parent, expr) {

  // remove the each property from the original tag
  remAttr(dom, 'each')

  var mustReorder = typeof getAttr(dom, 'no-reorder') !== T_STRING || remAttr(dom, 'no-reorder'),
    tagName = getTagName(dom),
    impl = __TAG_IMPL[tagName] || { tmpl: getOuterHTML(dom) },
    useRoot = RE_SPECIAL_TAGS.test(tagName),
    root = dom.parentNode,
    ref = createDOMPlaceholder(),
    child = getTag(dom),
    ifExpr = getAttr(dom, 'if'),
    isOption = tagName.toLowerCase() === 'option', // the option tags must be treated differently
    tags = [],
    oldItems = [],
    hasKeys,
    isLoop = true,
    isAnonymous = !__TAG_IMPL[tagName],
    isVirtual = dom.tagName === 'VIRTUAL'

  // parse the each expression
  expr = tmpl.loopKeys(expr)
  expr.isLoop = true

  if (ifExpr) { remAttr(dom, 'if') }

  // insert a marked where the loop tags will be injected
  root.insertBefore(ref, dom)
  root.removeChild(dom)

  expr.update = function updateEach() {

    // get the new items collection
    var items = tmpl(expr.val, parent),
      parentNode,
      frag,
      placeholder


    root = ref.parentNode

    if (parentNode) {
      placeholder = createDOMPlaceholder('')
      parentNode.insertBefore(placeholder, root)
      parentNode.removeChild(root)
    } else {
      frag = createFrag()
    }

    // object loop. any changes cause full redraw
    if (!isArray(items)) {
      hasKeys = items || false
      items = hasKeys ?
        Object.keys(items).map(function (key) {
          return mkitem(expr, key, items[key])
        }) : []
    }

    if (ifExpr) {
      items = items.filter(function(item, i) {
        var context = mkitem(expr, item, i, parent)
        return !!tmpl(ifExpr, context)
      })
    }

    // loop all the new items
    each(items, function(item, i) {
      // reorder only if the items are objects
      var
        _mustReorder = mustReorder && typeof item === T_OBJECT && !hasKeys,
        oldPos = oldItems.indexOf(item),
        pos = ~oldPos && _mustReorder ? oldPos : i,
        // does a tag exist in this position?
        tag = tags[pos]

      item = !hasKeys && expr.key ? mkitem(expr, item, i) : item

      // new tag
      if (
        !_mustReorder && !tag // with no-reorder we just update the old tags
        ||
        _mustReorder && !~oldPos || !tag // by default we always try to reorder the DOM elements
      ) {

        var mustAppend = i === tags.length

        tag = new Tag$$1(impl, {
          parent: parent,
          isLoop: isLoop,
          isAnonymous: isAnonymous,
          root: useRoot ? root : dom.cloneNode(),
          item: item
        }, dom.innerHTML)

        // mount the tag
        tag.mount()

        if (mustAppend)
          { append.apply(tag, [frag || root, isVirtual]) }
        else
          { insert.apply(tag, [root, tags[i], isVirtual]) }

        if (!mustAppend) { oldItems.splice(i, 0, item) }
        tags.splice(i, 0, tag)
        if (child) { arrayishAdd(parent.tags, tagName, tag, true) }
        pos = i // handled here so no move
      } else { tag.update(item) }

      // reorder the tag if it's not located in its previous position
      if (pos !== i && _mustReorder) {
        move.apply(tag, [root, tags[i], isVirtual])
        // update the position attribute if it exists
        if (expr.pos) { tag[expr.pos] = i }
        // move the old tag instance
        tags.splice(i, 0, tags.splice(pos, 1)[0])
        // move the old item
        oldItems.splice(i, 0, oldItems.splice(pos, 1)[0])
        // if the loop tags are not custom
        // we need to move all their custom tags into the right position
        if (!child && tag.tags) { moveNestedTags.call(tag, i) }
      }

      // cache the original item to use it in the events bound to this node
      // and its children
      tag._item = item
      // cache the real parent tag internally
      defineProperty(tag, '_parent', parent)
    })

    // remove the redundant tags
    unmountRedundant(items, tags, tagName, parent)

    // #1374 FireFox bug in <option selected={expression}>
    if (isOption && FIREFOX && !root.multiple) { updateSelect(root) }

    // clone the items array
    oldItems = items.slice()

    if (frag) {
      root.insertBefore(frag, ref)
    } else {
      parentNode.insertBefore(root, placeholder)
      parentNode.removeChild(placeholder)
    }

  }

  expr.unmount = function() {
    each(tags, function(t) { t.unmount() })
  }

  return expr
}

/**
 * Walk the tag DOM to detect the expressions to evaluate
 * @this Tag
 * @param   { HTMLElement } root - root tag where we will start digging the expressions
 * @param   { Array } expressions - empty array where the expressions will be added
 * @param   { Boolean } mustIncludeRoot - flag to decide whether the root must be parsed as well
 */
function parseExpressions(root, expressions, mustIncludeRoot) {
  var this$1 = this;

  var base = {parent: {children: expressions}}

  walkNodes(root, function (dom, ctx) {
    var type = dom.nodeType, parent = ctx.parent, attr, expr, tagImpl
    if (!mustIncludeRoot && dom === root) { return {parent: parent} }

    // text node
    if (type === 3 && dom.parentNode.tagName !== 'STYLE' && tmpl.hasExpr(dom.nodeValue))
      { parent.children.push({dom: dom, expr: dom.nodeValue}) }

    if (type !== 1) { return ctx } // not an element

    // loop. each does it's own thing (for now)
    if (attr = getAttr(dom, 'each')) {
      parent.children.push(_each(dom, this$1, attr))
      return false
    }

    // if-attrs become the new parent. Any following expressions (either on the current
    // element, or below it) become children of this expression.
    if (attr = getAttr(dom, 'if')) {
      parent.children.push(Object.create(IfExpr).init(dom, this$1, attr))
      return false
    }

    if (expr = getAttr(dom, RIOT_TAG_IS)) {
      if (tmpl.hasExpr(expr)) {
        parent.children.push({isRtag: true, expr: expr, dom: dom})
        return false
      }
    }

    // if this is a tag, stop traversing here.
    // we ignore the root, since parseExpressions is called while we're mounting that root
    tagImpl = getTag(dom)
    if (tagImpl && (dom !== root || mustIncludeRoot)) {
      var conf = {root: dom, parent: this$1, hasImpl: true}
      parent.children.push(initChildTag(tagImpl, conf, dom.innerHTML, this$1))
      return false
    }

    // attribute expressions
    parseAttributes.apply(this$1, [dom, dom.attributes, function(attr, expr) {
      if (!expr) { return }
      parent.children.push(expr)
    }])

    // whatever the parent is, all child elements get the same parent.
    // If this element had an if-attr, that's the parent for all child elements
    return {parent: parent}
  }, base)
}

/**
 * Calls `fn` for every attribute on an element. If that attr has an expression,
 * it is also passed to fn.
 * @this Tag
 * @param   { HTMLElement } dom - dom node to parse
 * @param   { Array } attrs - array of attributes
 * @param   { Function } fn - callback to exec on any iteration
 */
function parseAttributes(dom, attrs, fn) {
  var this$1 = this;

  each(attrs, function (attr) {
    var name = attr.name, bool = isBoolAttr(name), expr

    if (~['ref', 'data-ref'].indexOf(name)) {
      expr =  Object.create(RefExpr).init(dom, name, attr.value, this$1)
    } else if (tmpl.hasExpr(attr.value)) {
      expr = {dom: dom, expr: attr.value, attr: attr.name, bool: bool}
    }

    fn(attr, expr)
  })
}

/*
  Includes hacks needed for the Internet Explorer version 9 and below
  See: http://kangax.github.io/compat-table/es5/#ie8
       http://codeplanet.io/dropping-ie8/
*/

var reHasYield  = /<yield\b/i;
var reYieldAll  = /<yield\s*(?:\/>|>([\S\s]*?)<\/yield\s*>|>)/ig;
var reYieldSrc  = /<yield\s+to=['"]([^'">]*)['"]\s*>([\S\s]*?)<\/yield\s*>/ig;
var reYieldDest = /<yield\s+from=['"]?([-\w]+)['"]?\s*(?:\/>|>([\S\s]*?)<\/yield\s*>)/ig;
var rootEls = { tr: 'tbody', th: 'tr', td: 'tr', col: 'colgroup' };
var tblTags = IE_VERSION && IE_VERSION < 10 ? RE_SPECIAL_TAGS : RE_SPECIAL_TAGS_NO_OPTION;
var GENERIC = 'div'


/*
  Creates the root element for table or select child elements:
  tr/th/td/thead/tfoot/tbody/caption/col/colgroup/option/optgroup
*/
function specialTags(el, templ, tagName) {

  var
    select = tagName[0] === 'o',
    parent = select ? 'select>' : 'table>'

  // trim() is important here, this ensures we don't have artifacts,
  // so we can check if we have only one element inside the parent
  el.innerHTML = '<' + parent + templ.trim() + '</' + parent
  parent = el.firstChild

  // returns the immediate parent if tr/th/td/col is the only element, if not
  // returns the whole tree, as this can include additional elements
  if (select) {
    parent.selectedIndex = -1  // for IE9, compatible w/current riot behavior
  } else {
    // avoids insertion of cointainer inside container (ex: tbody inside tbody)
    var tname = rootEls[tagName]
    if (tname && parent.childElementCount === 1) { parent = $(tname, parent) }
  }
  return parent
}

/*
  Replace the yield tag from any tag template with the innerHTML of the
  original tag in the page
*/
function replaceYield(templ, html) {
  // do nothing if no yield
  if (!reHasYield.test(templ)) { return templ }

  // be careful with #1343 - string on the source having `$1`
  var src = {}

  html = html && html.replace(reYieldSrc, function (_, ref, text) {
    src[ref] = src[ref] || text   // preserve first definition
    return ''
  }).trim()

  return templ
    .replace(reYieldDest, function (_, ref, def) {  // yield with from - to attrs
      return src[ref] || def || ''
    })
    .replace(reYieldAll, function (_, def) {        // yield without any "from"
      return html || def || ''
    })
}

/**
 * Creates a DOM element to wrap the given content. Normally an `DIV`, but can be
 * also a `TABLE`, `SELECT`, `TBODY`, `TR`, or `COLGROUP` element.
 *
 * @param   {string} templ  - The template coming from the custom tag definition
 * @param   {string} [html] - HTML content that comes from the DOM element where you
 *           will mount the tag, mostly the original tag in the page
 * @returns {HTMLElement} DOM element with _templ_ merged through `YIELD` with the _html_.
 */
function mkdom(templ, html) {
  var match   = templ && templ.match(/^\s*<([-\w]+)/),
    tagName = match && match[1].toLowerCase(),
    el = mkEl(GENERIC, isSVGTag(tagName))

  // replace all the yield tags with the tag inner html
  templ = replaceYield(templ, html)

  /* istanbul ignore next */
  if (tblTags.test(tagName))
    { el = specialTags(el, templ, tagName) }
  else
    { setInnerHTML(el, templ) }

  el.stub = true

  return el
}

/**
 * Another way to create a riot tag a bit more es6 friendly
 * @param { HTMLElement } el - tag DOM selector or DOM node/s
 * @param { Object } opts - tag logic
 * @returns { Tag } new riot tag instance
 */
function Tag$1(el, opts) {
  // get the tag properties from the class constructor
  var ref = this;
  var name = ref.name;
  var tmpl = ref.tmpl;
  var css = ref.css;
  var attrs = ref.attrs;
  var onCreate = ref.onCreate;
  // register a new tag and cache the class prototype
  if (!__TAG_IMPL[name]) {
    tag(name, tmpl, css, attrs, onCreate)
    // cache the class constructor
    __TAG_IMPL[name].class = this.constructor
  }

  // mount the tag using the class instance
  mountTo(el, name, opts, this)

  return this
}

/**
 * Create a new riot tag implementation
 * @param   { String }   name - name/id of the new riot tag
 * @param   { String }   tmpl - tag template
 * @param   { String }   css - custom tag css
 * @param   { String }   attrs - root tag attributes
 * @param   { Function } fn - user function
 * @returns { String } name/id of the tag just created
 */
function tag(name, tmpl, css, attrs, fn) {
  if (isFunction(attrs)) {
    fn = attrs

    if (/^[\w\-]+\s?=/.test(css)) {
      attrs = css
      css = ''
    } else
      { attrs = '' }
  }

  if (css) {
    if (isFunction(css))
      { fn = css }
    else
      { styleManager.add(css) }
  }

  name = name.toLowerCase()
  __TAG_IMPL[name] = { name: name, tmpl: tmpl, attrs: attrs, fn: fn }

  return name
}

/**
 * Create a new riot tag implementation (for use by the compiler)
 * @param   { String }   name - name/id of the new riot tag
 * @param   { String }   tmpl - tag template
 * @param   { String }   css - custom tag css
 * @param   { String }   attrs - root tag attributes
 * @param   { Function } fn - user function
 * @returns { String } name/id of the tag just created
 */
function tag2(name, tmpl, css, attrs, fn) {
  if (css)
    { styleManager.add(css, name) }

  var exists = !!__TAG_IMPL[name]
  __TAG_IMPL[name] = { name: name, tmpl: tmpl, attrs: attrs, fn: fn }

  if (exists && riot.util.hotReloader)
    { riot.util.hotReloader(name) }

  return name
}

/**
 * Mount a tag using a specific tag implementation
 * @param   { * } selector - tag DOM selector or DOM node/s
 * @param   { String } tagName - tag implementation name
 * @param   { Object } opts - tag logic
 * @returns { Array } new tags instances
 */
function mount$1(selector, tagName, opts) {
  var tags = []

  function pushTagsTo(root) {
    if (root.tagName) {
      var riotTag = getAttr(root, RIOT_TAG_IS)

      // have tagName? force riot-tag to be the same
      if (tagName && riotTag !== tagName) {
        riotTag = tagName
        setAttr(root, RIOT_TAG_IS, tagName)
      }

      var tag = mountTo(root, riotTag || root.tagName.toLowerCase(), opts)

      if (tag)
        { tags.push(tag) }
    } else if (root.length)
      { each(root, pushTagsTo) } // assume nodeList
  }

  // inject styles into DOM
  styleManager.inject()

  if (isObject(tagName)) {
    opts = tagName
    tagName = 0
  }

  var elem
  var allTags

  // crawl the DOM to find the tag
  if (isString(selector)) {
    selector = selector === '*' ?
      // select all registered tags
      // & tags found with the riot-tag attribute set
      allTags = selectTags() :
      // or just the ones named like the selector
      selector + selectTags(selector.split(/, */))

    // make sure to pass always a selector
    // to the querySelectorAll function
    elem = selector ? $$(selector) : []
  }
  else
    // probably you have passed already a tag or a NodeList
    { elem = selector }

  // select all the registered and mount them inside their root elements
  if (tagName === '*') {
    // get all custom tags
    tagName = allTags || selectTags()
    // if the root els it's just a single tag
    if (elem.tagName)
      { elem = $$(tagName, elem) }
    else {
      // select all the children for all the different root elements
      var nodeList = []

      each(elem, function (_el) { return nodeList.push($$(tagName, _el)); })

      elem = nodeList
    }
    // get rid of the tagName
    tagName = 0
  }

  pushTagsTo(elem)

  return tags
}

// Create a mixin that could be globally shared across all the tags
var mixins = {}
var globals = mixins[GLOBAL_MIXIN] = {}
var _id = 0

/**
 * Create/Return a mixin by its name
 * @param   { String }  name - mixin name (global mixin if object)
 * @param   { Object }  mix - mixin logic
 * @param   { Boolean } g - is global?
 * @returns { Object }  the mixin logic
 */
function mixin(name, mix, g) {
  // Unnamed global
  if (isObject(name)) {
    mixin(("__unnamed_" + (_id++)), name, true)
    return
  }

  var store = g ? globals : mixins

  // Getter
  if (!mix) {
    if (isUndefined(store[name]))
      { throw new Error('Unregistered mixin: ' + name) }

    return store[name]
  }

  // Setter
  store[name] = isFunction(mix) ?
    extend(mix.prototype, store[name] || {}) && mix :
    extend(store[name] || {}, mix)
}

/**
 * Update all the tags instances created
 * @returns { Array } all the tags instances
 */
function update$2() {
  return each(__VIRTUAL_DOM, function (tag) { return tag.update(); })
}

function unregister(name) {
  delete __TAG_IMPL[name]
}

// counter to give a unique id to all the Tag instances
var __uid = 0

/**
 * We need to update opts for this tag. That requires updating the expressions
 * in any attributes on the tag, and then copying the result onto opts.
 * @this Tag
 * @param   {Boolean} isLoop - is it a loop tag?
 * @param   { Tag }  parent - parent tag node
 * @param   { Boolean }  isAnonymous - is it a tag without any impl? (a tag not registered)
 * @param   { Object }  opts - tag options
 * @param   { Array }  instAttrs - tag attributes array
 */
function updateOpts(isLoop, parent, isAnonymous, opts, instAttrs) {
  // isAnonymous `each` tags treat `dom` and `root` differently. In this case
  // (and only this case) we don't need to do updateOpts, because the regular parse
  // will update those attrs. Plus, isAnonymous tags don't need opts anyway
  if (isLoop && isAnonymous) { return }

  var ctx = !isAnonymous && isLoop ? this : parent || this
  each(instAttrs, function (attr) {
    if (attr.expr) { update$1$1.call(ctx, [attr.expr]) }
    opts[toCamel(attr.name)] = attr.expr ? attr.expr.value : attr.value
  })
}


/**
 * Tag class
 * @constructor
 * @param { Object } impl - it contains the tag template, and logic
 * @param { Object } conf - tag options
 * @param { String } innerHTML - html that eventually we need to inject in the tag
 */
function Tag$$1(impl, conf, innerHTML) {

  var opts = inherit(conf.opts),
    parent = conf.parent,
    isLoop = conf.isLoop,
    isAnonymous = conf.isAnonymous,
    item = cleanUpData(conf.item),
    instAttrs = [], // All attributes on the Tag when it's first parsed
    implAttrs = [], // expressions on this type of Tag
    expressions = [],
    root = conf.root,
    tagName = conf.tagName || root.tagName.toLowerCase(),
    propsInSyncWithParent = [],
    dom

  // make this tag observable
  observable(this)
  // only call unmount if we have a valid __TAG_IMPL (has name property)
  if (impl.name && root._tag) { root._tag.unmount(true) }

  // not yet mounted
  this.isMounted = false
  root.isLoop = isLoop

  defineProperty(this, '_internal', {
    isAnonymous: isAnonymous,
    instAttrs: instAttrs,
    innerHTML: innerHTML,
    // these vars will be needed only for the virtual tags
    virts: [],
    tail: null,
    head: null
  })

  // create a unique id to this tag
  // it could be handy to use it also to improve the virtual dom rendering speed
  defineProperty(this, '_riot_id', ++__uid) // base 1 allows test !t._riot_id

  extend(this, { parent: parent, root: root, opts: opts }, item)
  // protect the "tags" and "refs" property from being overridden
  defineProperty(this, 'tags', {})
  defineProperty(this, 'refs', {})

  dom = mkdom(impl.tmpl, innerHTML)

  /**
   * Update the tag expressions and options
   * @param   { * }  data - data we want to use to extend the tag properties
   * @returns { Tag }
   */
  defineProperty(this, 'update', function tagUpdate(data) {
    if (isFunction(this.shouldUpdate) && !this.shouldUpdate()) { return }

    // make sure the data passed will not override
    // the component core methods
    data = cleanUpData(data)

    // inherit properties from the parent, but only for isAnonymous tags
    if (isLoop && isAnonymous) { inheritFrom.apply(this, [this.parent, propsInSyncWithParent]) }

    extend(this, data)
    updateOpts.apply(this, [isLoop, parent, isAnonymous, opts, instAttrs])
    if (this.isMounted) { this.trigger('update', data) }
    update$1$1.call(this, expressions)
    if (this.isMounted) { this.trigger('updated') }

    return this

  })

  /**
   * Add a mixin to this tag
   * @returns { Tag }
   */
  defineProperty(this, 'mixin', function tagMixin() {
    var this$1 = this;

    each(arguments, function (mix) {
      var instance,
        props = [],
        obj

      mix = isString(mix) ? mixin(mix) : mix

      // check if the mixin is a function
      if (isFunction(mix)) {
        // create the new mixin instance
        instance = new mix()
      } else { instance = mix }

      var proto = Object.getPrototypeOf(instance)

      // build multilevel prototype inheritance chain property list
      do { props = props.concat(Object.getOwnPropertyNames(obj || instance)) }
      while (obj = Object.getPrototypeOf(obj || instance))

      // loop the keys in the function prototype or the all object keys
      each(props, function (key) {
        // bind methods to this
        // allow mixins to override other properties/parent mixins
        if (key !== 'init') {
          // check for getters/setters
          var descriptor = Object.getOwnPropertyDescriptor(instance, key) || Object.getOwnPropertyDescriptor(proto, key)
          var hasGetterSetter = descriptor && (descriptor.get || descriptor.set)

          // apply method only if it does not already exist on the instance
          if (!this$1.hasOwnProperty(key) && hasGetterSetter) {
            Object.defineProperty(this$1, key, descriptor)
          } else {
            this$1[key] = isFunction(instance[key]) ?
              instance[key].bind(this$1) :
              instance[key]
          }
        }
      })

      // init method will be called automatically
      if (instance.init)
        { instance.init.bind(this$1)() }
    })
    return this
  })

  /**
   * Mount the current tag instance
   * @returns { Tag }
   */
  defineProperty(this, 'mount', function tagMount() {
    var this$1 = this;

    root._tag = this // keep a reference to the tag just created

    // add global mixins
    var globalMixin = mixin(GLOBAL_MIXIN)

    if (globalMixin)
      { for (var i in globalMixin)
        { if (globalMixin.hasOwnProperty(i))
          { this$1.mixin(globalMixin[i]) } } }

    // Read all the attrs on this instance. This give us the info we need for updateOpts
    parseAttributes.apply(parent, [root, root.attributes, function (attr, expr) {
      if (!isAnonymous && RefExpr.isPrototypeOf(expr)) { expr.tag = this$1 }
      attr.expr = expr
      instAttrs.push(attr)
    }])

    // children in loop should inherit from true parent
    if (this._parent && isAnonymous) { inheritFrom.apply(this, [this._parent, propsInSyncWithParent]) }

    // initialiation
    updateOpts.apply(this, [isLoop, parent, isAnonymous, opts, instAttrs])
    if (impl.fn) { impl.fn.call(this, opts) }

    this.trigger('before-mount')

    // update the root adding custom attributes coming from the compiler
    implAttrs = []
    walkAttrs(impl.attrs, function (k, v) { implAttrs.push({name: k, value: v}) })
    parseAttributes.apply(this, [root, implAttrs, function (attr, expr) {
      if (expr) { expressions.push(expr) }
      else { setAttr(root, attr.name, attr.value) }
    }])

    // parse layout after init. fn may calculate args for nested custom tags
    parseExpressions.apply(this, [dom, expressions, false])

    this.update(item)

    if (isLoop && isAnonymous) {
      // update the root attribute for the looped elements
      this.root = root = dom.firstChild
    } else {
      while (dom.firstChild) { root.appendChild(dom.firstChild) }
      if (root.stub) { root = parent.root }
    }

    defineProperty(this, 'root', root)
    this.isMounted = true

    // if it's not a child tag we can trigger its mount event
    if (!this.parent || this.parent.isMounted) {
      this.trigger('mount')
    }
    // otherwise we need to wait that the parent event gets triggered
    else { this.parent.one('mount', function () {
      this$1.trigger('mount')
    }) }
  })

  /**
   * Unmount the tag instance
   * @param { Boolean } mustKeepRoot - if it's true the root node will not be removed
   */
  defineProperty(this, 'unmount', function tagUnmount(mustKeepRoot) {
    var el = this.root,
      p = el.parentNode,
      ptag,
      tagIndex = __VIRTUAL_DOM.indexOf(this)

    this.trigger('before-unmount')

    // remove this tag instance from the global virtualDom variable
    if (~tagIndex)
      { __VIRTUAL_DOM.splice(tagIndex, 1) }

    if (p) {

      if (parent) {
        ptag = getImmediateCustomParentTag(parent)
        arrayishRemove(ptag.tags, tagName, this)
      }

      else
        { while (el.firstChild) { el.removeChild(el.firstChild) } }

      if (!mustKeepRoot)
        { p.removeChild(el) }
      else
        // the riot-tag and the data-is attributes aren't needed anymore, remove them
        { remAttr(p, RIOT_TAG_IS) }

    }

    if (this._internal.virts) {
      each(this._internal.virts, function (v) {
        if (v.parentNode) { v.parentNode.removeChild(v) }
      })
    }

    // allow expressions to unmount themselves
    unmountAll(expressions)
    each(instAttrs, function (a) { return a.expr && a.expr.unmount && a.expr.unmount(); })

    this.trigger('unmount')
    this.off('*')
    this.isMounted = false

    delete this.root._tag

  })
}

/**
 * Detect the tag implementation by a DOM node
 * @param   { Object } dom - DOM node we need to parse to get its tag implementation
 * @returns { Object } it returns an object containing the implementation of a custom tag (template and boot function)
 */
function getTag(dom) {
  return dom.tagName && __TAG_IMPL[getAttr(dom, RIOT_TAG_IS) ||
    getAttr(dom, RIOT_TAG_IS) || dom.tagName.toLowerCase()]
}

/**
 * Inherit properties from a target tag instance
 * @this Tag
 * @param   { Tag } target - tag where we will inherit properties
 * @param   { Array } propsInSyncWithParent - array of properties to sync with the target
 */
function inheritFrom(target, propsInSyncWithParent) {
  var this$1 = this;

  each(Object.keys(target), function (k) {
    // some properties must be always in sync with the parent tag
    var mustSync = !isReservedName(k) && contains(propsInSyncWithParent, k)

    if (isUndefined(this$1[k]) || mustSync) {
      // track the property to keep in sync
      // so we can keep it updated
      if (!mustSync) { propsInSyncWithParent.push(k) }
      this$1[k] = target[k]
    }
  })
}

/**
 * Move the position of a custom tag in its parent tag
 * @this Tag
 * @param   { String } tagName - key where the tag was stored
 * @param   { Number } newPos - index where the new tag will be stored
 */
function moveChildTag(tagName, newPos) {
  var parent = this.parent,
    tags
  // no parent no move
  if (!parent) { return }

  tags = parent.tags[tagName]

  if (isArray(tags))
    { tags.splice(newPos, 0, tags.splice(tags.indexOf(this), 1)[0]) }
  else { arrayishAdd(parent.tags, tagName, this) }
}

/**
 * Create a new child tag including it correctly into its parent
 * @param   { Object } child - child tag implementation
 * @param   { Object } opts - tag options containing the DOM node where the tag will be mounted
 * @param   { String } innerHTML - inner html of the child node
 * @param   { Object } parent - instance of the parent tag including the child custom tag
 * @param   { Boolean } skipName - hack to ignore the name attribute when attaching to parent
 * @returns { Object } instance of the new child tag just created
 */
function initChildTag(child, opts, innerHTML, parent) {
  var tag = new Tag$$1(child, opts, innerHTML),
    tagName = opts.tagName || getTagName(opts.root, true),
    ptag = getImmediateCustomParentTag(parent)
  // fix for the parent attribute in the looped elements
  tag.parent = ptag
  // store the real parent tag
  // in some cases this could be different from the custom parent tag
  // for example in nested loops
  tag._parent = parent

  // add this tag to the custom parent tag
  arrayishAdd(ptag.tags, tagName, tag)

  // and also to the real parent tag
  if (ptag !== parent)
    { arrayishAdd(parent.tags, tagName, tag) }

  // empty the child node once we got its template
  // to avoid that its children get compiled multiple times
  opts.root.innerHTML = ''

  return tag
}

/**
 * Loop backward all the parents tree to detect the first custom parent tag
 * @param   { Object } tag - a Tag instance
 * @returns { Object } the instance of the first custom parent tag found
 */
function getImmediateCustomParentTag(tag) {
  var ptag = tag
  while (ptag._internal.isAnonymous) {
    if (!ptag.parent) { break }
    ptag = ptag.parent
  }
  return ptag
}

/**
 * Trigger the unmount method on all the expressions
 * @param   { Array } expressions - DOM expressions
 */
function unmountAll(expressions) {
  each(expressions, function(expr) {
    if (expr instanceof Tag$$1) { expr.unmount(true) }
    else if (expr.unmount) { expr.unmount() }
  })
}

/**
 * Get the tag name of any DOM node
 * @param   { Object } dom - DOM node we want to parse
 * @param   { Boolean } skipName - hack to ignore the name attribute when attaching to parent
 * @returns { String } name to identify this dom node in riot
 */
function getTagName(dom, skipName) {
  var child = getTag(dom),
    namedTag = !skipName && getAttr(dom, 'name'),
    tagName = namedTag && !tmpl.hasExpr(namedTag) ?
                namedTag :
              child ? child.name : dom.tagName.toLowerCase()

  return tagName
}

/**
 * With this function we avoid that the internal Tag methods get overridden
 * @param   { Object } data - options we want to use to extend the tag instance
 * @returns { Object } clean object without containing the riot internal reserved words
 */
function cleanUpData(data) {
  if (!(data instanceof Tag$$1) && !(data && typeof data.trigger === T_FUNCTION))
    { return data }

  var o = {}
  for (var key in data) {
    if (!RE_RESERVED_NAMES.test(key)) { o[key] = data[key] }
  }
  return o
}

/**
 * Set the property of an object for a given key. If something already
 * exists there, then it becomes an array containing both the old and new value.
 * @param { Object } obj - object on which to set the property
 * @param { String } key - property name
 * @param { Object } value - the value of the property to be set
 * @param { Boolean } ensureArray - ensure that the property remains an array
 */
function arrayishAdd(obj, key, value, ensureArray) {
  var dest = obj[key]
  var isArr = isArray(dest)

  if (dest && dest === value) { return }

  // if the key was never set, set it once
  if (!dest && ensureArray) { obj[key] = [value] }
  else if (!dest) { obj[key] = value }
  // if it was an array and not yet set
  else if (!isArr || isArr && !contains(dest, value)) {
    if (isArr) { dest.push(value) }
    else { obj[key] = [dest, value] }
  }
}

/**
 * Removes an item from an object at a given key. If the key points to an array,
 * then the item is just removed from the array.
 * @param { Object } obj - object on which to remove the property
 * @param { String } key - property name
 * @param { Object } value - the value of the property to be removed
 * @param { Boolean } ensureArray - ensure that the property remains an array
*/
function arrayishRemove(obj, key, value, ensureArray) {
  if (isArray(obj[key])) {
    each(obj[key], function(item, i) {
      if (item === value) { obj[key].splice(i, 1) }
    })
    if (!obj[key].length) { delete obj[key] }
    else if (obj[key].length === 1 && !ensureArray) { obj[key] = obj[key][0] }
  } else
    { delete obj[key] } // otherwise just delete the key
}

/**
 * Check whether a DOM node is in stub mode, useful for the riot 'if' directive
 * @param   { Object }  dom - DOM node we want to parse
 * @returns { Boolean } -
 */
function isInStub(dom) {
  while (dom) {
    if (dom.inStub)
      { return true }
    dom = dom.parentNode
  }
  return false
}

/**
 * Mount a tag creating new Tag instance
 * @param   { Object } root - dom node where the tag will be mounted
 * @param   { String } tagName - name of the riot tag we want to mount
 * @param   { Object } opts - options to pass to the Tag instance
 * @param   { Object } ctx - optional context that will be used to extend an existing class ( used in riot.Tag )
 * @returns { Tag } a new Tag instance
 */
function mountTo(root, tagName, opts, ctx) {
  var impl = __TAG_IMPL[tagName],
    implClass = __TAG_IMPL[tagName].class,
    tag = ctx || (implClass ? Object.create(implClass.prototype) : {}),
    // cache the inner HTML to fix #855
    innerHTML = root._innerHTML = root._innerHTML || root.innerHTML

  // clear the inner html
  root.innerHTML = ''

  var conf = { root: root, opts: opts }
  if (opts && opts.parent) { conf.parent = opts.parent }

  if (impl && root) { Tag$$1.apply(tag, [impl, conf, innerHTML]) }

  if (tag && tag.mount) {
    tag.mount(true)
    // add this tag to the virtualDom variable
    if (!contains(__VIRTUAL_DOM, tag)) { __VIRTUAL_DOM.push(tag) }
  }

  return tag
}


/**
 * Adds the elements for a virtual tag
 * @this Tag
 * @param { Node } src - the node that will do the inserting or appending
 * @param { Tag } target - only if inserting, insert before this tag's first child
 */
function makeVirtual(src, target) {
  var this$1 = this;

  var head = createDOMPlaceholder(),
    tail = createDOMPlaceholder(),
    frag = createFrag(),
    sib, el

  this._internal.head = this.root.insertBefore(head, this.root.firstChild)
  this._internal.tail = this.root.appendChild(tail)

  el = this._internal.head

  while (el) {
    sib = el.nextSibling
    frag.appendChild(el)
    this$1._internal.virts.push(el) // hold for unmounting
    el = sib
  }

  if (target)
    { src.insertBefore(frag, target._internal.head) }
  else
    { src.appendChild(frag) }
}

/**
 * Move virtual tag and all child nodes
 * @this Tag
 * @param { Node } src  - the node that will do the inserting
 * @param { Tag } target - insert before this tag's first child
 */
function moveVirtual(src, target) {
  var this$1 = this;

  var el = this._internal.head,
    frag = createFrag(),
    sib

  while (el) {
    sib = el.nextSibling
    frag.appendChild(el)
    el = sib
    if (el === this$1._internal.tail) {
      frag.appendChild(el)
      src.insertBefore(frag, target._internal.head)
      break
    }
  }
}

/**
 * Get selectors for tags
 * @param   { Array } tags - tag names to select
 * @returns { String } selector
 */
function selectTags(tags) {
  // select all tags
  if (!tags) {
    var keys = Object.keys(__TAG_IMPL)
    return keys + selectTags(keys)
  }

  return tags
    .filter(function (t) { return !/[^-\w]/.test(t); })
    .reduce(function (list, t) {
      var name = t.trim().toLowerCase()
      return list + ",[" + RIOT_TAG_IS + "=\"" + name + "\"]"
    }, '')
}


var tags = Object.freeze({
	getTag: getTag,
	inheritFrom: inheritFrom,
	moveChildTag: moveChildTag,
	initChildTag: initChildTag,
	getImmediateCustomParentTag: getImmediateCustomParentTag,
	unmountAll: unmountAll,
	getTagName: getTagName,
	cleanUpData: cleanUpData,
	arrayishAdd: arrayishAdd,
	arrayishRemove: arrayishRemove,
	isInStub: isInStub,
	mountTo: mountTo,
	makeVirtual: makeVirtual,
	moveVirtual: moveVirtual,
	selectTags: selectTags
});

/**
 * Riot public api
 */

var settings = Object.create(brackets.settings)
var util = {
  tmpl: tmpl,
  brackets: brackets,
  styleManager: styleManager,
  vdom: __VIRTUAL_DOM,
  styleNode: styleManager.styleNode,
  // export the riot internal utils as well
  dom: dom,
  check: check,
  misc: misc,
  tags: tags
}




var riot$1 = Object.freeze({
	settings: settings,
	util: util,
	observable: observable,
	Tag: Tag$1,
	tag: tag,
	tag2: tag2,
	mount: mount$1,
	mixin: mixin,
	update: update$2,
	unregister: unregister
});

/**
 * Compiler for riot custom tags
 * @version v3.0.0-alpha.2
 */

// istanbul ignore next
function safeRegex (re) {
  var arguments$1 = arguments;

  var src = re.source
  var opt = re.global ? 'g' : ''

  if (re.ignoreCase) { opt += 'i' }
  if (re.multiline)  { opt += 'm' }

  for (var i = 1; i < arguments.length; i++) {
    src = src.replace('@', '\\' + arguments$1[i])
  }

  return new RegExp(src, opt)
}

/**
 * @module parsers
 */
var parsers$1 = (function (win) {

  var _p = {}

  function _r (name) {
    var parser = win[name]

    if (parser) { return parser }

    throw new Error('Parser "' + name + '" not loaded.')
  }

  function _req (name) {
    var parts = name.split('.')

    if (parts.length !== 2) { throw new Error('Bad format for parsers._req') }

    var parser = _p[parts[0]][parts[1]]
    if (parser) { return parser }

    throw new Error('Parser "' + name + '" not found.')
  }

  function extend (obj, props) {
    if (props) {
      for (var prop in props) {
        /* istanbul ignore next */
        if (props.hasOwnProperty(prop)) {
          obj[prop] = props[prop]
        }
      }
    }
    return obj
  }

  function renderPug (compilerName, html, opts, url) {
    opts = extend({
      pretty: true,
      filename: url,
      doctype: 'html'
    }, opts)
    return _r(compilerName).render(html, opts)
  }

  _p.html = {
    jade: function (html, opts, url) {
      /* eslint-disable */
      console.log('DEPRECATION WARNING: jade was renamed "pug" - The jade parser will be removed in riot@3.0.0!')
      /* eslint-enable */
      return renderPug('jade', html, opts, url)
    },
    pug: function (html, opts, url) {
      return renderPug('pug', html, opts, url)
    }
  }
  _p.css = {
    less: function (tag, css, opts, url) {
      var ret

      opts = extend({
        sync: true,
        syncImport: true,
        filename: url
      }, opts)
      _r('less').render(css, opts, function (err, result) {
        // istanbul ignore next
        if (err) { throw err }
        ret = result.css
      })
      return ret
    }
  }
  _p.js = {
    es6: function (js, opts) {
      opts = extend({
        blacklist: ['useStrict', 'strict', 'react'],
        sourceMaps: false,
        comments: false
      }, opts)
      return _r('babel').transform(js, opts).code
    },
    babel: function (js, opts, url) {
      return _r('babel').transform(js, extend({ filename: url }, opts)).code
    },
    buble: function (js, opts, url) {
      opts = extend({
        source: url,
        modules: false
      }, opts)
      return _r('buble').transform(js, opts).code
    },
    coffee: function (js, opts) {
      return _r('CoffeeScript').compile(js, extend({ bare: true }, opts))
    },
    livescript: function (js, opts) {
      return _r('livescript').compile(js, extend({ bare: true, header: false }, opts))
    },
    typescript: function (js, opts) {
      return _r('typescript')(js, opts)
    },
    none: function (js) {
      return js
    }
  }
  _p.js.javascript   = _p.js.none
  _p.js.coffeescript = _p.js.coffee
  _p._req  = _req
  _p.utils = {
    extend: extend
  }

  return _p

})(window || global)

/**
 * @module compiler
 */

var extend$1 = parsers$1.utils.extend
/* eslint-enable */

var S_LINESTR = /"[^"\n\\]*(?:\\[\S\s][^"\n\\]*)*"|'[^'\n\\]*(?:\\[\S\s][^'\n\\]*)*'/.source

var S_STRINGS = brackets.R_STRINGS.source

var HTML_ATTRS = / *([-\w:\xA0-\xFF]+) ?(?:= ?('[^']*'|"[^"]*"|\S+))?/g

var HTML_COMMS = RegExp(/<!--(?!>)[\S\s]*?-->/.source + '|' + S_LINESTR, 'g')

var HTML_TAGS = /<(-?[A-Za-z][-\w\xA0-\xFF]*)(?:\s+([^"'\/>]*(?:(?:"[^"]*"|'[^']*'|\/[^>])[^'"\/>]*)*)|\s*)(\/?)>/g

var HTML_PACK = />[ \t]+<(-?[A-Za-z]|\/[-A-Za-z])/g

var RIOT_ATTRS = ['style', 'src', 'd']

var VOID_TAGS = /^(?:input|img|br|wbr|hr|area|base|col|embed|keygen|link|meta|param|source|track)$/

var PRE_TAGS = /<pre(?:\s+(?:[^">]*|"[^"]*")*)?>([\S\s]+?)<\/pre\s*>/gi

var SPEC_TYPES = /^"(?:number|date(?:time)?|time|month|email|color)\b/i

var IMPORT_STATEMENT = /^\s*import(?:\s*[*{]|\s+[$_a-zA-Z'"]).*\n?/gm

var TRIM_TRAIL = /[ \t]+$/gm

var RE_HASEXPR = safeRegex(/@#\d/, 'x01');
var RE_REPEXPR = safeRegex(/@#(\d+)/g, 'x01');
var CH_IDEXPR  = '\x01#';
var CH_DQCODE  = '\u2057';
var DQ = '"';
var SQ = "'"

function cleanSource (src) {
  var
    mm,
    re = HTML_COMMS

  if (~src.indexOf('\r')) {
    src = src.replace(/\r\n?/g, '\n')
  }

  re.lastIndex = 0
  while ((mm = re.exec(src))) {
    if (mm[0][0] === '<') {
      src = RegExp.leftContext + RegExp.rightContext
      re.lastIndex = mm[3] + 1
    }
  }
  return src
}

function parseAttribs (str, pcex) {
  var
    list = [],
    match,
    type, vexp

  HTML_ATTRS.lastIndex = 0

  str = str.replace(/\s+/g, ' ')

  while ((match = HTML_ATTRS.exec(str))) {
    var
      k = match[1].toLowerCase(),
      v = match[2]

    if (!v) {
      list.push(k)
    } else {

      if (v[0] !== DQ) {
        v = DQ + (v[0] === SQ ? v.slice(1, -1) : v) + DQ
      }

      if (k === 'type' && SPEC_TYPES.test(v)) {
        type = v
      } else {
        if (RE_HASEXPR.test(v)) {

          if (k === 'value') { vexp = 1 }
          else if (~RIOT_ATTRS.indexOf(k)) { k = 'riot-' + k }
        }

        list.push(k + '=' + v)
      }
    }
  }

  if (type) {
    if (vexp) { type = DQ + pcex._bp[0] + SQ + type.slice(1, -1) + SQ + pcex._bp[1] + DQ }
    list.push('type=' + type)
  }
  return list.join(' ')
}

function splitHtml (html, opts, pcex) {
  var _bp = pcex._bp

  if (html && _bp[4].test(html)) {
    var
      jsfn = opts.expr && (opts.parser || opts.type) ? _compileJS : 0,
      list = brackets.split(html, 0, _bp),
      expr

    for (var i = 1; i < list.length; i += 2) {
      expr = list[i]
      if (expr[0] === '^') {
        expr = expr.slice(1)
      } else if (jsfn) {
        expr = jsfn(expr, opts).trim()
        if (expr.slice(-1) === ';') { expr = expr.slice(0, -1) }
      }
      list[i] = CH_IDEXPR + (pcex.push(expr) - 1) + _bp[1]
    }
    html = list.join('')
  }
  return html
}

function restoreExpr (html, pcex) {
  if (pcex.length) {
    html = html.replace(RE_REPEXPR, function (_, d) {

      return pcex._bp[0] + pcex[d].trim().replace(/[\r\n]+/g, ' ').replace(/"/g, CH_DQCODE)
    })
  }
  return html
}

function compileImports (js) {
  var imp = []
  var imports = ''
  while (imp = IMPORT_STATEMENT.exec(js)) {
    imports += imp[0].trim() + '\n'
  }
  return imports
}

function rmImports (js) {
  var jsCode = js.replace(IMPORT_STATEMENT, '')
  return jsCode
}

function _compileHTML (html, opts, pcex) {
  if (!/\S/.test(html)) { return '' }

  html = splitHtml(html, opts, pcex)
    .replace(HTML_TAGS, function (_, name, attr, ends) {

      name = name.toLowerCase()

      ends = ends && !VOID_TAGS.test(name) ? '></' + name : ''

      if (attr) { name += ' ' + parseAttribs(attr, pcex) }

      return '<' + name + ends + '>'
    })

  if (!opts.whitespace) {
    var p = []

    if (/<pre[\s>]/.test(html)) {
      html = html.replace(PRE_TAGS, function (q) {
        p.push(q)
        return '\u0002'
      })
    }

    html = html.trim().replace(/\s+/g, ' ')

    if (p.length) { html = html.replace(/\u0002/g, function () { return p.shift() }) }
  }

  if (opts.compact) { html = html.replace(HTML_PACK, '><$1') }

  return restoreExpr(html, pcex).replace(TRIM_TRAIL, '')
}

function compileHTML (html, opts, pcex) {

  if (Array.isArray(opts)) {
    pcex = opts
    opts = {}
  } else {
    if (!pcex) { pcex = [] }
    if (!opts) { opts = {} }
  }

  pcex._bp = brackets.array(opts.brackets)

  return _compileHTML(cleanSource(html), opts, pcex)
}

var JS_ES6SIGN = /^[ \t]*([$_A-Za-z][$\w]*)\s*\([^()]*\)\s*{/m

var JS_ES6END = RegExp('[{}]|' + brackets.S_QBLOCKS, 'g')

var JS_COMMS = RegExp(brackets.R_MLCOMMS.source + '|//[^\r\n]*|' + brackets.S_QBLOCKS, 'g')

function riotjs (js) {
  var
    parts = [],
    match,
    toes5,
    pos,
    name,
    RE = RegExp

  if (~js.indexOf('/')) { js = rmComms(js, JS_COMMS) }

  while ((match = js.match(JS_ES6SIGN))) {

    parts.push(RE.leftContext)
    js  = RE.rightContext
    pos = skipBody(js, JS_ES6END)

    name  = match[1]
    toes5 = !/^(?:if|while|for|switch|catch|function)$/.test(name)
    name  = toes5 ? match[0].replace(name, 'this.' + name + ' = function') : match[0]
    parts.push(name, js.slice(0, pos))
    js = js.slice(pos)

    if (toes5 && !/^\s*.\s*bind\b/.test(js)) { parts.push('.bind(this)') }
  }

  return parts.length ? parts.join('') + js : js

  function rmComms (s, r, m) {
    r.lastIndex = 0
    while ((m = r.exec(s))) {
      if (m[0][0] === '/' && !m[1] && !m[2]) {
        s = RE.leftContext + ' ' + RE.rightContext
        r.lastIndex = m[3] + 1
      }
    }
    return s
  }

  function skipBody (s, r) {
    var m, i = 1

    r.lastIndex = 0
    while (i && (m = r.exec(s))) {
      if (m[0] === '{') { ++i }
      else if (m[0] === '}') { --i }
    }
    return i ? s.length : r.lastIndex
  }
}

function _compileJS (js, opts, type, parserOpts, url) {
  if (!/\S/.test(js)) { return '' }
  if (!type) { type = opts.type }

  var parser = opts.parser || type && parsers$1._req('js.' + type, true) || riotjs

  return parser(js, parserOpts, url).replace(/\r\n?/g, '\n').replace(TRIM_TRAIL, '')
}

function compileJS (js, opts, type, userOpts) {
  if (typeof opts === 'string') {
    userOpts = type
    type = opts
    opts = {}
  }
  if (type && typeof type === 'object') {
    userOpts = type
    type = ''
  }
  if (!userOpts) { userOpts = {} }

  return _compileJS(js, opts || {}, type, userOpts.parserOptions, userOpts.url)
}

var CSS_SELECTOR = RegExp('([{}]|^)[ ;]*([^@ ;{}][^{}]*)(?={)|' + S_LINESTR, 'g')

function scopedCSS (tag, css) {
  var scope = ':scope'

  return css.replace(CSS_SELECTOR, function (m, p1, p2) {

    if (!p2) { return m }

    p2 = p2.replace(/[^,]+/g, function (sel) {
      var s = sel.trim()

      if (!s || s === 'from' || s === 'to' || s.slice(-1) === '%') {
        return sel
      }

      if (s.indexOf(scope) < 0) {
        s = tag + ' ' + s + ',[riot-tag="' + tag + '"] ' + s +
                            ',[data-is="' + tag + '"] ' + s
      } else {
        s = s.replace(scope, tag) + ',' +
            s.replace(scope, '[riot-tag="' + tag + '"]') + ',' +
            s.replace(scope, '[data-is="' + tag + '"]')
      }
      return s
    })

    return p1 ? p1 + ' ' + p2 : p2
  })
}

function _compileCSS (css, tag, type, opts) {
  var scoped = (opts || (opts = {})).scoped

  if (type) {
    if (type === 'scoped-css') {
      scoped = true
    } else if (type !== 'css') {

      var parser = parsers$1._req('css.' + type, true)
      css = parser(tag, css, opts.parserOpts || {}, opts.url)
    }
  }

  css = css.replace(brackets.R_MLCOMMS, '').replace(/\s+/g, ' ').trim()

  if (scoped) {
    if (!tag) {
      throw new Error('Can not parse scoped CSS without a tagName')
    }
    css = scopedCSS(tag, css)
  }
  return css
}

function compileCSS (css, type, opts) {
  if (type && typeof type === 'object') {
    opts = type
    type = ''
  } else if (!opts) { opts = {} }

  return _compileCSS(css, opts.tagName, type, opts)
}

var TYPE_ATTR = /\stype\s*=\s*(?:(['"])(.+?)\1|(\S+))/i

var MISC_ATTR = '\\s*=\\s*(' + S_STRINGS + '|{[^}]+}|\\S+)'

var END_TAGS = /\/>\n|^<(?:\/?-?[A-Za-z][-\w\xA0-\xFF]*\s*|-?[A-Za-z][-\w\xA0-\xFF]*\s+[-\w:\xA0-\xFF][\S\s]*?)>\n/

function _q (s, r) {
  if (!s) { return "''" }
  s = SQ + s.replace(/\\/g, '\\\\').replace(/'/g, "\\'") + SQ
  return r && ~s.indexOf('\n') ? s.replace(/\n/g, '\\n') : s
}

function mktag (name, html, css, attr, js, imports, opts) {
  var
    c = opts.debug ? ',\n  ' : ', ',
    s = '});'

  if (js && js.slice(-1) !== '\n') { s = '\n' + s }

  return imports + 'riot.tag2(\'' + name + SQ +
    c + _q(html, 1) +
    c + _q(css) +
    c + _q(attr) + ', function(opts) {\n' + js + s
}

function splitBlocks (str) {
  if (/<[-\w]/.test(str)) {
    var
      m,
      k = str.lastIndexOf('<'),
      n = str.length

    while (~k) {
      m = str.slice(k, n).match(END_TAGS)
      if (m) {
        k += m.index + m[0].length
        m = str.slice(0, k)
        if (m.slice(-5) === '<-/>\n') { m = m.slice(0, -5) }
        return [m, str.slice(k)]
      }
      n = k
      k = str.lastIndexOf('<', k - 1)
    }
  }
  return ['', str]
}

function getType (attribs) {
  if (attribs) {
    var match = attribs.match(TYPE_ATTR)

    match = match && (match[2] || match[3])
    if (match) {
      return match.replace('text/', '')
    }
  }
  return ''
}

function getAttrib (attribs, name) {
  if (attribs) {
    var match = attribs.match(RegExp('\\s' + name + MISC_ATTR, 'i'))

    match = match && match[1]
    if (match) {
      return (/^['"]/).test(match) ? match.slice(1, -1) : match
    }
  }
  return ''
}

function unescapeHTML (str) {
  return str
          .replace(/&amp;/g, '&')
          .replace(/&lt;/g, '<')
          .replace(/&gt;/g, '>')
          .replace(/&quot;/g, '"')
          .replace(/&#039;/g, '\'')
}

function getParserOptions (attribs) {
  var opts = unescapeHTML(getAttrib(attribs, 'options'))

  return opts ? JSON.parse(opts) : null
}

function getCode (code, opts, attribs, base) {
  var
    type = getType(attribs),
    src  = getAttrib(attribs, 'src'),
    jsParserOptions = extend$1({}, opts.parserOptions.js)

  if (src) { return false }

  return _compileJS(
          code,
          opts,
          type,
          extend$1(jsParserOptions, getParserOptions(attribs)),
          base
        )
}

function cssCode (code, opts, attribs, url, tag) {
  var
    parserStyleOptions = extend$1({}, opts.parserOptions.style),
    extraOpts = {
      parserOpts: extend$1(parserStyleOptions, getParserOptions(attribs)),
      scoped: attribs && /\sscoped(\s|=|$)/i.test(attribs),
      url: url
    }

  return _compileCSS(code, tag, getType(attribs) || opts.style, extraOpts)
}

function compileTemplate (html, url, lang, opts) {

  var parser = parsers$1._req('html.' + lang, true)
  return parser(html, opts, url)
}

var CUST_TAG = RegExp(/^([ \t]*)<(-?[A-Za-z][-\w\xA0-\xFF]*)(?:\s+([^'"\/>]+(?:(?:@|\/[^>])[^'"\/>]*)*)|\s*)?(?:\/>|>[ \t]*\n?([\S\s]*)^\1<\/\2\s*>|>(.*)<\/\2\s*>)/
    .source.replace('@', S_STRINGS), 'gim');
var SCRIPTS = /<script(\s+[^>]*)?>\n?([\S\s]*?)<\/script\s*>/gi;
var STYLES = /<style(\s+[^>]*)?>\n?([\S\s]*?)<\/style\s*>/gi

function compile$1 (src, opts, url) {
  var
    parts = [],
    included,
    defaultParserptions = {

      template: {},
      js: {},
      style: {}
    }

  if (!opts) { opts = {} }

  opts.parserOptions = extend$1(defaultParserptions, opts.parserOptions || {})

  included = opts.exclude
    ? function (s) { return opts.exclude.indexOf(s) < 0 } : function () { return 1 }

  if (!url) { url = '' }

  var _bp = brackets.array(opts.brackets)

  if (opts.template) {
    src = compileTemplate(src, url, opts.template, opts.parserOptions.template)
  }

  src = cleanSource(src)
    .replace(CUST_TAG, function (_, indent, tagName, attribs, body, body2) {
      var
        jscode = '',
        styles = '',
        html = '',
        imports = '',
        pcex = []

      pcex._bp = _bp

      tagName = tagName.toLowerCase()

      attribs = attribs && included('attribs')
        ? restoreExpr(
            parseAttribs(
              splitHtml(attribs, opts, pcex),
            pcex),
          pcex) : ''

      if ((body || (body = body2)) && /\S/.test(body)) {

        if (body2) {

          if (included('html')) { html = _compileHTML(body2, opts, pcex) }
        } else {

          body = body.replace(RegExp('^' + indent, 'gm'), '')

          body = body.replace(STYLES, function (_m, _attrs, _style) {
            if (included('css')) {
              styles += (styles ? ' ' : '') + cssCode(_style, opts, _attrs, url, tagName)
            }
            return ''
          })

          body = body.replace(SCRIPTS, function (_m, _attrs, _script) {
            if (included('js')) {
              var code = getCode(_script, opts, _attrs, url)

              if (code) { jscode += (jscode ? '\n' : '') + code }
            }
            return ''
          })

          var blocks = splitBlocks(body.replace(TRIM_TRAIL, ''))

          if (included('html')) {
            html = _compileHTML(blocks[0], opts, pcex)
          }

          if (included('js')) {
            body = _compileJS(blocks[1], opts, null, null, url)
            imports = compileImports(jscode)
            jscode  = rmImports(jscode)
            if (body) { jscode += (jscode ? '\n' : '') + body }
            jscode = jscode.replace(IMPORT_STATEMENT, function (s) {
              imports += s.trim() + '\n'
              return ''
            })
          }
        }
      }

      jscode = /\S/.test(jscode) ? jscode.replace(/\n{3,}/g, '\n\n') : ''

      if (opts.entities) {
        parts.push({
          tagName: tagName,
          html: html,
          css: styles,
          attribs: attribs,
          js: jscode,
          imports: imports
        })
        return ''
      }

      return mktag(tagName, html, styles, attribs, jscode, imports, opts)
    })

  if (opts.entities) { return parts }

  return src
}

var version = 'v3.0.0-alpha.2'

var compiler = {
  compile: compile$1,
  compileHTML: compileHTML,
  compileCSS: compileCSS,
  compileJS: compileJS,
  parsers: parsers$1,
  version: version
}

var promise;
var ready       // all the scripts were compiled?

// gets the source of an external tag with an async call
function GET (url, fn, opts) {
  var req = new XMLHttpRequest()

  req.onreadystatechange = function () {
    if (req.readyState === 4 &&
       (req.status === 200 || !req.status && req.responseText.length)) {
      fn(req.responseText, opts, url)
    }
  }
  req.open('GET', url, true)
  req.send('')
}

// evaluates a compiled tag within the global context
function globalEval (js, url) {
  if (typeof js === T_STRING) {
    var
      node = mkEl('script'),
      root = document.documentElement

    // make the source available in the "(no domain)" tab
    // of Chrome DevTools, with a .js extension
    if (url) { js += '\n//# sourceURL=' + url + '.js' }

    node.text = js
    root.appendChild(node)
    root.removeChild(node)
  }
}

// compiles all the internal and external tags on the page
function compileScripts (fn, xopt) {
  var
    scripts = $$('script[type="riot/tag"]'),
    scriptsAmount = scripts.length

  function done() {
    promise.trigger('ready')
    ready = true
    if (fn) { fn() }
  }

  function compileTag (src, opts, url) {
    var code = compiler.compile(src, opts, url)

    globalEval(code, url)
    if (!--scriptsAmount) { done() }
  }

  if (!scriptsAmount) { done() }
  else {
    for (var i = 0; i < scripts.length; ++i) {
      var
        script = scripts[i],
        opts = extend({template: getAttr(script, 'template')}, xopt),
        url = getAttr(script, 'src')

      url ? GET(url, compileTag, opts) : compileTag(script.innerHTML, opts)
    }
  }
}

var parsers = compiler.parsers

/*
  Compilation for the browser
*/
var compile = function (arg, fn, opts) {

  if (typeof arg === T_STRING) {

    // 2nd parameter is optional, but can be null
    if (isObject(fn)) {
      opts = fn
      fn = false
    }

    // `riot.compile(tag [, callback | true][, options])`
    if (/^\s*</m.test(arg)) {
      var js = compiler.compile(arg, opts)
      if (fn !== true) { globalEval(js) }
      if (isFunction(fn)) { fn(js, arg, opts) }
      return js
    }

    // `riot.compile(url [, callback][, options])`
    GET(arg, function (str, opts, url) {
      var js = compiler.compile(str, opts, url)
      globalEval(js, url)
      if (fn) { fn(js, str, opts) }
    }, opts)

  } else if (isArray(arg)) {
    var i = arg.length
    // `riot.compile([urlsList] [, callback][, options])`
    arg.forEach(function(str) {
      GET(str, function (str, opts, url) {
        var js = compiler.compile(str, opts, url)
        globalEval(js, url)
        i --
        if (!i && fn) { fn(js, str, opts) }
      }, opts)
    })
  } else {

    // `riot.compile([callback][, options])`
    if (isFunction(arg)) {
      opts = fn
      fn = arg
    } else {
      opts = arg
      fn = undefined
    }

    if (ready) {
      return fn && fn()
    }

    if (promise) {
      if (fn) { promise.on('ready', fn) }

    } else {
      promise = observable()
      compileScripts(fn, opts)
    }
  }

}

function mount$$1(a, b, c) {
  var ret
  compile(function () { ret = mount$1(a, b, c) })
  return ret
}

var riot_compiler = extend({}, riot$1, {
  mount: mount$$1,
  compile: compile,
  parsers: parsers
})

return riot_compiler;

})));<|MERGE_RESOLUTION|>--- conflicted
+++ resolved
@@ -1,4 +1,3 @@
-<<<<<<< HEAD
 /* Riot v3.0.0-alpha.10, @license MIT */
 (function (global, factory) {
   typeof exports === 'object' && typeof module !== 'undefined' ? module.exports = factory() :
@@ -34,204 +33,6 @@
  */
 function isSVGTag(name) {
   return RE_SVG_TAGS.test(name)
-=======
-/* Riot v2.6.4, @license MIT */
-
-;(function(window, undefined) {
-  'use strict';
-var riot = { version: 'v2.6.4', settings: {} },
-  // be aware, internal usage
-  // ATTENTION: prefix the global dynamic variables with `__`
-
-  // counter to give a unique id to all the Tag instances
-  __uid = 0,
-  // tags instances cache
-  __virtualDom = [],
-  // tags implementation cache
-  __tagImpl = {},
-
-  /**
-   * Const
-   */
-  GLOBAL_MIXIN = '__global_mixin',
-
-  // riot specific prefixes
-  RIOT_PREFIX = 'riot-',
-  RIOT_TAG = RIOT_PREFIX + 'tag',
-  RIOT_TAG_IS = 'data-is',
-
-  // for typeof == '' comparisons
-  T_STRING = 'string',
-  T_OBJECT = 'object',
-  T_UNDEF  = 'undefined',
-  T_FUNCTION = 'function',
-  XLINK_NS = 'http://www.w3.org/1999/xlink',
-  XLINK_REGEX = /^xlink:(\w+)/,
-  // special native tags that cannot be treated like the others
-  SPECIAL_TAGS_REGEX = /^(?:t(?:body|head|foot|[rhd])|caption|col(?:group)?|opt(?:ion|group))$/,
-  RESERVED_WORDS_BLACKLIST = /^(?:_(?:item|id|parent)|update|root|(?:un)?mount|mixin|is(?:Mounted|Loop)|tags|parent|opts|trigger|o(?:n|ff|ne))$/,
-  // SVG tags list https://www.w3.org/TR/SVG/attindex.html#PresentationAttributes
-  SVG_TAGS_LIST = ['altGlyph', 'animate', 'animateColor', 'circle', 'clipPath', 'defs', 'ellipse', 'feBlend', 'feColorMatrix', 'feComponentTransfer', 'feComposite', 'feConvolveMatrix', 'feDiffuseLighting', 'feDisplacementMap', 'feFlood', 'feGaussianBlur', 'feImage', 'feMerge', 'feMorphology', 'feOffset', 'feSpecularLighting', 'feTile', 'feTurbulence', 'filter', 'font', 'foreignObject', 'g', 'glyph', 'glyphRef', 'image', 'line', 'linearGradient', 'marker', 'mask', 'missing-glyph', 'path', 'pattern', 'polygon', 'polyline', 'radialGradient', 'rect', 'stop', 'svg', 'switch', 'symbol', 'text', 'textPath', 'tref', 'tspan', 'use'],
-
-  // version# for IE 8-11, 0 for others
-  IE_VERSION = (window && window.document || {}).documentMode | 0,
-
-  // detect firefox to fix #1374
-  FIREFOX = window && !!window.InstallTrigger
-/* istanbul ignore next */
-riot.observable = function(el) {
-
-  /**
-   * Extend the original object or create a new empty one
-   * @type { Object }
-   */
-
-  el = el || {}
-
-  /**
-   * Private variables
-   */
-  var callbacks = {},
-    slice = Array.prototype.slice
-
-  /**
-   * Private Methods
-   */
-
-  /**
-   * Helper function needed to get and loop all the events in a string
-   * @param   { String }   e - event string
-   * @param   {Function}   fn - callback
-   */
-  function onEachEvent(e, fn) {
-    var es = e.split(' '), l = es.length, i = 0
-    for (; i < l; i++) {
-      var name = es[i]
-      if (name) fn(name, i)
-    }
-  }
-
-  /**
-   * Public Api
-   */
-
-  // extend the el object adding the observable methods
-  Object.defineProperties(el, {
-    /**
-     * Listen to the given space separated list of `events` and
-     * execute the `callback` each time an event is triggered.
-     * @param  { String } events - events ids
-     * @param  { Function } fn - callback function
-     * @returns { Object } el
-     */
-    on: {
-      value: function(events, fn) {
-        if (typeof fn != 'function')  return el
-
-        onEachEvent(events, function(name, pos) {
-          (callbacks[name] = callbacks[name] || []).push(fn)
-          fn.typed = pos > 0
-        })
-
-        return el
-      },
-      enumerable: false,
-      writable: false,
-      configurable: false
-    },
-
-    /**
-     * Removes the given space separated list of `events` listeners
-     * @param   { String } events - events ids
-     * @param   { Function } fn - callback function
-     * @returns { Object } el
-     */
-    off: {
-      value: function(events, fn) {
-        if (events == '*' && !fn) callbacks = {}
-        else {
-          onEachEvent(events, function(name, pos) {
-            if (fn) {
-              var arr = callbacks[name]
-              for (var i = 0, cb; cb = arr && arr[i]; ++i) {
-                if (cb == fn) arr.splice(i--, 1)
-              }
-            } else delete callbacks[name]
-          })
-        }
-        return el
-      },
-      enumerable: false,
-      writable: false,
-      configurable: false
-    },
-
-    /**
-     * Listen to the given space separated list of `events` and
-     * execute the `callback` at most once
-     * @param   { String } events - events ids
-     * @param   { Function } fn - callback function
-     * @returns { Object } el
-     */
-    one: {
-      value: function(events, fn) {
-        function on() {
-          el.off(events, on)
-          fn.apply(el, arguments)
-        }
-        return el.on(events, on)
-      },
-      enumerable: false,
-      writable: false,
-      configurable: false
-    },
-
-    /**
-     * Execute all callback functions that listen to
-     * the given space separated list of `events`
-     * @param   { String } events - events ids
-     * @returns { Object } el
-     */
-    trigger: {
-      value: function(events) {
-
-        // getting the arguments
-        var arglen = arguments.length - 1,
-          args = new Array(arglen),
-          fns
-
-        for (var i = 0; i < arglen; i++) {
-          args[i] = arguments[i + 1] // skip first argument
-        }
-
-        onEachEvent(events, function(name, pos) {
-
-          fns = slice.call(callbacks[name] || [], 0)
-
-          for (var i = 0, fn; fn = fns[i]; ++i) {
-            if (fn.busy) continue
-            fn.busy = 1
-            fn.apply(el, fn.typed ? [name].concat(args) : args)
-            if (fns[i] !== fn) { i-- }
-            fn.busy = 0
-          }
-
-          if (callbacks['*'] && name != '*')
-            el.trigger.apply(el, ['*', name].concat(args))
-
-        })
-
-        return el
-      },
-      enumerable: false,
-      writable: false,
-      configurable: false
-    }
-  })
-
-  return el
-
->>>>>>> 8268ee60
 }
 
 /**
