--- conflicted
+++ resolved
@@ -54,16 +54,9 @@
 raw:
 	# build riot
 	@ mkdir -p $(DIST)
-<<<<<<< HEAD
 	@ $(ROLLUP) lib/riot.js --config $(CONFIG)rollup.config.js > $(DIST)riot.js
 	@ $(ROLLUP) lib/riot+compiler.js --config $(CONFIG)rollup.config.js > $(DIST)riot+compiler.js
 	@ $(ROLLUP) lib/riot.js --config $(CONFIG)rollup.config.csp.js > $(DIST)riot.csp.js
-	@ $(ROLLUP) lib/riot+compiler.js --config $(CONFIG)rollup.config.csp.js > $(DIST)riot+compiler.csp.js
-=======
-	@ $(SMASH) lib/riot.js > $(DIST)riot.js
-	@ $(SMASH) lib/riot+compiler.js > $(DIST)riot+compiler.js
-	@ $(SMASH) lib/riot.csp.js > $(DIST)riot.csp.js
->>>>>>> 9a34672c
 
 clean:
 	# clean $(DIST)
