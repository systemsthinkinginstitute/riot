var glob = require('glob'),
  riot = require('../../../lib/server'),
  cheerio = require('cheerio')

describe('Node/io.js', function() {

  it('require tags', function(done) {
    glob('../../tag/*.tag', { cwd: __dirname }, function (err, tags) {
      expect(err).to.be(null)
      tags.forEach(function(tag) {
        expect(require(tag)).to.be.ok()
      })
      done()
    })
  })

  it('render tag: timer', function() {
    var tmr = riot.render('timer', { start: 42 })
    expect(tmr).to.be('<timer><p>Seconds Elapsed: 42</p></timer>')
  })

  it('render tag: if-test', function() {
    var ift = riot.render('if-test')
    var $ = cheerio.load(ift)
    var els = $('if-child')
    expect(els.length).to.be(1)
    expect(els.first().attr('style')).to.be('display: none;')
  })

  it('render tag: attr-test', function() {
    var content = riot.render('attr-test', { red: true })
    expect(content).to.be('<attr-test><input type="checkbox" class="red"> </attr-test>')

    content = riot.render('attr-test', { isChecked: true, includeTable: true })
    expect(content).to.be('<attr-test><input type="checkbox" checked="checked"> <table></table></attr-test>')

    content = riot.render('attr-test', { isChecked: null, checkboxId: 0, includeTable: true, tableBorder: 0 })
    expect(content).to.be('<attr-test><input type="checkbox" id="0"> <table border="0"></table></attr-test>')

    content = riot.render('attr-test', { isChecked: 0, checkboxId: 99 })
    expect(content).to.be('<attr-test><input type="checkbox" id="99"> </attr-test>')
  })

  it('render tag: loop-child', function() {
    var lpc = riot.render('loop-child')
    var $ = cheerio.load(lpc)
    expect($('looped-child').length).to.be(2)
    var h3s = $('h3')
    expect(h3s.length).to.be(2)
    expect(h3s.first().text()).to.be('one')
    expect(h3s.last().text()).to.be('two')
  })

  it('render tag: loop-replace', function() {
    var lpr = riot.render('loop-replace')
    var $ = cheerio.load(lpr)
    var els = $('strong')
    expect(els.length).to.be(3)
    expect(els.first().text()).to.be('a')
    expect(els.first().next().text()).to.be('9')
    expect(els.last().text()).to.be('3')
  })

  it('render tag: blog (using yield)', function() {
    var blg = riot.render('blog')
    var $ = cheerio.load(blg)
    var els = $('h2')
    expect(els.length).to.be(2)
    expect(els.first().text()).to.be('post 1')
    expect(els.last().text()).to.be('post 2')
  })

  it('render tag: simple block (using yield)', function() {
    var blk = riot.render('block')
    var $ = cheerio.load(blk)
    expect($('block').length).to.be(1)
    expect($('yoyo').length).to.be(1)
    expect($('yoyo').html()).to.be('Hello World!')
  })

<<<<<<< HEAD
=======
  it('render tag: yield with no html content', function() {
    var blk = riot.render('yield-empty')
    expect(blk).to.be('<yield-empty></yield-empty>')
  })

>>>>>>> 168db2c3
  it('render tag: input,option,textarea tags having expressions as value', function() {
    var frm = riot.render('form-controls', { text: 'my-value' })
    var $ = cheerio.load(frm)
    expect($('input[type="text"]').val()).to.be('my-value')
    expect($('select option:selected').val()).to.be('my-value')
    expect($('textarea').val()).to.be('my-value')
  })

})<|MERGE_RESOLUTION|>--- conflicted
+++ resolved
@@ -78,14 +78,11 @@
     expect($('yoyo').html()).to.be('Hello World!')
   })
 
-<<<<<<< HEAD
-=======
   it('render tag: yield with no html content', function() {
     var blk = riot.render('yield-empty')
     expect(blk).to.be('<yield-empty></yield-empty>')
   })
 
->>>>>>> 168db2c3
   it('render tag: input,option,textarea tags having expressions as value', function() {
     var frm = riot.render('form-controls', { text: 'my-value' })
     var $ = cheerio.load(frm)
