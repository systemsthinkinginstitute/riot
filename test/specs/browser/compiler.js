--- conflicted
+++ resolved
@@ -1261,12 +1261,7 @@
     var tag = riot.mount('input-values')[0]
     expect(tag.i.value).to.be('foo')
     tag.update()
-<<<<<<< HEAD
     expect(tag.i.value).to.be('hi')
-=======
-    expect(tag.i.value).to.be('foo')  // regression of #1612
-    tags.push(tag)
->>>>>>> 4897dc7d
   })
 
   it('riot-tag as expression', function() {
@@ -1507,7 +1502,6 @@
 
   it('loops over other tag instances do not override their internal properties', function() {
     var tag = riot.mount('loop-tag-instances')[0]
-    tag.start()
 
     expect(tag.tags['loop-tag-instances-child'].length).to.be(5)
     expect(tag.tags['loop-tag-instances-child'][0].root.tagName.toLowerCase()).to.be('loop-tag-instances-child')
@@ -1593,9 +1587,9 @@
   it('the riot-tag attribute gets updated if a DOM node gets mounted using two or more different tags', function() {
     var div = document.createElement('div')
     tags.push(riot.mount(div, 'timetable')[0])
-    expect(div.getAttribute('riot-tag') || div.getAttribute('data-is')).to.be('timetable')
+    expect(div.getAttribute('riot-tag')).to.be('timetable')
     tags.push(riot.mount(div, 'test')[0])
-    expect(div.getAttribute('riot-tag') || div.getAttribute('data-is')).to.be('test')
+    expect(div.getAttribute('riot-tag')).to.be('test')
 
   })
 
@@ -1923,11 +1917,7 @@
     var str = '<style-option><style>p {top:0}<\/style>\n<\/style-option>',
       result
     result = riot.compile(str, {'style': 'scoped-css'})
-<<<<<<< HEAD
-    expect(result).to.contain('[data-is="style-option"] p{top:0}')
-=======
     expect(result).to.match(/\[(?:riot-tag|data-is)="style-option"\] p ?\{top:0\}/)
->>>>>>> 4897dc7d
   })
 
   it('allow passing riot.observale instances to the children tags', function() {
@@ -2083,7 +2073,7 @@
   })
 
   it('nested virtual tags unmount properly', function() {
-
+    injectHTML('<virtual-nested-unmount></virtual-nested-unmount>')
     var tag = riot.mount('virtual-nested-unmount')[0]
     var spans = tag.root.querySelectorAll('span')
     var divs = tag.root.querySelectorAll('div')
@@ -2121,10 +2111,6 @@
     expect(divs[1].innerHTML).to.be('5')
 
     tags.push(tag)
-<<<<<<< HEAD
-=======
-
->>>>>>> 4897dc7d
   })
 
   it('still loops with reserved property names #1526', function() {
@@ -2136,7 +2122,87 @@
     tags.push(tag)
   })
 
-<<<<<<< HEAD
+  it('named elements in object key loop do not duplicate', function() {
+
+    var tag = riot.mount('obj-key-loop')[0]
+
+    expect(tag.x.value).to.be('3')
+    expect(tag.y.value).to.be('44')
+    expect(tag.z.value).to.be('23')
+
+    tag.update()
+    expect(tag.x.value).to.be('3')
+    expect(tag.y.value).to.be('44')
+    expect(tag.z.value).to.be('23')
+
+    tags.push(tag)
+  })
+
+  it('render tag: input,option,textarea tags having expressions as value', function() {
+    injectHTML('<form-controls></form-controls>')
+    var val = 'my-value',
+      tag = riot.mount('form-controls', { text: val })[0],
+      root = tag.root
+
+    expect(root.querySelector('input[type="text"]').value).to.be(val)
+    expect(root.querySelector('select option[selected]').value).to.be(val)
+    expect(root.querySelector('textarea[name="txta1"]').value).to.be(val)
+    expect(root.querySelector('textarea[name="txta2"]').value).to.be('')
+    if (IE_VERSION !== 9) expect(root.querySelector('textarea[name="txta2"]').placeholder).to.be(val)
+
+    tags.push(tag)
+  })
+
+  it('support `data-is` in addition to `riot-tag` for html5 compliance', function() {
+    injectHTML('<div data-is="tag-data-is"></div>')
+    var tag = riot.mount('tag-data-is')[0]
+    var els = tag.root.getElementsByTagName('p')
+    expect(els.length).to.be(2)
+    expect(els[0].innerHTML).to.contain('html5')
+    expect(els[1].innerHTML).to.contain('too')
+    tags.push(tag)
+  })
+
+  it('tag names are case insensitive (converted to lowercase) in `riot.mount`', function() {
+    var i, els = document.querySelectorAll('tag-data-is,[data-is="tag-data-is"]')
+    for (i = 0; i < els.length; i++) {
+      els[i].parentNode.removeChild(els[i])
+    }
+    injectHTML('<div data-is="tag-data-is"></div>')
+    injectHTML('<tag-DATA-Is></tag-DATA-Is>')
+    var tags = riot.mount('tag-Data-Is')
+
+    expect(tags.length).to.be(2)
+    expect(tags[0].root.getElementsByTagName('p').length).to.be(2)
+    expect(tags[1].root.getElementsByTagName('p').length).to.be(2)
+    tags.push(tags[0], tags[1])
+  })
+
+  it('the value of the `data-is` attribute needs lowercase names', function() {
+    var i, els = document.querySelectorAll('tag-data-is,[data-is="tag-data-is"]')
+    for (i = 0; i < els.length; i++) {
+      els[i].parentNode.removeChild(els[i])
+    }
+    injectHTML('<div data-is="tag-DATA-Is"></div>')
+    var tags = riot.mount('tag-Data-Is')
+
+    expect(tags.length).to.be(0)
+  })
+
+  it('component nested in virtual unmounts correctly', function() {
+    injectHTML('<virtual-nested-component></virtual-nested-component>')
+    var tag = riot.mount('virtual-nested-component')[0]
+    var components = tag.root.querySelectorAll('not-virtual-component2')
+    expect(components.length).to.be(4)
+
+    tag.unmount()
+    components = tag.root.querySelectorAll('not-virtual-component2')
+    expect(components.length).to.be(0)
+
+    tags.push(tag)
+
+  })
+
   it('non looped and conditional virtual tags mount content', function() {
     injectHTML('<virtual-no-loop></virtual-no-loop>')
     var tag = riot.mount('virtual-no-loop')[0]
@@ -2153,25 +2219,10 @@
     expect(spans[1].innerHTML).to.be('virtuals yields expression')
     expect(divs[1].innerHTML).to.be('hello there')
 
-=======
-  it('named elements in object key loop do not duplicate', function() {
-
-    var tag = riot.mount('obj-key-loop')[0]
-
-    expect(tag.x.value).to.be('3')
-    expect(tag.y.value).to.be('44')
-    expect(tag.z.value).to.be('23')
-
-    tag.update()
-    expect(tag.x.value).to.be('3')
-    expect(tag.y.value).to.be('44')
-    expect(tag.z.value).to.be('23')
->>>>>>> 4897dc7d
-
-    tags.push(tag)
-  })
-
-<<<<<<< HEAD
+
+    tags.push(tag)
+  })
+
   it('virtual tags with yielded content function in a loop', function() {
     injectHTML('<virtual-yield-loop></virtual-yield-loop>')
     var tag = riot.mount('virtual-yield-loop')[0]
@@ -2215,71 +2266,5 @@
 
 
     tags.push(tag)
-=======
-  it('render tag: input,option,textarea tags having expressions as value', function() {
-    injectHTML('<form-controls></form-controls>')
-    var val = 'my-value',
-      tag = riot.mount('form-controls', { text: val })[0],
-      root = tag.root
-
-    expect(root.querySelector('input[type="text"]').value).to.be(val)
-    expect(root.querySelector('select option[selected]').value).to.be(val)
-    expect(root.querySelector('textarea[name="txta1"]').value).to.be(val)
-    expect(root.querySelector('textarea[name="txta2"]').value).to.be('')
-    if (IE_VERSION !== 9) expect(root.querySelector('textarea[name="txta2"]').placeholder).to.be(val)
-
-    tags.push(tag)
-  })
-
-  it('support `data-is` in addition to `riot-tag` for html5 compliance', function() {
-    injectHTML('<div data-is="tag-data-is"></div>')
-    var tag = riot.mount('tag-data-is')[0]
-    var els = tag.root.getElementsByTagName('p')
-    expect(els.length).to.be(2)
-    expect(els[0].innerHTML).to.contain('html5')
-    expect(els[1].innerHTML).to.contain('too')
-    tags.push(tag)
-  })
-
-  it('tag names are case insensitive (converted to lowercase) in `riot.mount`', function() {
-    var i, els = document.querySelectorAll('tag-data-is,[data-is="tag-data-is"]')
-    for (i = 0; i < els.length; i++) {
-      els[i].parentNode.removeChild(els[i])
-    }
-    injectHTML('<div data-is="tag-data-is"></div>')
-    injectHTML('<tag-DATA-Is></tag-DATA-Is>')
-    var tags = riot.mount('tag-Data-Is')
-
-    expect(tags.length).to.be(2)
-    expect(tags[0].root.getElementsByTagName('p').length).to.be(2)
-    expect(tags[1].root.getElementsByTagName('p').length).to.be(2)
-    tags.push(tags[0], tags[1])
-  })
-
-  it('the value of the `data-is` attribute needs lowercase names', function() {
-    var i, els = document.querySelectorAll('tag-data-is,[data-is="tag-data-is"]')
-    for (i = 0; i < els.length; i++) {
-      els[i].parentNode.removeChild(els[i])
-    }
-    injectHTML('<div data-is="tag-DATA-Is"></div>')
-    var tags = riot.mount('tag-Data-Is')
-
-    expect(tags.length).to.be(0)
-  })
-
-  it('component nested in virtual unmounts correctly', function() {
-    injectHTML('<virtual-nested-component></virtual-nested-component>')
-    var tag = riot.mount('virtual-nested-component')[0]
-    var components = tag.root.querySelectorAll('not-virtual-component2')
-    expect(components.length).to.be(4)
-
-    tag.unmount()
-    components = tag.root.querySelectorAll('not-virtual-component2')
-    expect(components.length).to.be(0)
-
-    tags.push(tag)
-
->>>>>>> 4897dc7d
-  })
-
+  })
 })