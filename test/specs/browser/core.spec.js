import {
  injectHTML,
  $,
  $$,
  IE_VERSION,
  normalizeHTML,
  appendTag,
  getRiotStyles,
  makeTag,
  defineTag,
  fireEvent
} from '../../helpers/index'

// include special tags to test specific features
import '../../tag/v-dom-1.tag'
import '../../tag/v-dom-2.tag'
import '../../tag/timetable.tag'
import '../../tag/nested-child.tag'
import '../../tag/top-attributes.tag'
import '../../tag/preserve-attr.tag'
import '../../tag/named-child.tag'
import '../../tag/deferred-mount.tag'
import '../../tag/prevent-update.tag'
import '../../tag/expression-eval-count.tag'
import '../../tag/multi-named.tag'
import '../../tag/input-number.tag'
import '../../tag/input-values.tag'
import '../../tag/nested-riot.tag'
import '../../tag/treeview.tag'
import '../../tag/events.tag'
import '../../tag/should-update.tag'
import '../../tag/observable-attr.tag'
import '../../tag/virtual-nested-unmount.tag'
import '../../tag/form-controls.tag'
import '../../tag/data-is.tag'
import '../../tag/virtual-nested-component.tag'
import '../../tag/dynamic-data-is.tag'

const expect = chai.expect,
  defaultBrackets = riot.settings.brackets

describe('Riot core', function() {
  it('Riot exists', function () {
    expect(riot).to.be.not.undefined
  })

  afterEach(function() {
    riot.settings.brackets = defaultBrackets
  })

  before(function() {
    // general tag
    riot.tag('test', '<p>val: { opts.val }<\/p>')
  })

  it('populates the vdom property correctly on riot global', function() {
    injectHTML('<v-dom-1></v-dom-1>')
    injectHTML('<v-dom-2></v-dom-2>')
    var tags = riot.mount('v-dom-1, v-dom-2')

    expect(tags.length).to.be.equal(2)
    expect(riot.vdom).to.have.length(tags.length)
    riot.vdom.forEach(function(tag, i) {
      expect(tag).to.be.equal(tags[i])
    })
    tags.forEach(tag => tag.unmount())
  })

  it('riot can be extended', function() {
    riot.route = function() {}

    expect(riot.route).to.be.a('function')

    riot.util.tmpl.errorHandle = function() {}

    expect(riot.util.tmpl.errorHandle).to.be.a('function')
  })

  it('mount and unmount', function() {

    injectHTML([
      '<test id="test-tag"></test>',
      '<div id="foo"></div>',
      '<div id="bar"></div>'
    ])

    var tag = riot.mount('test', { val: 10 })[0],
      tag2 = riot.mount('#foo', 'test', { val: 30 })[0],
      tag3 = riot.mount(document.getElementById('bar'), 'test', { val: 50 })[0]

    expect(normalizeHTML(tag.root.innerHTML)).to.be.equal('<p>val: 10</p>')
    expect(normalizeHTML(tag2.root.innerHTML)).to.be.equal('<p>val: 30</p>')
    expect(normalizeHTML(tag3.root.innerHTML)).to.be.equal('<p>val: 50</p>')

    tag.unmount()
    tag2.unmount()
    tag3.unmount(true)

    expect(tag3.isMounted).to.be.equal(false)

    expect(document.body.getElementsByTagName('test').length).to.be.equal(0)
    expect(document.getElementById('foo')).to.be.equal(null)
    expect(document.getElementById('bar')).to.not.be.equal(null)

    expect(tag.root._tag).to.be.equal(undefined)
    expect(tag2.root._tag).to.be.equal(undefined)
    expect(tag3.root._tag).to.be.equal(undefined)

  })

  it('mount a tag mutiple times', function() {

    injectHTML([
       // mount the same tag multiple times
      '<div id="multi-mount-container-1"></div>'

    ])

    var tag = riot.mount('#multi-mount-container-1', 'test', { val: 300 })[0]

    expect(normalizeHTML(tag.root.innerHTML)).to.be.equal('<p>val: 300</p>')

    riot.tag('test-h', '<p>{ x }</p>', function() { this.x = 'ok'})

    tag = riot.mount('#multi-mount-container-1', 'test-h')[0]

    expect(normalizeHTML(tag.root.innerHTML)).to.be.equal('<p>ok</p>')

    tag.unmount()

  })

  it('compiles and unmount the children tags', function(done) {

    injectHTML('<timetable></timetable>')

    this.timeout(5000)

    var ticks = 0,
      tag = riot.mount('timetable', {
        start: 0,
        ontick: function() {
          ticks++
        }
      })[0]

    expect($$('timer', tag.root).length).to.be.equal(3)

    riot.update()

    expect(tag.tags.foo).to.not.be.equal(undefined)

    tag.unmount()

    // no time neither for one tick
    // because the tag got unMounted too early
    setTimeout(function() {
      expect(ticks).to.be.equal(0)
      done()
    }, 1200)

  })

  it('mount a tag mutiple times using "*"', function() {

    injectHTML([
      // multple mount using *
      '<div id="multi-mount-container-2">',
      '    <test-i></test-i>',
      '    <test-l></test-l>',
      '    <test-m></test-m>',
      '<\/div>'
    ])

    riot.tag('test-i', '<p>{ x }</p>', function() { this.x = 'ok'})
    riot.tag('test-l', '<p>{ x }</p>', function() { this.x = 'ok'})
    riot.tag('test-m', '<p>{ x }</p>', function() { this.x = 'ok'})

    var subTags = riot.mount('#multi-mount-container-2', '*')

    expect(subTags.length).to.be.equal(3)

    subTags = riot.mount(document.getElementById('multi-mount-container-2'), '*')

    expect(subTags.length).to.be.equal(3)

    subTags.forEach(tag => tag.unmount())

  })

  it('the mount method could be triggered also on several tags using a NodeList instance', function() {

    injectHTML([
      '<multi-mount value="1"></multi-mount>',
      '<multi-mount value="2"></multi-mount>',
      '<multi-mount value="3"></multi-mount>',
      '<multi-mount value="4"></multi-mount>'
    ])

    riot.tag('multi-mount', '{ opts.value }')

    var multipleTags = riot.mount(document.querySelectorAll('multi-mount'))

    expect(multipleTags[0].root.innerHTML).to.be.equal('1')
    expect(multipleTags[1].root.innerHTML).to.be.equal('2')
    expect(multipleTags[2].root.innerHTML).to.be.equal('3')
    expect(multipleTags[3].root.innerHTML).to.be.equal('4')

    var i = multipleTags.length

    multipleTags.forEach(tag => tag.unmount())
  })


  it('all the nested tags will are correctly pushed to the parent.tags property', function() {

    injectHTML('<nested-child></nested-child>')

    var tag = riot.mount('nested-child')[0],
      root = tag.root

    expect(tag.tags.child.length).to.be.equal(6)
    expect(tag.tags['another-nested-child']).to.be.an('object')
    tag.tags.child[0].unmount()
    expect(tag.tags.child.length).to.be.equal(5)
    tag.tags['another-nested-child'].unmount()
    expect(tag.tags['another-nested-child']).to.be.equal(undefined)

    tag.unmount()

  })

  it('brackets', function() {

    injectHTML([
      '<test-a></test-a>',
      '<test-b></test-b>',
      '<test-c></test-c>',
      '<test-d></test-d>',
      '<test-e></test-e>',
      '<test-f></test-f>',
      '<test-g></test-g>'
    ])

    var tag

    riot.settings.brackets = '[ ]'
    riot.tag('test-a', '<p>[ x ]</p>', function() { this.x = 'ok'})
    tag = riot.mount('test-a')[0]
    expect(normalizeHTML(tag.root.innerHTML)).to.be.equal('<p>ok</p>')
    tag.unmount()

    riot.settings.brackets = '${ }'
    riot.tag('test-c', '<p>${ x }</p>', function() { this.x = 'ok' })
    tag = riot.mount('test-c')[0]

    expect(normalizeHTML(tag.root.innerHTML)).to.be.equal('<p>ok</p>')
    tag.unmount()

    riot.settings.brackets = null
    riot.tag('test-d', '<p>{ x }</p>', function() { this.x = 'ok' })
    tag = riot.mount('test-d')[0]

    expect(normalizeHTML(tag.root.innerHTML)).to.be.equal('<p>ok</p>')
    tag.unmount()

    riot.settings.brackets = '[ ]'
    riot.tag('test-e', '<p>[ x ]</p>', function() { this.x = 'ok' })
    tag = riot.mount('test-e')[0]

    expect(normalizeHTML(tag.root.innerHTML)).to.be.equal('<p>ok</p>')
    tag.unmount()

    riot.settings.brackets = '${ }'
    riot.tag('test-f', '<p>${ x }</p>', function() { this.x = 'ok' })
    tag = riot.mount('test-f')[0]

    expect(normalizeHTML(tag.root.innerHTML)).to.be.equal('<p>ok</p>')
    tag.unmount()

    riot.settings.brackets = null
    riot.tag('test-g', '<p>{ x }</p>', function() { this.x = 'ok' })
    tag = riot.mount('test-g')[0]

    expect(normalizeHTML(tag.root.innerHTML)).to.be.equal('<p>ok</p>')
    tag.unmount()

  })

  it('data-is attribute', function() {

    injectHTML('<div id="rtag" data-is="rtag"><\/div>')
    riot.tag('rtag', '<p>val: { opts.val }</p>')

    var tag = riot.mount('#rtag', { val: 10 })[0]
    expect(normalizeHTML(tag.root.innerHTML)).to.be.equal('<p>val: 10</p>')

    tag.unmount()
    expect(document.body.getElementsByTagName('rtag').length).to.be.equal(0)

    tag.unmount()

  })

  it('data-is can be dynamically created by expression', function() {
    injectHTML('<dynamic-data-is></dynamic-data-is>')
    var tag = riot.mount('dynamic-data-is')[0]
    var divs = tag.root.querySelectorAll('div')
    expect(divs[0].querySelector('input').getAttribute('type')).to.be.equal('color')
    expect(divs[1].querySelector('input').getAttribute('type')).to.be.equal('color')
    expect(divs[2].querySelector('input').getAttribute('type')).to.be.equal('date')
    expect(divs[3].querySelector('input').getAttribute('type')).to.be.equal('date')

    tag.single = 'color'
    tag.update()
    expect(divs[3].querySelector('input').getAttribute('type')).to.be.equal('color')

    tag.intags.reverse()
    tag.update()
    divs = tag.root.querySelectorAll('div')
    expect(divs[0].querySelector('input').getAttribute('type')).to.be.equal('date')
    expect(divs[1].querySelector('input').getAttribute('type')).to.be.equal('color')
    expect(divs[2].querySelector('input').getAttribute('type')).to.be.equal('color')

    tag.intags.splice(1, 1)
    tag.update()
    expect(tag.tags.color.length).to.be.equal(2) // single + remaining loop color
    expect(tag.tags.calendar).to.be.an('object')

    // below checks for strays
    tag.intags.reverse()
    tag.update()
    expect(tag.tags.color.length).to.be.equal(2)

    tag.intags.reverse()
    tag.update()
    expect(tag.tags.color.length).to.be.equal(2)

    // single tags as tag object and not array after delete
    tag.intags.splice(1, 1)
    tag.update()
    expect(tag.tags.color).to.be.an('object')

    tag.unmount()

  })

  it('support `data-is` for html5 compliance', function() {
    injectHTML('<div data-is="tag-data-is"></div>')
    var tag = riot.mount('tag-data-is')[0]
    var els = tag.root.getElementsByTagName('p')
    expect(els.length).to.be.equal(2)
    expect(els[0].innerHTML).to.contain('html5')
    expect(els[1].innerHTML).to.contain('too')
    tag.unmount()
  })

  it('tag names are case insensitive (converted to lowercase) in `riot.mount`', function() {
    var i, els = document.querySelectorAll('tag-data-is,[data-is="tag-data-is"]')
    for (i = 0; i < els.length; i++) {
      els[i].parentNode.removeChild(els[i])
    }
    injectHTML('<div data-is="tag-data-is"></div>')
    injectHTML('<tag-DATA-Is></tag-DATA-Is>')
    var tags = riot.mount('tag-Data-Is')

    expect(tags.length).to.be.equal(2)
    expect(tags[0].root.getElementsByTagName('p').length).to.be.equal(2)
    expect(tags[1].root.getElementsByTagName('p').length).to.be.equal(2)
    tags.push(tags[0], tags[1])
  })

  it('the data-is attribute gets updated if a DOM node gets mounted using two or more different tags', function() {

    var div = document.createElement('div')
    var tag1 = riot.mount(div, 'timetable')[0]
    expect(div.getAttribute('data-is')).to.be.equal('timetable')
    var tag2 = riot.mount(div, 'test')[0]
    expect(div.getAttribute('data-is')).to.be.equal('test')

    tag1.unmount()
    tag2.unmount()

  })

  it('the value of the `data-is` attribute needs lowercase names', function() {
    var i, els = document.querySelectorAll('tag-data-is,[data-is="tag-data-is"]')
    for (i = 0; i < els.length; i++) {
      els[i].parentNode.removeChild(els[i])
    }
    injectHTML('<div data-is="tag-DATA-Is"></div>')
    var tags = riot.mount('tag-Data-Is')

    expect(tags.length).to.be.equal(0)
  })

  it('data-is as expression', function() {
    injectHTML('<container-riot></container-riot>')
    var tag = riot.mount('container-riot')[0]
    var div = tag.root.getElementsByTagName('div')[0]
    expect(div.getAttribute('data-is')).to.be.equal('nested-riot')
    tag.unmount()
  })

  it('data-is attribute by tag name', function() {

    // data-is attribute by tag name

    riot.tag('rtag2', '<p>val: { opts.val }</p>')

    injectHTML('<div data-is="rtag2"></div>')

    var tag = riot.mount('rtag2', { val: 10 })[0]
    expect(normalizeHTML(tag.root.innerHTML)).to.be.equal('<p>val: 10</p>')

    tag.unmount()
    expect(document.body.querySelectorAll('rtag2').length).to.be.equal(0)

  })


  it('data-is attribute using the "*" selector', function() {

    injectHTML([
      '<div id="rtag-nested">',
      '  <div data-is="rtag"></div>',
      '  <div data-is="rtag"></div>',
      '  <div data-is="rtag"></div>',
      '</div>'
    ])

    var subTags = riot.mount('#rtag-nested', '*', { val: 10 })

    expect(subTags.length).to.be.equal(3)

    expect(normalizeHTML(subTags[0].root.innerHTML)).to.be.equal('<p>val: 10</p>')
    expect(normalizeHTML(subTags[1].root.innerHTML)).to.be.equal('<p>val: 10</p>')
    expect(normalizeHTML(subTags[2].root.innerHTML)).to.be.equal('<p>val: 10</p>')

    subTags.forEach(tag => tag.unmount())

  })


  it('top level attr manipulation', function() {

    injectHTML('<top-level-attr value="initial"></top-level-attr>')

    riot.tag('top-level-attr', '{opts.value}')

    var tag = riot.mount('top-level-attr')[0]

    tag.root.setAttribute('value', 'changed')
    tag.update()

    expect(tag.root.innerHTML).to.be.equal('changed')

    tag.unmount()
  })

  it('preserve attributes from tag definition', function() {


    injectHTML('<preserve-attr></preserve-attr><div data-is="preserve-attr2"></div>')

    var tag = riot.mount('preserve-attr')[0]
    expect(tag.root.className).to.be.equal('single-quote')
    var tag2 = riot.mount('preserve-attr2')[0]
    expect(tag2.root.className).to.be.equal('double-quote')
    tag.unmount()
    tag2.unmount()
  })

  it('precompiled tag compatibility', function() {

    injectHTML('<precompiled></precompiled>')
    riot.tag('precompiled', 'HELLO!', 'precompiled, [data-is="precompiled"]  { color: red }', function(opts) {
      this.nothing = opts.nothing
    })

    var tag = riot.mount('precompiled')[0]
    expect(window.getComputedStyle(tag.root, null).color).to.be.equal('rgb(255, 0, 0)')
    tag.unmount()

  })

  it('static referenced tag for tags property', function() {
    injectHTML('<named-child-parent></named-child-parent>')
    var tag = riot.mount('named-child-parent')[0]
    expect(tag.refs['tags-child'].root.innerHTML).to.be.equal('I have a name')

    tag.unmount()
  })

  it('preserve the mount order, first the parent and then all the children', function() {

    injectHTML('<deferred-mount></deferred-mount>')

    var correctMountingOrder = [
        'deferred-mount',
        'deferred-child-1',
        'deferred-child-2',
        'deferred-loop',
        'deferred-loop',
        'deferred-loop',
        'deferred-loop',
        'deferred-loop'
      ],
      mountingOrder = [],
      cb = function(tagName, childTag) {
        // make sure the mount event gets triggered when all the children tags
        // are in the DOM
        expect(document.contains(childTag.root)).to.be.equal(true)
        mountingOrder.push(tagName)
      },
      tag = riot.mount('deferred-mount', { onmount: cb })[0]

    expect(mountingOrder.join()).to.be.equal(correctMountingOrder.join())

    tag.unmount()
  })


  it('no update should be triggered if the preventUpdate flag is set', function() {

    injectHTML('<prevent-update></prevent-update>')

    var tag = riot.mount('prevent-update')[0]

    expect(tag.refs['fancy-name'].innerHTML).to.be.equal('john')

    fireEvent(tag.root.getElementsByTagName('p')[0], 'click')

    expect(tag.refs['fancy-name'].innerHTML).to.be.equal('john')

    tag.unmount()
  })

  it('the before events get triggered', function() {
    injectHTML('<before-events></before-events>')
    var tag,
      incrementEvents = sinon.spy()

    riot.tag('before-events', '', function() {
      this.on('before-mount', incrementEvents)
      this.on('before-unmount', incrementEvents)
    })
    tag = riot.mount(document.createElement('before-events'))[0]
    tag.unmount()
    expect(incrementEvents).to.have.been.calledTwice
  })

  it('all the events get fired also in the loop tags, the e.item property gets preserved', function() {
    injectHTML('<events></events>')
    var currentItem,
      currentIndex,
      callbackCalls = 0,
      tag = riot.mount('events', {
        cb: function(e) {
          expect(e.item.val).to.be.equal(currentItem)
          expect(e.item.index).to.be.equal(currentIndex)
          callbackCalls++
        }
      })[0],
      divTags = tag.root.getElementsByTagName('div')

    currentItem = tag.items[0]
    currentIndex = 0
    fireEvent(divTags[0], 'click')
    tag.items.reverse()
    tag.update()
    currentItem = tag.items[0]
    currentIndex = 0
    fireEvent(divTags[0], 'click')

    expect(callbackCalls).to.be.equal(2)

    tag.unmount()
  })

  it('the "updated" event gets properly triggered in a nested child', function(done) {
    injectHTML('<div id="updated-events-tester"></div>')
    var tag = riot.mount('#updated-events-tester', 'named-child-parent')[0],
      counter = 0

    tag.tags['named-child'].on('updated', function() {
      counter ++
      if (counter == 2) done()
    })

    tag.update()
    tag.tags['named-child'].update()

    tag.unmount()

  })

  it('only evalutes expressions once per update', function() {

    injectHTML('<expression-eval-count></expression-eval-count>')

    var tag = riot.mount('expression-eval-count')[0]
    expect(tag.count).to.be.equal(1)
    tag.update()
    expect(tag.count).to.be.equal(2)
    tag.unmount()
  })

  it('multi referenced elements to an array', function() {

    injectHTML('<multi-named></multi-named>')

    var mount = function() {
        var tag = this
        expect(tag.refs.rad[0].value).to.be.equal('1')
        expect(tag.refs.rad[1].value).to.be.equal('2')
        expect(tag.refs.rad[2].value).to.be.equal('3')
        expect(tag.refs.t.value).to.be.equal('1')
        expect(tag.refs.t_1.value).to.be.equal('1')
        expect(tag.refs.t_2.value).to.be.equal('2')
        expect(tag.refs.c[0].value).to.be.equal('1')
        expect(tag.refs.c[1].value).to.be.equal('2')
      },
      mountChild = function() {
        var tag = this
        expect(tag.refs.child.value).to.be.equal('child')
        expect(tag.refs.check[0].value).to.be.equal('one')
        expect(tag.refs.check[1].value).to.be.equal('two')
        expect(tag.refs.check[2].value).to.be.equal('three')

      }
    var tag = riot.mount('multi-named', { mount: mount, mountChild: mountChild })[0]

    tag.unmount()
  })


  it('input type=number', function() {

    injectHTML('<input-number></input-number>')

    var tag = riot.mount('input-number', {num: 123})[0]
    var inp = tag.root.getElementsByTagName('input')[0]
    expect(inp.getAttribute('type')).to.be.equal('number')
    expect(inp.value).to.be.equal('123')
    tag.unmount()
  })

  it('the input values should be updated corectly on any update call', function() {

    injectHTML('<input-values></input-values>')

    var tag = riot.mount('input-values')[0]
    expect(tag.refs.i.value).to.be.equal('foo')
    tag.update()
    expect(tag.refs.i.value).to.be.equal('hi')
  })


  it('recursive structure', function() {
    injectHTML('<treeview></treeview>')
    var tag = riot.mount('treeview')[0]
    expect(tag).to.be.an('object')
    expect(tag.isMounted).to.be.equal(true)
    tag.unmount()
  })

  it('top most tag preserve attribute expressions', function() {
    injectHTML('<top-attributes cls="classy"></top-attributes>')
    var tag = riot.mount('top-attributes')[0]
    expect(tag.root.className).to.be.equal('classy') // qouted
    expect(tag.root.getAttribute('data-noquote')).to.be.equal('quotes') // not quoted
    expect(tag.root.getAttribute('data-nqlast')).to.be.equal('quotes') // last attr with no quotes
    expect(tag.root.style.fontSize).to.be.equal('2em') // TODO: how to test riot-prefix?
    tag.unmount()
  })

  it('camelize the options passed via dom attributes', function() {

    injectHTML('<top-attributes></top-attributes>')
    var node = document.createElement('top-attributes'),
      tag

    node.setAttribute('my-random-attribute', 'hello')
    tag = riot.mount(node, {
      'another-random-option': 'hello'
    })[0]
    expect(tag.opts.myRandomAttribute).to.be.equal('hello')
    expect(tag.opts['another-random-option']).to.be.equal('hello')

    tag.unmount()

  })


  it('the "shouldUpdate" locks the tag update properly', function() {
    injectHTML('<should-update></should-update>')
    var tag = riot.mount('should-update')[0]
    tag.update()
    expect(tag.count).to.be.equal(0)
    tag.shouldUpdate = function() { return true }
    tag.update()
    expect(tag.count).to.be.equal(1)
    tag.unmount()
  })

  it('allow passing riot.observale instances to the children tags', function() {
    injectHTML('<observable-attr></observable-attr>')
    var tag = riot.mount('observable-attr')[0]
    expect(tag.tags['observable-attr-child'].wasTriggered).to.be.equal(true)
    tag.unmount()
  })

  it('nested virtual tags unmount properly', function() {
    injectHTML('<virtual-nested-unmount></virtual-nested-unmount>')
    var tag = riot.mount('virtual-nested-unmount')[0]
    var spans = tag.root.querySelectorAll('span')
    var divs = tag.root.querySelectorAll('div')
    expect(spans.length).to.be.equal(6)
    expect(divs.length).to.be.equal(3)
    expect(spans[0].innerHTML).to.be.equal('1')
    expect(spans[1].innerHTML).to.be.equal('1')
    expect(spans[2].innerHTML).to.be.equal('2')
    expect(spans[3].innerHTML).to.be.equal('1')
    expect(spans[4].innerHTML).to.be.equal('2')
    expect(spans[5].innerHTML).to.be.equal('3')
    expect(divs[0].innerHTML).to.be.equal('1')
    expect(divs[1].innerHTML).to.be.equal('2')
    expect(divs[2].innerHTML).to.be.equal('3')

    tag.childItems = [
      {title: '4', childchildItems: ['1', '2', '3', '4']},
      {title: '5', childchildItems: ['1', '2', '3', '4', '5']}
    ]
    tag.update()
    spans = tag.root.querySelectorAll('span')
    divs = tag.root.querySelectorAll('div')
    expect(spans.length).to.be.equal(9)
    expect(divs.length).to.be.equal(2)
    expect(spans[0].innerHTML).to.be.equal('1')
    expect(spans[1].innerHTML).to.be.equal('2')
    expect(spans[2].innerHTML).to.be.equal('3')
    expect(spans[3].innerHTML).to.be.equal('4')
    expect(spans[4].innerHTML).to.be.equal('1')
    expect(spans[5].innerHTML).to.be.equal('2')
    expect(spans[6].innerHTML).to.be.equal('3')
    expect(spans[7].innerHTML).to.be.equal('4')
    expect(spans[8].innerHTML).to.be.equal('5')
    expect(divs[0].innerHTML).to.be.equal('4')
    expect(divs[1].innerHTML).to.be.equal('5')

    tag.unmount()
  })

  it('render tag: input,option,textarea tags having expressions as value', function() {
    injectHTML('<form-controls></form-controls>')
    var val = 'my-value',
      tag = riot.mount('form-controls', { text: val })[0],
      root = tag.root

    expect(root.querySelector('input[type="text"]').value).to.be.equal(val)
    expect(root.querySelector('select option[selected]').value).to.be.equal(val)
    expect(root.querySelector('textarea[name="txta1"]').value).to.be.equal(val)
    expect(root.querySelector('textarea[name="txta2"]').value).to.be.equal('')
    if (IE_VERSION !== 9) expect(root.querySelector('textarea[name="txta2"]').placeholder).to.be.equal(val)

    tag.unmount()
  })


  it('component nested in virtual unmounts correctly', function() {
    injectHTML('<virtual-nested-component></virtual-nested-component>')
    var tag = riot.mount('virtual-nested-component')[0]
    var components = tag.root.querySelectorAll('not-virtual-component2')
    expect(components.length).to.be.equal(4)

    tag.unmount()

    components = tag.root.querySelectorAll('not-virtual-component2')
    expect(components.length).to.be.equal(0)

  })

  it('event handler on each custom tag doesnt update parent', function() {

    injectHTML('<riot-tmp></riot-tmp>')

    riot.tag('inner', '<button ref="btn" onclick="{foo}" />', function() {
      this.foo = function() {}.bind()
    })

    riot.tag('riot-tmp', '<inner each="{item in items}" />', function() {
      this.items = [1]
      this.updateCount = 0
      this.on('update', function() { this.updateCount++ })
    })

    var tag = riot.mount('riot-tmp')[0]

    expect(tag.updateCount).to.be.equal(0)
<<<<<<< HEAD
    tag.tags.inner[0].refs.btn.dispatchEvent(new CustomEvent('click'))
=======
    fireEvent(tag.tags.inner[0].btn, 'click')
>>>>>>> 3d704fc6
    expect(tag.updateCount).to.be.equal(0)
    tag.unmount()

  })

  it('create tags extending the riot.Tag constructor', function() {
    class Component extends riot.Tag {
      get name() { return 'component' }
      get tmpl() { return '<h1 onclick="{ onClick }">{ opts.message } { user }</h1>' }
      onCreate() {
        this.user = 'dear User'
      }
      onClick() {
        this.user = 'the user is gone'
      }
    }

    var component = new Component(document.createElement('div'), {
      message: 'hello'
    })
    var h1 = $('h1', component.root)

    expect(component.opts.message).to.be.equal('hello')
    expect(component.user).to.be.equal('dear User')
    expect(h1.textContent).to.be.equal('hello dear User')

    fireEvent(h1, 'click')

    expect(h1.textContent).to.be.equal('hello the user is gone')

    // make sure the component is properly registered
    injectHTML('<component></component>')

    var tag = riot.mount('component', {message: 'hi'})[0]
    expect(tag.opts.message).to.be.equal('hi')

    tag.unmount()
    component.unmount()
  })

  it('extend existing tags created via riot.Tag constructor', function() {
    class Component extends riot.Tag {
      get name() { return 'component' }
      get tmpl() { return '<h1 onclick="{ onClick }">{ opts.message } { user }</h1>' }
      onCreate() {
        this.user = 'dear User'
      }
      onClick() {
        this.user = 'the user is gone'
      }
    }

    class SubComponent extends Component {
      get name() { return 'sub-component' }
      get tmpl() { return '<h2 onclick="{ onClick }">{ opts.message } { user }</h2>' }
    }

    var subComponent = new SubComponent(document.createElement('div'), {
      message: 'hello'
    })

    var h2 = $('h2', subComponent.root)

    expect(subComponent.opts.message).to.be.equal('hello')
    expect(subComponent.user).to.be.equal('dear User')
    expect(h2.textContent).to.be.equal('hello dear User')

    // make sure the sub-component is properly registered
    injectHTML('<sub-component></sub-component>')

    var tag = riot.mount('sub-component', {message: 'hi'})[0]
    expect(tag.opts.message).to.be.equal('hi')

    tag.unmount()
    subComponent.unmount()
  })


})<|MERGE_RESOLUTION|>--- conflicted
+++ resolved
@@ -798,11 +798,7 @@
     var tag = riot.mount('riot-tmp')[0]
 
     expect(tag.updateCount).to.be.equal(0)
-<<<<<<< HEAD
-    tag.tags.inner[0].refs.btn.dispatchEvent(new CustomEvent('click'))
-=======
-    fireEvent(tag.tags.inner[0].btn, 'click')
->>>>>>> 3d704fc6
+    fireEvent(tag.tags.inner[0].refs.btn, 'click')
     expect(tag.updateCount).to.be.equal(0)
     tag.unmount()
 
