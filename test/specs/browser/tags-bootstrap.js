--- conflicted
+++ resolved
@@ -83,13 +83,11 @@
 
   'tag/reserved-names.tag',
 
-<<<<<<< HEAD
+  'tag/obj-key-loop.tag',
+
   'tag/virtual-no-loop.tag',
   'tag/virtual-yield-loop.tag',
   'tag/dynamic-riot-tag.tag',
-=======
-  'tag/obj-key-loop.tag',
->>>>>>> 4897dc7d
 
   // these tags will be not autoinjected in the DOM
   // that's what `name = false` means
