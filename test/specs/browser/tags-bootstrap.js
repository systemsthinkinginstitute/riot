
// bootstrap all the tags
loadTagsAndScripts([
  'tag/~custom-parsers.tag',
  'tag/loop.tag',
  'tag/loop-child.tag',
  'tag/loop-combo.tag',
  'tag/loop-reorder.tag',
  'tag/loop-manip.tag',
  'tag/loop-object.tag',
  'tag/loop-tag-instances.tag',
  'tag/loop-numbers-nested.tag',
  'tag/loop-nested-strings-array.tag',
  'tag/loop-events.tag',
  'tag/loop-sync-options-nested.tag',
  'tag/loop-inherit.tag',
  'tag/loop-root.tag',
  'tag/loop-double-curly-brackets.tag',
  'tag/loop-conditional.tag',
  'tag/table-multibody.tag',
  'tag/loop-cols.tag',
  'tag/nested-child.tag',
  'tag/loop-option.tag',
  'tag/loop-optgroup.tag',
  'tag/loop-optgroup2.tag',
  'tag/loop-position.tag',
  'tag/loop-arraylike.tag',
  'tag/loop-ids.tag',
  'tag/loop-unshift.tag',
  'tag/loop-virtual.tag',
  'tag/loop-null-items.tag',
  'tag/table-data.tag',
  'tag/table-loop-extra-row.tag',
  'tag/table-thead-tfoot.tag',
  'tag/table-thead-tfoot-nested.tag',
  'tag/loop-named.tag',
  'tag/loop-single-tags.tag',
  'tag/timetable.tag',
  'tag/raw-contents.tag',
  'tag/virtual-nested-unmount.tag',
  'tag/table-test.tag',
  'tag/select-test.tag',
  // mount order
  'tag/deferred-mount.tag',
  'tag/expression-eval-count.tag',

  // multi named elements to an array
  'tag/multi-named.tag',
  'tag/named-unmount.tag',

  // test the preventUpdate feature on the DOM events
  'tag/prevent-update.tag',

  // Don't trigger mount for conditional tags
  'tag/if-mount.tag',
  'tag/if-unmount.tag',

  // input type=number
  'tag/input-number.tag',

  'tag/input-values.tag',

  // input type=number
  'tag/nested-riot.tag',

  // recursive tags
  'tag/treeview.tag',

  // sync the loop options
  'tag/loop-sync-options.tag',

  // check if the events get triggered correctly
  'tag/events.tag',

  // components in virtual get unmountd correctly
  'tag/virtual-nested-component.tag',

  // pass a riot observable as option
  'tag/observable-attr.tag',
  'tag/style-tag.tag',
  'tag/style-tag2.tag',
  'tag/~style-tag3.tag',
  'tag/style-tag4.tag',

  'tag/preserve-attr.tag',

  'tag/reserved-names.tag',

  'tag/obj-key-loop.tag',

<<<<<<< HEAD
  'tag/should-update.tag',

  'tag/virtual-no-loop.tag',
  'tag/virtual-yield-loop.tag',
  'tag/dynamic-data-is.tag',
=======
  'tag/loop-svg-nodes.tag',
>>>>>>> 3ab55e71

  // these tags will be not autoinjected in the DOM
  // that's what `name = false` means
  {
    path: 'tag/ploop-tag.tag',
    name: false
  },
  {
    path: 'tag/timer.tag',
    name: false
  },
  {
    path: 'tag/yield-nested.tag',
    name: false
  },
  {
    path: 'tag/inner-html.tag',
    name: false
  },
  {
    path: 'tag/outer.tag',
    name: false
  },
  {
    path: 'tag/named-child.tag',
    name: false
  },
  {
    path: 'tag/scoped.tag',
    name: false
  },
  {
    path: 'tag/yield-multi.tag',
    name: false
  },
  {
    path: 'tag/yield-multi2.tag',
    name: false
  },
  {
    path: 'tag/yield-from-default.tag',
    name: false
  },
  {
    path: 'tag/form-controls.tag',
    name: false
  },
  {
    path: 'tag/data-is.tag',
    name: false
  },
  {
    path: 'tag/v-dom-1.tag',
    name: false
  },
  {
    path: 'tag/v-dom-2.tag',
    name: false
  },
  // the following tags will be injected having custom attributes
  {
    path: 'tag/named-select.tag',
    attrs: {
      name: 'i-am-the-select'
    }
  },
  // top most tag preserve attribute expressions
  {
    path: 'tag/top-attributes.tag',
    attrs: {
      cls: 'classy'
    }
  }
])<|MERGE_RESOLUTION|>--- conflicted
+++ resolved
@@ -88,15 +88,13 @@
 
   'tag/obj-key-loop.tag',
 
-<<<<<<< HEAD
   'tag/should-update.tag',
 
   'tag/virtual-no-loop.tag',
   'tag/virtual-yield-loop.tag',
   'tag/dynamic-data-is.tag',
-=======
+
   'tag/loop-svg-nodes.tag',
->>>>>>> 3ab55e71
 
   // these tags will be not autoinjected in the DOM
   // that's what `name = false` means
