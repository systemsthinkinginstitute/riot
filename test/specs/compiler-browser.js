--- conflicted
+++ resolved
@@ -149,7 +149,6 @@
 
           '<\/script>',
 
-<<<<<<< HEAD
           // mount the same tag multiple times
           '<div id=\"multi-mount-container-1\"><\/div>',
 
@@ -158,8 +157,7 @@
           '    <test-i><\/test-i>',
           '    <test-l><\/test-l>',
           '    <test-m><\/test-m>',
-          '<\/div>'
-=======
+          '<\/div>',
           // riot-tag attribute
 
           '<script type=\"riot\/tag\">',
@@ -168,7 +166,6 @@
 
           '<div id="rtag" riot-tag="rtag"><\/div>'
 
->>>>>>> 555db88e
         ].join('\r'),
       tags = [],
       div = document.createElement('div')
