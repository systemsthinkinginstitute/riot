--- conflicted
+++ resolved
@@ -1,12 +1,35 @@
-<<<<<<< HEAD
 /* Riot v3.0.0-alpha.5, @license MIT */
 (function (global, factory) {
-    typeof exports === 'object' && typeof module !== 'undefined' ? module.exports = factory() :
-    typeof define === 'function' && define.amd ? define(factory) :
-    (global.riot = factory());
-}(this, function () { 'use strict';
-
-    var observable$1 = function observable(el) {
+    typeof exports === 'object' && typeof module !== 'undefined' ? factory(exports) :
+    typeof define === 'function' && define.amd ? define(['exports'], factory) :
+    (factory((global.riot = global.riot || {})));
+}(this, function (exports) { 'use strict';
+
+    var _typeof = typeof Symbol === "function" && typeof Symbol.iterator === "symbol" ? function (obj) {
+      return typeof obj;
+    } : function (obj) {
+      return obj && typeof Symbol === "function" && obj.constructor === Symbol ? "symbol" : typeof obj;
+    };
+
+    var __VIRTUAL_DOM = [];
+    var __TAG_IMPL = {};
+    var GLOBAL_MIXIN = '__global_mixin';
+    var RIOT_PREFIX = 'riot-';
+    var RIOT_TAG = 'data-is';
+    var RIOT_TAG_IS = 'data-is';
+    var T_STRING = 'string';
+    var T_OBJECT = 'object';
+    var T_UNDEF = 'undefined';
+    var T_FUNCTION = 'function';
+    var WIN = (typeof window === 'undefined' ? 'undefined' : _typeof(window)) == T_UNDEF ? undefined : window;
+    var SPECIAL_TAGS_REGEX = /^(?:t(?:body|head|foot|[rhd])|caption|col(?:group)?|opt(?:ion|group))$/;
+    var RESERVED_WORDS_BLACKLIST = /^(?:_(?:item|id|parent)|update|root|(?:un)?mount|mixin|is(?:Mounted|Loop)|tags|parent|opts|trigger|o(?:n|ff|ne))$/;
+    var SVG_TAGS_LIST = ['altGlyph', 'animate', 'animateColor', 'circle', 'clipPath', 'defs', 'ellipse', 'feBlend', 'feColorMatrix', 'feComponentTransfer', 'feComposite', 'feConvolveMatrix', 'feDiffuseLighting', 'feDisplacementMap', 'feFlood', 'feGaussianBlur', 'feImage', 'feMerge', 'feMorphology', 'feOffset', 'feSpecularLighting', 'feTile', 'feTurbulence', 'filter', 'font', 'foreignObject', 'g', 'glyph', 'glyphRef', 'image', 'line', 'linearGradient', 'marker', 'mask', 'missing-glyph', 'path', 'pattern', 'polygon', 'polyline', 'radialGradient', 'rect', 'stop', 'svg', 'switch', 'symbol', 'text', 'textPath', 'tref', 'tspan', 'use'];
+    var BOOL_ATTRS = /^(?:disabled|checked|readonly|required|allowfullscreen|auto(?:focus|play)|compact|controls|default|formnovalidate|hidden|ismap|itemscope|loop|multiple|muted|no(?:resize|shade|validate|wrap)?|open|reversed|seamless|selected|sortable|truespeed|typemustmatch)$/;
+    var IE_VERSION = (WIN && WIN.document || {}).documentMode | 0;
+    var FIREFOX = WIN && !!WIN.InstallTrigger;
+
+    var observable = function observable(el) {
 
       /**
        * Extend the original object or create a new empty one
@@ -42,86 +65,6 @@
           if (name) fn(~indx ? name.substring(0, indx) : name, i, ~indx ? name.slice(indx + 1) : null);
         }
       }
-=======
-/* Riot v2.5.0, @license MIT */
-
-;(function(window, undefined) {
-  'use strict';
-var riot = { version: 'v2.5.0', settings: {} },
-  // be aware, internal usage
-  // ATTENTION: prefix the global dynamic variables with `__`
-
-  // counter to give a unique id to all the Tag instances
-  __uid = 0,
-  // tags instances cache
-  __virtualDom = [],
-  // tags implementation cache
-  __tagImpl = {},
-
-  /**
-   * Const
-   */
-  GLOBAL_MIXIN = '__global_mixin',
-
-  // riot specific prefixes
-  RIOT_PREFIX = 'riot-',
-  RIOT_TAG = RIOT_PREFIX + 'tag',
-  RIOT_TAG_IS = 'data-is',
-
-  // for typeof == '' comparisons
-  T_STRING = 'string',
-  T_OBJECT = 'object',
-  T_UNDEF  = 'undefined',
-  T_FUNCTION = 'function',
-  // special native tags that cannot be treated like the others
-  SPECIAL_TAGS_REGEX = /^(?:t(?:body|head|foot|[rhd])|caption|col(?:group)?|opt(?:ion|group))$/,
-  RESERVED_WORDS_BLACKLIST = /^(?:_(?:item|id|parent)|update|root|(?:un)?mount|mixin|is(?:Mounted|Loop)|tags|parent|opts|trigger|o(?:n|ff|ne))$/,
-  // SVG tags list https://www.w3.org/TR/SVG/attindex.html#PresentationAttributes
-  SVG_TAGS_LIST = ['altGlyph', 'animate', 'animateColor', 'circle', 'clipPath', 'defs', 'ellipse', 'feBlend', 'feColorMatrix', 'feComponentTransfer', 'feComposite', 'feConvolveMatrix', 'feDiffuseLighting', 'feDisplacementMap', 'feFlood', 'feGaussianBlur', 'feImage', 'feMerge', 'feMorphology', 'feOffset', 'feSpecularLighting', 'feTile', 'feTurbulence', 'filter', 'font', 'foreignObject', 'g', 'glyph', 'glyphRef', 'image', 'line', 'linearGradient', 'marker', 'mask', 'missing-glyph', 'path', 'pattern', 'polygon', 'polyline', 'radialGradient', 'rect', 'stop', 'svg', 'switch', 'symbol', 'text', 'textPath', 'tref', 'tspan', 'use'],
-
-  // version# for IE 8-11, 0 for others
-  IE_VERSION = (window && window.document || {}).documentMode | 0,
-
-  // detect firefox to fix #1374
-  FIREFOX = window && !!window.InstallTrigger
-/* istanbul ignore next */
-riot.observable = function(el) {
-
-  /**
-   * Extend the original object or create a new empty one
-   * @type { Object }
-   */
-
-  el = el || {}
-
-  /**
-   * Private variables
-   */
-  var callbacks = {},
-    slice = Array.prototype.slice
-
-  /**
-   * Private Methods
-   */
-
-  /**
-   * Helper function needed to get and loop all the events in a string
-   * @param   { String }   e - event string
-   * @param   {Function}   fn - callback
-   */
-  function onEachEvent(e, fn) {
-    var es = e.split(' '), l = es.length, i = 0, name, indx
-    for (; i < l; i++) {
-      name = es[i]
-      indx = name.indexOf('.')
-      if (name) fn( ~indx ? name.substring(0, indx) : name, i, ~indx ? name.slice(indx + 1) : null)
-    }
-  }
-
-  /**
-   * Public Api
-   */
->>>>>>> 1c8e6f11
 
       /**
        * Public Api
@@ -241,24 +184,6 @@
       return el;
     };
 
-    var __VIRTUAL_DOM = [];
-    var __TAG_IMPL = {};
-    var GLOBAL_MIXIN = '__global_mixin';
-    var RIOT_PREFIX = 'riot-';
-    var RIOT_TAG = 'data-is';
-    var RIOT_TAG_IS = 'data-is';
-    var T_STRING = 'string';
-    var T_OBJECT = 'object';
-    var T_UNDEF = 'undefined';
-    var T_FUNCTION = 'function';
-    var WIN = typeof window == T_UNDEF ? undefined : window;
-    var SPECIAL_TAGS_REGEX = /^(?:t(?:body|head|foot|[rhd])|caption|col(?:group)?|opt(?:ion|group))$/;
-    var RESERVED_WORDS_BLACKLIST = /^(?:_(?:item|id|parent)|update|root|(?:un)?mount|mixin|is(?:Mounted|Loop)|tags|parent|opts|trigger|o(?:n|ff|ne))$/;
-    var SVG_TAGS_LIST = ['altGlyph', 'animate', 'animateColor', 'circle', 'clipPath', 'defs', 'ellipse', 'feBlend', 'feColorMatrix', 'feComponentTransfer', 'feComposite', 'feConvolveMatrix', 'feDiffuseLighting', 'feDisplacementMap', 'feFlood', 'feGaussianBlur', 'feImage', 'feMerge', 'feMorphology', 'feOffset', 'feSpecularLighting', 'feTile', 'feTurbulence', 'filter', 'font', 'foreignObject', 'g', 'glyph', 'glyphRef', 'image', 'line', 'linearGradient', 'marker', 'mask', 'missing-glyph', 'path', 'pattern', 'polygon', 'polyline', 'radialGradient', 'rect', 'stop', 'svg', 'switch', 'symbol', 'text', 'textPath', 'tref', 'tspan', 'use'];
-    var BOOL_ATTRS = /^(?:disabled|checked|readonly|required|allowfullscreen|auto(?:focus|play)|compact|controls|default|formnovalidate|hidden|ismap|itemscope|loop|multiple|muted|no(?:resize|shade|validate|wrap)?|open|reversed|seamless|selected|sortable|truespeed|typemustmatch)$/;
-    var IE_VERSION = (WIN && WIN.document || {}).documentMode | 0;
-    var FIREFOX = WIN && !!WIN.InstallTrigger;
-
     /**
      * The riot template engine
      * @version v2.4.0
@@ -584,7 +509,7 @@
 
       // istanbul ignore next: not both
       var // eslint-disable-next-line max-len
-      JS_CONTEXT = '"in this?this:' + (typeof window !== 'object' ? 'global' : 'window') + ').',
+      JS_CONTEXT = '"in this?this:' + ((typeof window === 'undefined' ? 'undefined' : _typeof(window)) !== 'object' ? 'global' : 'window') + ').',
           JS_VARNAME = /[,{][$\w]+:|(^ *|[^$\w\.])(?!(?:typeof|true|false|null|undefined|in|instanceof|is(?:Finite|NaN)|void|NaN|new|Date|RegExp|Math)(?![$\w]))([$_A-Za-z][$\w]*)/g,
           JS_NOPROPS = /^(?=(\.[$\w]+))\1(?:[^.[(]|$)/;
 
@@ -684,7 +609,7 @@
      * @param   { Array } expressions - expression that must be re evaluated
      * @param   { Tag } tag - tag instance
      */
-    function update$1(expressions, tag) {
+    function update(expressions, tag) {
 
       each(expressions, function (expr, i) {
 
@@ -703,14 +628,14 @@
 
             // if it hasn't been mounted yet, do that now.
           } else {
-              expr.mount();
-
-              if (expr.root.tagName == 'VIRTUAL') {
-                var frag = document.createDocumentFragment();
-                makeVirtual(expr, frag);
-                expr.root.parentElement.replaceChild(frag, expr.root);
-              }
+            expr.mount();
+
+            if (expr.root.tagName == 'VIRTUAL') {
+              var frag = document.createDocumentFragment();
+              makeVirtual(expr, frag);
+              expr.root.parentElement.replaceChild(frag, expr.root);
             }
+          }
           return;
         }
 
@@ -753,28 +678,28 @@
 
           // show / hide
         } else if (/^(show|hide)$/.test(attrName)) {
-            if (attrName == 'hide') value = !value;
-            dom.style.display = value ? '' : 'none';
-
-            // field value
-          } else if (attrName == 'value') {
-              dom.value = value;
-
-              // <img src="{ expr }">
-            } else if (startsWith(attrName, RIOT_PREFIX) && attrName != RIOT_TAG) {
-
-                if (value) setAttr(dom, attrName.slice(RIOT_PREFIX.length), value);
-              } else {
-                // <select> <option selected={true}> </select>
-                if (attrName == 'selected' && parent && /^(SELECT|OPTGROUP)$/.test(parent.nodeName) && value) parent.value = dom.value;
-
-                if (expr.bool) {
-                  dom[attrName] = value;
-                  if (!value) return;
-                }
-
-                if (value === 0 || value && typeof value !== T_OBJECT) setAttr(dom, attrName, value);
-              }
+          if (attrName == 'hide') value = !value;
+          dom.style.display = value ? '' : 'none';
+
+          // field value
+        } else if (attrName == 'value') {
+          dom.value = value;
+
+          // <img src="{ expr }">
+        } else if (startsWith(attrName, RIOT_PREFIX) && attrName != RIOT_TAG) {
+
+          if (value) setAttr(dom, attrName.slice(RIOT_PREFIX.length), value);
+        } else {
+          // <select> <option selected={true}> </select>
+          if (attrName == 'selected' && parent && /^(SELECT|OPTGROUP)$/.test(parent.nodeName) && value) parent.value = dom.value;
+
+          if (expr.bool) {
+            dom[attrName] = value;
+            if (!value) return;
+          }
+
+          if (value === 0 || value && (typeof value === 'undefined' ? 'undefined' : _typeof(value)) !== T_OBJECT) setAttr(dom, attrName, value);
+        }
       });
     }
 
@@ -816,16 +741,10 @@
       this.stub = document.createTextNode('');
       this.pristine = dom;
 
-<<<<<<< HEAD
       var p = dom.parentNode;
       p.insertBefore(this.stub, dom);
       p.removeChild(dom);
     }
-=======
-    // insert the new nodes
-    root.insertBefore(frag, ref)
-    if (isOption) {
->>>>>>> 1c8e6f11
 
     IfExpr.prototype.update = function () {
       var newValue = tmpl(this.expr, this.parentTag);
@@ -845,7 +764,7 @@
         this.expressions = [];
       }
 
-      if (newValue) update$1(this.expressions, this.parentTag);
+      if (newValue) update(this.expressions, this.parentTag);
     };
 
     IfExpr.prototype.unmount = function () {
@@ -860,49 +779,9 @@
       this.attr = attrName;
       this.rawValue = attrValue;
       this.parent = parent;
-      this.customParent = getImmediateCustomParentTag(parent);
       this.hasExp = tmpl.hasExpr(attrValue);
       this.firstRun = true;
     }
-<<<<<<< HEAD
-=======
-
-    // set the 'tags' property of the parent tag
-    // if child is 'undefined' it means that we don't need to set this property
-    // for example:
-    // we don't need store the `myTag.tags['div']` property if we are looping a div tag
-    // but we need to track the `myTag.tags['child']` property looping a custom child node named `child`
-    if (child) parent.tags[tagName] = tags
-
-    // clone the items array
-    oldItems = items.slice()
-
-  })
-
-}
-/**
- * Object that will be used to inject and manage the css of every tag instance
- */
-var styleManager = (function(_riot) {
-
-  if (!window) return { // skip injection on the server
-    add: function () {},
-    inject: function () {}
-  }
-
-  var styleNode = (function () {
-    // create a new style element with the correct type
-    var newNode = mkEl('style')
-    setAttr(newNode, 'type', 'text/css')
-
-    // replace any user node or insert the new one into the head
-    var userNode = $('style[type=riot]')
-    if (userNode) {
-      if (userNode.id) newNode.id = userNode.id
-      userNode.parentNode.replaceChild(newNode, userNode)
-    }
-    else document.getElementsByTagName('head')[0].appendChild(newNode)
->>>>>>> 1c8e6f11
 
     NamedExpr.prototype.update = function () {
       var value = this.rawValue;
@@ -911,18 +790,20 @@
       // if nothing changed, we're done
       if (!this.firstRun && value === this.value) return;
 
+      var customParent = this.parent && getImmediateCustomParentTag(this.parent);
+
       // if the named element is a custom tag, then we set the tag itself, rather than DOM
       var tagOrDom = this.tag || this.dom;
 
       // the name changed, so we need to remove it from the old key (if present)
-      if (!isBlank(this.value)) arrayishRemove(this.customParent, this.value, tagOrDom);
+      if (!isBlank(this.value) && customParent) arrayishRemove(customParent, this.value, tagOrDom);
 
       if (isBlank(value)) {
         // if the value is blank, we remove it
         remAttr(this.dom, this.attr);
       } else {
         // add it to the parent tag, and set the actual DOM attr
-        arrayishAdd(this.customParent, value, tagOrDom);
+        if (customParent) arrayishAdd(customParent, value, tagOrDom);
         setAttr(this.dom, this.attr, value);
       }
       this.value = value;
@@ -931,10 +812,10 @@
 
     NamedExpr.prototype.unmount = function () {
       var tagOrDom = this.tag || this.dom;
-      if (!isBlank(this.value)) arrayishRemove(this.customParent, this.value, tagOrDom);
+      var customParent = this.parent && getImmediateCustomParentTag(this.parent);
+      if (!isBlank(this.value) && customParent) arrayishRemove(customParent, this.value, tagOrDom);
       delete this.dom;
       delete this.parent;
-      delete this.customParent;
     };
 
     /**
@@ -1004,7 +885,7 @@
       // remove the each property from the original tag
       remAttr(dom, 'each');
 
-      var mustReorder = typeof getAttr(dom, 'no-reorder') !== T_STRING || remAttr(dom, 'no-reorder'),
+      var mustReorder = _typeof(getAttr(dom, 'no-reorder')) !== T_STRING || remAttr(dom, 'no-reorder'),
           tagName = getTagName(dom),
           impl = __TAG_IMPL[tagName] || { tmpl: getOuterHTML(dom) },
           useRoot = SPECIAL_TAGS_REGEX.test(tagName),
@@ -1056,7 +937,7 @@
         items.forEach(function (item, i) {
           // reorder only if the items are objects
 
-          var _mustReorder = mustReorder && typeof item == T_OBJECT && !hasKeys,
+          var _mustReorder = mustReorder && (typeof item === 'undefined' ? 'undefined' : _typeof(item)) == T_OBJECT && !hasKeys,
               oldPos = oldItems.indexOf(item),
               pos = ~oldPos && _mustReorder ? oldPos : i,
 
@@ -1074,7 +955,7 @@
               tag = new Tag(impl, {
                 parent: parent,
                 isLoop: true,
-                hasImpl: !!__TAG_IMPL[tagName],
+                anonymous: !__TAG_IMPL[tagName],
                 root: useRoot ? root : dom.cloneNode(),
                 item: item
               }, dom.innerHTML);
@@ -1099,7 +980,7 @@
           // reorder the tag if it's not located in its previous position
           if (pos !== i && _mustReorder) {
             // update the DOM
-            if (isVirtual) moveVirtual(tag, root, tags[i]);else root.insertBefore(tag.root, tags[i].root);
+            if (isVirtual) moveVirtual(tag, root, tags[i], dom.childNodes.length);else if (tags[i].root.parentNode) root.insertBefore(tag.root, tags[i].root);
             // update the position attribute if it exists
             if (expr.pos) tag[expr.pos] = i;
             // move the old tag instance
@@ -1159,6 +1040,7 @@
             attr,
             expr,
             childTag;
+        if (!includeRoot && dom === root) return { parent: parent };
 
         // text node
         if (type == 3 && dom.parentNode.tagName != 'STYLE' && tmpl.hasExpr(dom.nodeValue)) parent.children.push({ dom: dom, expr: dom.nodeValue });
@@ -1178,37 +1060,10 @@
           return false;
         }
 
-        // attribute expressions
-        var allAttrs = [],
-            nameExps = [];
-        each(dom.attributes, function (attr) {
-          var name = attr.name,
-              bool = BOOL_ATTRS.test(name);
-          var hasExp = tmpl.hasExpr(attr.value);
-
-          if (name === 'name' || name === 'id') {
-            expr = new NamedExpr(dom, name, attr.value, tag);
-            parent.children.push(expr);
-            nameExps.push(expr);
-            allAttrs.push(expr);
-            return;
-          }
-
-          expr = { dom: dom, expr: attr.value, attr: attr.name, bool: bool };
-          allAttrs.push(expr); // stores all attributes, even without expressions
-
-          if (!hasExp) return; // no expressions here
-          parent.children.push(expr);
-          if (bool) {
-            remAttr(dom, name);return false;
-          }
-        });
-
         if (expr = getAttr(dom, RIOT_TAG)) {
           if (tmpl.hasExpr(expr)) {
-            attr = { isRtag: true, expr: expr, dom: dom, children: [] };
-            parent.children.push(attr);
-            parent = attr;
+            parent.children.push({ isRtag: true, expr: expr, dom: dom });
+            return false;
           }
         }
 
@@ -1216,20 +1071,39 @@
         // we ignore the root, since parseExpressions is called while we're mounting that root
         var tagImpl = getTag(dom);
         if (tagImpl && (dom !== root || includeRoot)) {
-          var conf = { root: dom, parent: tag, hasImpl: true, ownAttrs: allAttrs };
-          childTag = initChildTag(tagImpl, conf, dom.innerHTML, tag);
-
-          parent.children.push(childTag);
-          each(nameExps, function (ex) {
-            ex.tag = childTag;
-          });
+          var conf = { root: dom, parent: tag, hasImpl: true };
+          parent.children.push(initChildTag(tagImpl, conf, dom.innerHTML, tag));
           return false;
         }
+
+        // attribute expressions
+        parseAttributes(dom, dom.attributes, tag, function (attr, expr) {
+          if (!expr) return;
+          parent.children.push(expr);
+        });
 
         // whatever the parent is, all child elements get the same parent.
         // If this element had an if-attr, that's the parent for all child elements
         return { parent: parent };
       }, base);
+    }
+
+    // Calls `fn` for every attribute on an element. If that attr has an expression,
+    // it is also passed to fn.
+    function parseAttributes(dom, attrs, tag, fn) {
+      each(attrs, function (attr) {
+        var name = attr.name,
+            bool = BOOL_ATTRS.test(name),
+            expr;
+
+        if (name === 'name' || name === 'id') {
+          expr = new NamedExpr(dom, name, attr.value, tag);
+        } else if (tmpl.hasExpr(attr.value)) {
+          expr = { dom: dom, expr: attr.value, attr: attr.name, bool: bool };
+        }
+
+        fn(attr, expr);
+      });
     }
 
     var reHasYield = /<yield\b/i;
@@ -1258,13 +1132,12 @@
       if (select) {
         parent.selectedIndex = -1; // for IE9, compatible w/current riot behavior
       } else {
-          // avoids insertion of cointainer inside container (ex: tbody inside tbody)
-          var tname = rootEls[tagName];
-          if (tname && parent.childElementCount === 1) parent = $(tname, parent);
-        }
+        // avoids insertion of cointainer inside container (ex: tbody inside tbody)
+        var tname = rootEls[tagName];
+        if (tname && parent.childElementCount === 1) parent = $(tname, parent);
+      }
       return parent;
     }
-<<<<<<< HEAD
 
     /*
       Replace the yield tag from any tag template with the innerHTML of the
@@ -1289,97 +1162,6 @@
         // yield without any "from"
         return html || def || '';
       });
-=======
-    extend(self, data)
-    updateOpts()
-    self.trigger('update', data)
-    update(expressions, self)
-
-    // the updated event will be triggered
-    // once the DOM will be ready and all the re-flows are completed
-    // this is useful if you want to get the "real" root properties
-    // 4 ex: root.offsetWidth ...
-    if (isInherited && self.parent)
-      // closes #1599
-      self.parent.one('updated', function() { self.trigger('updated') })
-    else rAF(function() { self.trigger('updated') })
-
-    return this
-  })
-
-  defineProperty(this, 'mixin', function() {
-    each(arguments, function(mix) {
-      var instance,
-        props = [],
-        obj
-
-      mix = typeof mix === T_STRING ? riot.mixin(mix) : mix
-
-      // check if the mixin is a function
-      if (isFunction(mix)) {
-        // create the new mixin instance
-        instance = new mix()
-      } else instance = mix
-
-      // build multilevel prototype inheritance chain property list
-      do props = props.concat(Object.getOwnPropertyNames(obj || instance))
-      while (obj = Object.getPrototypeOf(obj || instance))
-
-      // loop the keys in the function prototype or the all object keys
-      each(props, function(key) {
-        // bind methods to self
-        if (key != 'init' && !self[key])
-          // apply method only if it does not already exist on the instance
-          self[key] = isFunction(instance[key]) ?
-            instance[key].bind(self) :
-            instance[key]
-      })
-
-      // init method will be called automatically
-      if (instance.init) instance.init.bind(self)()
-    })
-    return this
-  })
-
-  defineProperty(this, 'mount', function() {
-
-    updateOpts()
-
-    // add global mixins
-    var globalMixin = riot.mixin(GLOBAL_MIXIN)
-    if (globalMixin)
-      for (var i in globalMixin)
-        if (globalMixin.hasOwnProperty(i))
-          self.mixin(globalMixin[i])
-
-    // initialiation
-    if (impl.fn) impl.fn.call(self, opts)
-
-    // parse layout after init. fn may calculate args for nested custom tags
-    parseExpressions(dom, self, expressions)
-
-    // mount the child tags
-    toggle(true)
-
-    // update the root adding custom attributes coming from the compiler
-    // it fixes also #1087
-    if (impl.attrs)
-      walkAttributes(impl.attrs, function (k, v) { setAttr(root, k, v) })
-    if (impl.attrs || hasImpl)
-      parseExpressions(self.root, self, expressions)
-
-    if (!self.parent || isLoop) self.update(item)
-
-    // internal use only, fixes #403
-    self.trigger('before-mount')
-
-    if (isLoop && !hasImpl) {
-      // update the root attribute for the looped elements
-      root = dom.firstChild
-    } else {
-      while (dom.firstChild) root.appendChild(dom.firstChild)
-      if (root.stub) root = parent.root
->>>>>>> 1c8e6f11
     }
 
     /**
@@ -1407,23 +1189,203 @@
       return el;
     }
 
+    /**
+     * Export the Tag constructor
+     * TODO: make a better tag constructor
+     */
+    // export function Tag() {}
+
+    /**
+     * Create a new riot tag implementation
+     * @param   { String }   name - name/id of the new riot tag
+     * @param   { String }   tmpl - tag template
+     * @param   { String }   css - custom tag css
+     * @param   { String }   attrs - root tag attributes
+     * @param   { Function } fn - user function
+     * @returns { String } name/id of the tag just created
+     */
+    function tag(name, tmpl, css, attrs, fn) {
+      if (isFunction(attrs)) {
+        fn = attrs;
+
+        if (/^[\w\-]+\s?=/.test(css)) {
+          attrs = css;
+          css = '';
+        } else attrs = '';
+      }
+
+      if (css) {
+        if (isFunction(css)) fn = css;else styleManager.add(css);
+      }
+
+      name = name.toLowerCase();
+      __TAG_IMPL[name] = { name: name, tmpl: tmpl, attrs: attrs, fn: fn };
+
+      return name;
+    }
+
+    /**
+     * Create a new riot tag implementation (for use by the compiler)
+     * @param   { String }   name - name/id of the new riot tag
+     * @param   { String }   tmpl - tag template
+     * @param   { String }   css - custom tag css
+     * @param   { String }   attrs - root tag attributes
+     * @param   { Function } fn - user function
+     * @returns { String } name/id of the tag just created
+     */
+    function tag2(name, tmpl, css, attrs, fn) {
+      if (css) styleManager.add(css, name);
+
+      var exists = !!__TAG_IMPL[name];
+      __TAG_IMPL[name] = { name: name, tmpl: tmpl, attrs: attrs, fn: fn };
+
+      if (exists && riot.util.hotReloader) riot.util.hotReloader(name);
+
+      return name;
+    }
+
+    /**
+     * Mount a tag using a specific tag implementation
+     * @param   { String } selector - tag DOM selector
+     * @param   { String } tagName - tag implementation name
+     * @param   { Object } opts - tag logic
+     * @returns { Array } new tags instances
+     */
+    function mount(selector, tagName, opts) {
+      var tags = [];
+
+      function pushTagsTo(root) {
+        if (root.tagName) {
+          var riotTag = getAttr(root, RIOT_TAG_IS) || getAttr(root, RIOT_TAG);
+
+          // have tagName? force riot-tag to be the same
+          if (tagName && riotTag !== tagName) {
+            riotTag = tagName;
+            setAttr(root, RIOT_TAG_IS, tagName);
+            setAttr(root, RIOT_TAG, tagName); // this will be removed in riot 3.0.0
+          }
+
+          var _tag = mountTo(root, riotTag || root.tagName.toLowerCase(), opts);
+
+          if (_tag) tags.push(_tag);
+        } else if (root.length) each(root, pushTagsTo); // assume nodeList
+      }
+
+      // inject styles into DOM
+      styleManager.inject();
+
+      if (isObject(tagName)) {
+        opts = tagName;
+        tagName = 0;
+      }
+
+      var elem = void 0;
+      var allTags = void 0;
+
+      // crawl the DOM to find the tag
+      if (isString(selector)) {
+        selector = selector === '*' ?
+        // select all registered tags
+        // & tags found with the riot-tag attribute set
+        allTags = selectTags() :
+        // or just the ones named like the selector
+        selector + selectTags(selector.split(/, */));
+
+        // make sure to pass always a selector
+        // to the querySelectorAll function
+        elem = selector ? $$(selector) : [];
+      } else
+        // probably you have passed already a tag or a NodeList
+        elem = selector;
+
+      // select all the registered and mount them inside their root elements
+      if (tagName === '*') {
+        // get all custom tags
+        tagName = allTags || selectTags();
+        // if the root els it's just a single tag
+        if (elem.tagName) elem = $$(tagName, elem);else {
+          // select all the children for all the different root elements
+          var nodeList = [];
+
+          each(elem, function (_el) {
+            return nodeList.push($$(tagName, _el));
+          });
+
+          elem = nodeList;
+        }
+        // get rid of the tagName
+        tagName = 0;
+      }
+
+      pushTagsTo(elem);
+
+      return tags;
+    }
+
+    // Create a mixin that could be globally shared across all the tags
+    var mixins = {};
+    var globals = mixins[GLOBAL_MIXIN] = {};
+    var _id = 0;
+
+    /**
+     * Create/Return a mixin by its name
+     * @param   { String }  name - mixin name (global mixin if object)
+     * @param   { Object }  mix - mixin logic
+     * @param   { Boolean } g - is global?
+     * @returns { Object }  the mixin logic
+     */
+    function mixin(name, mix, g) {
+      // Unnamed global
+      if (isObject(name)) {
+        mixin('__unnamed_' + _id++, name, true);
+        return;
+      }
+
+      var store = g ? globals : mixins;
+
+      // Getter
+      if (!mix) {
+        if (isUndefined(store[name])) throw new Error('Unregistered mixin: ' + name);
+
+        return store[name];
+      }
+
+      // Setter
+      store[name] = isFunction(mix) ? extend(mix.prototype, store[name] || {}) && mix : extend(store[name] || {}, mix);
+    }
+
+    /**
+     * Update all the tags instances created
+     * @returns { Array } all the tags instances
+     */
+    function update$1() {
+      return each(__VIRTUAL_DOM, function (tag) {
+        return tag.update();
+      });
+    }
+
+    function unregister(name) {
+      delete __TAG_IMPL[name];
+    }
+
     // counter to give a unique id to all the Tag instances
     var __uid = 0;
 
     function Tag(impl, conf, innerHTML) {
 
-      var self = observable$1(this),
+      var self = observable(this),
           opts = inherit(conf.opts) || {},
           parent = conf.parent,
           isLoop = conf.isLoop,
-          hasImpl = conf.hasImpl,
-          ownAttrs = conf.ownAttrs,
-          // attributes on this tag (evaluated in parent context)
-      item = cleanUpData(conf.item),
-          expressions = [],
+          anonymous = conf.anonymous,
+          item = cleanUpData(conf.item),
+          instAttrs = [],
+          // All attributes on the Tag when it's first parsed
+      implAttrs = [],
+          // expressions on this type of Tag
+      expressions = [],
           root = conf.root,
           tagName = conf.tagName || root.tagName.toLowerCase(),
-          attr = {},
           propsInSyncWithParent = [],
           dom;
 
@@ -1433,7 +1395,11 @@
       // not yet mounted
       this.isMounted = false;
       root.isLoop = isLoop;
-      this._hasImpl = hasImpl;
+      this._internal = {
+        anonymous: anonymous,
+        origAttrs: instAttrs,
+        innerHTML: innerHTML
+      };
 
       // create a unique id to this tag
       // it could be handy to use it also to improve the virtual dom rendering speed
@@ -1443,53 +1409,39 @@
       // protect the "tags" property from being overridden
       defineProperty(this, 'tags', {});
 
-      // grab attributes
-      each(root.attributes, function (el) {
-        var val = el.value;
-        // remember attributes with expressions only
-        if (tmpl.hasExpr(val)) attr[el.name] = val;
-      });
-
       dom = mkdom(impl.tmpl, innerHTML);
 
-      // options
+      // We need to update opts for this tag. That requires updating the expressions
+      // in any attributes on the tag, and then copying the result onto opts.
       function updateOpts() {
-        var ctx = hasImpl && isLoop ? self : parent || self;
-
-        // If we're nested beneath another tag, then our attributes are evaluated
-        // in that parent context. Here, we copy them onto opts.
-        if (ownAttrs) {
-          each(ownAttrs || [], function (expr) {
-            // if the attribute doesn't actually have an expression, there
-            // won't be a value. Just use the string itself in this case.
-            var v = expr.hasOwnProperty('value') ? expr.value : expr.expr;
-            opts[toCamel(expr.attr)] = v;
-          });
-        } else {
-          each(root.attributes, function (el) {
-            var val = el.value,
-                hasTmpl = tmpl.hasExpr(val);
-            if (hasTmpl && ownAttrs) return; // already handled above
-            opts[toCamel(el.name)] = hasTmpl ? tmpl(val, ctx) : val;
-          });
-        }
+        // anonymous `each` tags treat `dom` and `root` differently. In this case
+        // (and only this case) we don't need to do updateOpts, because the regular parse
+        // will update those attrs. Plus, anonymous tags don't need opts anyway
+        if (isLoop && anonymous) return;
+
+        var ctx = !anonymous && isLoop ? self : parent || self;
+        each(instAttrs, function (attr) {
+          if (attr.expr) update([attr.expr], ctx);
+          opts[toCamel(attr.name)] = attr.expr ? attr.expr.value : attr.value;
+        });
       }
 
       function normalizeData(data) {
         for (var key in item) {
-          if (typeof self[key] !== T_UNDEF && isWritable(self, key)) self[key] = data[key];
-        }
-      }
-
-      function inheritFromParent() {
-        each(Object.keys(self.parent), function (k) {
+          if (_typeof(self[key]) !== T_UNDEF && isWritable(self, key)) self[key] = data[key];
+        }
+      }
+
+      function inheritFrom(target) {
+        each(Object.keys(target), function (k) {
           // some properties must be always in sync with the parent tag
           var mustSync = !RESERVED_WORDS_BLACKLIST.test(k) && contains(propsInSyncWithParent, k);
-          if (typeof self[k] === T_UNDEF || mustSync) {
+
+          if (_typeof(self[k]) === T_UNDEF || mustSync) {
             // track the property to keep in sync
             // so we can keep it updated
             if (!mustSync) propsInSyncWithParent.push(k);
-            self[k] = self.parent[k];
+            self[k] = target[k];
           }
         });
       }
@@ -1505,8 +1457,10 @@
         // make sure the data passed will not override
         // the component core methods
         data = cleanUpData(data);
+
         // inherit properties from the parent, but only for anonymous tags
-        if (isLoop && !hasImpl) inheritFromParent();
+        if (isLoop && anonymous) inheritFrom(self.parent);
+
         // normalize the tag properties in case an item object was initially passed
         if (data && isObject(item)) {
           normalizeData(data);
@@ -1515,7 +1469,7 @@
         extend(self, data);
         updateOpts();
         if (self.isMounted) self.trigger('update', data);
-        update$1(expressions, self);
+        update(expressions, self);
         if (self.isMounted) self.trigger('updated');
 
         return this;
@@ -1523,22 +1477,39 @@
 
       defineProperty(this, 'mixin', function tagMixin() {
         each(arguments, function (mix) {
-          var instance;
-
-          mix = typeof mix === T_STRING ? mixin(mix) : mix;
+          var instance,
+              props = [],
+              obj;
+
+          mix = (typeof mix === 'undefined' ? 'undefined' : _typeof(mix)) === T_STRING ? mixin(mix) : mix;
 
           // check if the mixin is a function
           if (isFunction(mix)) {
             // create the new mixin instance
             instance = new mix();
-            // save the prototype to loop it afterwards
-            mix = mix.prototype;
           } else instance = mix;
 
+          // build multilevel prototype inheritance chain property list
+          do {
+            props = props.concat(Object.getOwnPropertyNames(obj || instance));
+          } while (obj = Object.getPrototypeOf(obj || instance));
+
           // loop the keys in the function prototype or the all object keys
-          each(Object.getOwnPropertyNames(mix), function (key) {
+          each(props, function (key) {
             // bind methods to self
-            if (key != 'init') self[key] = isFunction(instance[key]) ? instance[key].bind(self) : instance[key];
+            // allow mixins to override other properties/parent mixins
+            if (key != 'init') {
+              // check for getters/setters
+              var descriptor = Object.getOwnPropertyDescriptor(instance, key);
+              var hasGetterSetter = descriptor && (descriptor.get || descriptor.set);
+
+              // apply method only if it does not already exist on the instance
+              if (!self.hasOwnProperty(key) && hasGetterSetter) {
+                Object.defineProperty(self, key, descriptor);
+              } else {
+                self[key] = isFunction(instance[key]) ? instance[key].bind(self) : instance[key];
+              }
+            }
           });
 
           // init method will be called automatically
@@ -1548,36 +1519,44 @@
       });
 
       defineProperty(this, 'mount', function tagMount(forceUpdate) {
-
-        updateOpts();
-
-        // keep a reference to the tag just created
-        // so we will be able to mount this tag multiple times
-        root._tag = this;
+        root._tag = this; // keep a reference to the tag just created
 
         // add global mixin
         var globalMixin = mixin(GLOBAL_MIXIN);
         if (globalMixin) for (var i in globalMixin) {
           if (globalMixin.hasOwnProperty(i)) self.mixin(globalMixin[i]);
-        } // initialiation
+        } // Read all the attrs on this instance. This give us the info we need for updateOpts
+        parseAttributes(root, root.attributes, parent, function (attr, expr) {
+          if (!anonymous && expr instanceof NamedExpr) expr.tag = self;
+          attr.expr = expr;
+          instAttrs.push(attr);
+        });
+
+        // children in loop should inherit from true parent
+        if (self._parent && anonymous) inheritFrom(self._parent);
+
+        // initialiation
+        updateOpts();
         if (impl.fn) impl.fn.call(self, opts);
 
         // update the root adding custom attributes coming from the compiler
-        // it fixes also #1087
-        if (impl.attrs) walkAttributes(impl.attrs, function (k, v) {
-          setAttr(root, k, v);
+        implAttrs = [];
+        walkAttributes(impl.attrs, function (k, v) {
+          implAttrs.push({ name: k, value: v });
         });
-        if (impl.attrs || hasImpl) parseExpressions(self.root, self, expressions);
+        parseAttributes(root, implAttrs, self, function (attr, expr) {
+          if (expr) expressions.push(expr);else setAttr(root, attr.name, attr.value);
+        });
 
         // parse layout after init. fn may calculate args for nested custom tags
-        parseExpressions(dom, self, expressions);
+        parseExpressions(dom, self, expressions, false);
 
         self.update(item);
 
         // internal use only, fixes #403
         self.trigger('before-mount');
 
-        if (isLoop && !hasImpl) {
+        if (isLoop && anonymous) {
           // update the root attribute for the looped elements
           self.root = root = dom.firstChild;
         } else {
@@ -1670,7 +1649,7 @@
      * @returns { Boolean } -
      */
     function isFunction(v) {
-      return typeof v === T_FUNCTION || false; // avoid IE problems
+      return (typeof v === 'undefined' ? 'undefined' : _typeof(v)) === T_FUNCTION || false; // avoid IE problems
     }
 
     /**
@@ -1694,7 +1673,7 @@
      * @param { String } html - html to inject
      */
     function setInnerHTML(container, html) {
-      if (typeof container.innerHTML != T_UNDEF) container.innerHTML = html;
+      if (_typeof(container.innerHTML) != T_UNDEF) container.innerHTML = html;
       // some browsers do not support innerHTML on the SVGs tags
       else {
           var doc = new DOMParser().parseFromString(html, 'application/xml');
@@ -1718,7 +1697,25 @@
      * @returns { Boolean } -
      */
     function isObject(v) {
-      return v && typeof v === T_OBJECT; // typeof null is 'object'
+      return v && (typeof v === 'undefined' ? 'undefined' : _typeof(v)) === T_OBJECT; // typeof null is 'object'
+    }
+
+    /**
+     * Standart undefined check
+     * @param   { * } v - value to check
+     * @returns { Boolean } -
+     */
+    function isUndefined(v) {
+      return (typeof v === 'undefined' ? 'undefined' : _typeof(v)) === T_UNDEF;
+    }
+
+    /**
+     * Standart string check
+     * @param   { * } v - value to check
+     * @returns { Boolean } -
+     */
+    function isString(v) {
+      return (typeof v === 'undefined' ? 'undefined' : _typeof(v)) === T_STRING;
     }
 
     /**
@@ -1727,7 +1724,7 @@
      * @returns { Boolean } -
      */
     function isBlank(v) {
-      return typeof v === T_UNDEF || v === null || v === '';
+      return (typeof v === 'undefined' ? 'undefined' : _typeof(v)) === T_UNDEF || v === null || v === '';
     }
 
     /**
@@ -1836,7 +1833,7 @@
      */
     function getImmediateCustomParentTag(tag) {
       var ptag = tag;
-      while (!ptag._hasImpl) {
+      while (ptag._internal.anonymous) {
         if (!ptag.parent) break;
         ptag = ptag.parent;
       }
@@ -1883,6 +1880,26 @@
           tagName = namedTag && !tmpl.hasExpr(namedTag) ? namedTag : child ? child.name : dom.tagName.toLowerCase();
 
       return tagName;
+    }
+
+    /**
+     * Get selectors for tags
+     * @param   { Array } tags - tag names to select
+     * @returns { String } selector
+     */
+    function selectTags(tags) {
+      // select all tags
+      if (!tags) {
+        var keys = Object.keys(__TAG_IMPL);
+        return keys + selectTags(keys);
+      }
+
+      return tags.filter(function (t) {
+        return !/[^-\w]/.test(t);
+      }).reduce(function (list, t) {
+        var name = t.trim().toLowerCase();
+        return list + (',[' + RIOT_TAG_IS + '="' + name + '"]');
+      }, '');
     }
 
     /**
@@ -1936,7 +1953,7 @@
      */
     function isWritable(obj, key) {
       var props = Object.getOwnPropertyDescriptor(obj, key);
-      return typeof obj[key] === T_UNDEF || props && props.writable;
+      return _typeof(obj[key]) === T_UNDEF || props && props.writable;
     }
 
     /**
@@ -1945,7 +1962,7 @@
      * @returns { Object } clean object without containing the riot internal reserved words
      */
     function cleanUpData(data) {
-      if (!(data instanceof Tag) && !(data && typeof data.trigger == T_FUNCTION)) return data;
+      if (!(data instanceof Tag) && !(data && _typeof(data.trigger) == T_FUNCTION)) return data;
 
       var o = {};
       for (var key in data) {
@@ -1983,6 +2000,7 @@
      * @param   { Function } fn - callback function to apply on any attribute found
      */
     function walkAttributes(html, fn) {
+      if (!html) return;
       var m,
           re = /([-\w]+) ?= ?(?:"([^"]*)|'([^']*)|({[^}]*}))/g;
 
@@ -2156,7 +2174,8 @@
 
     var styleNode;
     var cssTextProp;
-    var stylesToInject = '';
+    var byName = {};
+    var remainder = [];
     // skip the following code on the server
     if (WIN) {
       styleNode = function () {
@@ -2183,20 +2202,22 @@
       styleNode: styleNode,
       /**
        * Save a tag style to be later injected into DOM
-       * @param   { String } css [description]
+       * @param { String } css - css string
+       * @param { String } name - if it's passed we will map the css to a tagname
        */
-      add: function add(css) {
-        if (WIN) stylesToInject += css;
+      add: function add(css, name) {
+        if (name) byName[name] = css;else remainder.push(css);
       },
       /**
        * Inject all previously saved tag styles into DOM
        * innerHTML seems slow: http://jsperf.com/riot-insert-style
        */
       inject: function inject() {
-        if (stylesToInject && WIN) {
-          if (cssTextProp) cssTextProp.cssText += stylesToInject;else styleNode.innerHTML += stylesToInject;
-          stylesToInject = '';
-        }
+        if (!WIN) return;
+        var style = Object.keys(byName).map(function (k) {
+          return byName[k];
+        }).concat(remainder).join('\n');
+        if (cssTextProp) cssTextProp.cssText = style;else styleNode.innerHTML = style;
       }
     };
 
@@ -2204,234 +2225,26 @@
      * Riot public api
      */
 
-    var observable = observable$1;
-
-    // export the brackets.settings
-    var settings = brackets.settings;
-    // share methods for other riot parts, e.g. compiler
     var util = {
       tmpl: tmpl,
       brackets: brackets,
+      styleManager: styleManager,
       styleNode: styleManager.styleNode
     };
 
-    /**
-     * Create a mixin that could be globally shared across all the tags
-     */
-    var mixin = function () {
-      var mixins = {},
-          globals = mixins[GLOBAL_MIXIN] = {},
-          _id = 0;
-
-      /**
-       * Create/Return a mixin by its name
-       * @param   { String }  name - mixin name (global mixin if object)
-       * @param   { Object }  mix - mixin logic
-       * @param   { Boolean } g - is global?
-       * @returns { Object }  the mixin logic
-       */
-      return function (name, mix, g) {
-        // Unnamed global
-        if (isObject(name)) {
-          mixin('__unnamed_' + _id++, name, true);
-          return;
-        }
-
-        var store = g ? globals : mixins;
-
-        // Getter
-        if (!mix) {
-          if (typeof store[name] === T_UNDEF) {
-            throw new Error('Unregistered mixin: ' + name);
-          }
-          return store[name];
-        }
-        // Setter
-        if (isFunction(mix)) {
-          extend(mix.prototype, store[name] || {});
-          store[name] = mix;
-        } else {
-          store[name] = extend(store[name] || {}, mix);
-        }
-      };
-    }();
-
-    /**
-     * Create a new riot tag implementation
-     * @param   { String }   name - name/id of the new riot tag
-     * @param   { String }   tmpl - tag template
-     * @param   { String }   css - custom tag css
-     * @param   { String }   attrs - root tag attributes
-     * @param   { Function } fn - user function
-     * @returns { String } name/id of the tag just created
-     */
-    function tag(name, tmpl, css, attrs, fn) {
-      if (isFunction(attrs)) {
-        fn = attrs;
-        if (/^[\w\-]+\s?=/.test(css)) {
-          attrs = css;
-          css = '';
-        } else attrs = '';
-      }
-      if (css) {
-        if (isFunction(css)) fn = css;else styleManager.add(css);
-      }
-      name = name.toLowerCase();
-      __TAG_IMPL[name] = { name: name, tmpl: tmpl, attrs: attrs, fn: fn };
-      return name;
-    }
-
-    /**
-     * Export the Tag constructor
-     * TODO: make a better tag constructor
-     */
-    // export function Tag() {}
-
-    /**
-     * Create a new riot tag implementation (for use by the compiler)
-     * @param   { String }   name - name/id of the new riot tag
-     * @param   { String }   tmpl - tag template
-     * @param   { String }   css - custom tag css
-     * @param   { String }   attrs - root tag attributes
-     * @param   { Function } fn - user function
-     * @returns { String } name/id of the tag just created
-     */
-    function tag2(name, tmpl, css, attrs, fn) {
-      if (css) styleManager.add(css);
-      //if (bpair) riot.settings.brackets = bpair
-      __TAG_IMPL[name] = { name: name, tmpl: tmpl, attrs: attrs, fn: fn };
-      return name;
-    }
-
-    /**
-     * Mount a tag using a specific tag implementation
-     * @param   { String } selector - tag DOM selector
-     * @param   { String } tagName - tag implementation name
-     * @param   { Object } opts - tag logic
-     * @returns { Array } new tags instances
-     */
-    function mount(selector, tagName, opts) {
-
-      var els,
-          allTags,
-          tags = [];
-
-      // helper functions
-
-      function addRiotTags(arr) {
-        var list = '';
-        each(arr, function (e) {
-          if (!/[^-\w]/.test(e)) {
-            e = e.trim().toLowerCase();
-            list += ',[' + RIOT_TAG_IS + '="' + e + '"]';
-          }
-        });
-        return list;
-      }
-
-      function selectAllTags() {
-        var keys = Object.keys(__TAG_IMPL);
-        return keys + addRiotTags(keys);
-      }
-
-      function pushTags(root) {
-        if (root.tagName) {
-          var riotTag = getAttr(root, RIOT_TAG_IS) || getAttr(root, RIOT_TAG);
-
-          // have tagName? force riot-tag to be the same
-          if (tagName && riotTag !== tagName) {
-            riotTag = tagName;
-            setAttr(root, RIOT_TAG_IS, tagName);
-            setAttr(root, RIOT_TAG, tagName); // this will be removed in riot 3.0.0
-          }
-          var tag = mountTo(root, riotTag || root.tagName.toLowerCase(), opts);
-
-          if (tag) tags.push(tag);
-        } else if (root.length) {
-          each(root, pushTags); // assume nodeList
-        }
-      }
-
-      // ----- mount code -----
-
-      // inject styles into DOM
-      styleManager.inject();
-
-      if (isObject(tagName)) {
-        opts = tagName;
-        tagName = 0;
-      }
-
-      // crawl the DOM to find the tag
-      if (typeof selector === T_STRING) {
-        if (selector === '*')
-          // select all the tags registered
-          // and also the tags found with the riot-tag attribute set
-          selector = allTags = selectAllTags();else
-          // or just the ones named like the selector
-          selector += addRiotTags(selector.split(/, */));
-
-        // make sure to pass always a selector
-        // to the querySelectorAll function
-        els = selector ? $$(selector) : [];
-      } else
-        // probably you have passed already a tag or a NodeList
-        els = selector;
-
-      // select all the registered and mount them inside their root elements
-      if (tagName === '*') {
-        // get all custom tags
-        tagName = allTags || selectAllTags();
-        // if the root els it's just a single tag
-        if (els.tagName) els = $$(tagName, els);else {
-          // select all the children for all the different root elements
-          var nodeList = [];
-          each(els, function (_el) {
-            nodeList.push($$(tagName, _el));
-          });
-          els = nodeList;
-        }
-        // get rid of the tagName
-        tagName = 0;
-      }
-
-      pushTags(els);
-
-      return tags;
-    }
-
-    /**
-     * Update all the tags instances created
-     * @returns { Array } all the tags instances
-     */
-    function update() {
-      return each(__VIRTUAL_DOM, function (tag) {
-        tag.update();
-      });
-    }
-
-    function unregister(name) {
-      delete __TAG_IMPL[name];
-    }
-
-    /**
-     * Export the Virtual DOM
-     */
-    var vdom = __VIRTUAL_DOM;
-
-var riot$1 = Object.freeze({
-      observable: observable,
-      settings: settings,
-      util: util,
-      mixin: mixin,
-      tag: tag,
-      tag2: tag2,
-      mount: mount,
-      update: update,
-      unregister: unregister,
-      vdom: vdom
-    });
-
-    return riot$1;
+    var settings = brackets.settings;
+
+    exports.util = util;
+    exports.settings = settings;
+    exports.observable = observable;
+    exports.vdom = __VIRTUAL_DOM;
+    exports.tag = tag;
+    exports.tag2 = tag2;
+    exports.mount = mount;
+    exports.mixin = mixin;
+    exports.update = update$1;
+    exports.unregister = unregister;
+
+    Object.defineProperty(exports, '__esModule', { value: true });
 
 }));