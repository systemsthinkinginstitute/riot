--- conflicted
+++ resolved
@@ -1,16 +1,8 @@
-<<<<<<< HEAD
 /* Riot v3.0.0-alpha.1, @license MIT, (c) 2015 Muut Inc. + contributors */
 
 ;(function(window, undefined) {
   'use strict';
 var riot = { version: 'v3.0.0-alpha.1', settings: {} },
-=======
-/* Riot v2.3.15, @license MIT, (c) 2015 Muut Inc. + contributors */
-
-;(function(window, undefined) {
-  'use strict';
-var riot = { version: 'v2.3.15', settings: {} },
->>>>>>> a475adab
   // be aware, internal usage
   // ATTENTION: prefix the global dynamic variables with `__`
 
@@ -24,6 +16,8 @@
   /**
    * Const
    */
+  GLOBAL_MIXIN = '__global_mixin',
+
   // riot specific prefixes
   RIOT_PREFIX = 'riot-',
   RIOT_TAG = RIOT_PREFIX + 'tag',
@@ -919,26 +913,45 @@
 var mkdom = (function (checkIE) {
 
   var
-    reToSrc = /<yield\s+to=(['"])?@\1\s*>([\S\s]+?)<\/yield\s*>/.source,
+    reHasYield  = /<yield\b/i,
+    reYieldAll  = /<yield\s*(?:\/>|>([\S\s]*?)<\/yield\s*>)/ig,
+    reYieldCls  = /<yield\s+to=[^>]+>[\S\s]*?<\/yield\s*>\s*/ig,
+    reYieldDest = /<yield\s+from=['"]?([-\w]+)['"]?\s*(?:\/>|>([\S\s]*?)<\/yield\s*>)/ig,
+    rsYieldSrc  = '<yield\\s+to=[\'"]@[\'"]\\s*>([\\S\\s]*?)</yield\\s*>',
     rootEls = { tr: 'tbody', th: 'tr', td: 'tr', col: 'colgroup' },
     GENERIC = 'div'
+
 
   checkIE = checkIE && checkIE < 10
   var tblTags = checkIE
     ? SPECIAL_TAGS_REGEX : /^(?:t(?:body|head|foot|[rhd])|caption|col(?:group)?)$/
 
-  // creates any dom element in a div, table, or colgroup container
-  function _mkdom(templ, html) {
-
-    var match = templ && templ.match(/^\s*<([-\w]+)/),
+  /**
+   * Creates a DOM element to wrap the given content. Normally an `DIV`, but can be
+   * also a `TABLE`, `SELECT`, `TBODY`, `TR`, or `COLGROUP` element.
+   *
+   * @param   {string} impl   - Tag implementation with the template and root attributes
+   * @param   {string} [html] - HTML content that comes from the DOM element where you
+   *           will mount the tag, mostly the original tag in the page
+   * @param   {object} [attr] - Plain object where to store the root attributes
+   * @returns {HTMLElement} DOM element with _templ_ merged through `YIELD` with the _html_.
+   */
+  function _mkdom(impl, html, attr) {
+
+    var templ = impl.tmpl,
+      match   = templ && templ.match(/^\s*<([-\w]+)/),
       tagName = match && match[1].toLowerCase(),
+
       el = mkEl(GENERIC)
 
+    if (!html) html = ''
+
+    if (impl.attrs) attr.attrs = replaceYield(impl.attrs, html)
+
     // replace all the yield tags with the tag inner html
-    templ = replaceYield(templ, html || '')
+    templ = replaceYield(templ, html)
 
     /* istanbul ignore next */
-    //if ((checkIE || !startsWith(tagName, 'opt')) && SPECIAL_TAGS_REGEX.test(tagName))
     if (tblTags.test(tagName))
       el = specialTags(el, templ, tagName)
     else
@@ -949,8 +962,11 @@
     return el
   }
 
-  // creates the root element for table and select child elements
-  // tr/th/td/thead/tfoot/tbody/caption/col/colgroup/option/optgroup
+
+  /*
+    Creates the root element for table or select child elements:
+    tr/th/td/thead/tfoot/tbody/caption/col/colgroup/option/optgroup
+  */
   function specialTags(el, templ, tagName) {
     var
       select = tagName[0] === 'o',
@@ -972,28 +988,31 @@
     return parent
   }
 
-  /**
-   * Replace the yield tag from any tag template with the innerHTML of the
-   * original tag in the page
-   * @param   { String } templ - tag implementation template
-   * @param   { String } html  - original content of the tag in the DOM
-   * @returns { String } tag template updated without the yield tag
-   */
+  /*
+    Replace the yield tag from any tag template with the innerHTML of the
+    original tag in the page
+  */
   function replaceYield(templ, html) {
     // do nothing if no yield
-    if (!/<yield\b/i.test(templ)) return templ
+    if (!reHasYield.test(templ)) return templ
 
     // be careful with #1343 - string on the source having `$1`
-    var n = 0
-    templ = templ.replace(/<yield\s+from=['"]([-\w]+)['"]\s*(?:\/>|>\s*<\/yield\s*>)/ig,
-      function (str, ref) {
-        var m = html.match(RegExp(reToSrc.replace('@', ref), 'i'))
-        ++n
-        return m && m[2] || ''
+    var n = 1
+    templ = templ.replace(reYieldDest, function (_, ref, def) {
+      var m = html.match(RegExp(rsYieldSrc.replace('@', ref), 'i'))
+      n = 0
+      return (m ? m[1] : def) || ''
+    })
+
+    // yield without any "from", replace yield in templ with the innerHTML
+    if (n || reHasYield.test(templ)) {
+      if (html) html = html.replace(reYieldCls, '').trim()
+      templ = templ.replace(reYieldAll, function (_, def) {
+        return html || def || ''
       })
-
-    // yield without any "from", replace yield in templ with the innerHTML
-    return n ? templ : templ.replace(/<yield\s*(?:\/>|>\s*<\/yield\s*>)/gi, html)
+    }
+
+    return templ
   }
 
   return _mkdom
@@ -1053,44 +1072,6 @@
       moveChildTag(tag, tagName, i)
   })
 }
-
-/**
- * Adds the elements for a virtual tag
- * @param { Tag } tag - the tag whose root's children will be inserted or appended
- * @param { Node } src - the node that will do the inserting or appending
- * @param { Tag } target - only if inserting, insert before this tag's first child
- */
-function addVirtual(tag, src, target) {
-  var el = tag._root, sib
-  tag._virts = []
-  while (el) {
-    sib = el.nextSibling
-    if (target)
-      src.insertBefore(el, target._root)
-    else
-      src.appendChild(el)
-
-    tag._virts.push(el) // hold for unmounting
-    el = sib
-  }
-}
-
-/**
- * Move virtual tag and all child nodes
- * @param { Tag } tag - first child reference used to start move
- * @param { Node } src  - the node that will do the inserting
- * @param { Tag } target - insert before this tag's first child
- * @param { Number } len - how many child nodes to move
- */
-function moveVirtual(tag, src, target, len) {
-  var el = tag._root, sib, i = 0
-  for (; i < len; i++) {
-    sib = el.nextSibling
-    src.insertBefore(el, target._root)
-    el = sib
-  }
-}
-
 
 /**
  * Manage tags having the 'each'
@@ -1177,17 +1158,16 @@
 
         tag.mount()
         domToInsert = tag.stub || tag.root
-        if (isVirtual) tag._root = tag.root.firstChild // save reference for further moves or inserts
         // this tag must be appended
         if (i == tags.length) {
           if (isVirtual)
-            addVirtual(tag, frag)
+            makeVirtual(tag, frag)
           else frag.appendChild(domToInsert)
         }
         // this tag must be insert
         else {
           if (isVirtual)
-            addVirtual(tag, root, tags[i])
+            makeVirtual(tag, root, tags[i])
           else root.insertBefore(domToInsert, tags[i].root)
           oldItems.splice(i, 0, item)
         }
@@ -1200,7 +1180,7 @@
       if (pos !== i && _mustReorder) {
         // update the DOM
         if (isVirtual)
-          moveVirtual(tag, root, tags[i], dom.childNodes.length)
+          moveVirtual(tag, root, tags[i])
         else root.insertBefore(tag.root, tags[i].root)
         // update the position attribute if it exists
         if (expr.pos)
@@ -1356,8 +1336,11 @@
     // we ignore the root, since parseExpressions is called while we're mounting that root
     var tagImpl = getTag(dom)
     if (tagImpl && dom !== root) {
-      parent.children.push({isTag: true, dom: dom, impl: tagImpl,
-        ownAttrs: allAttrs, nameHasExpression: nameHasExpression})
+      attr = {dom: dom, impl: tagImpl, isTag: true,
+        ownAttrs: allAttrs, nameHasExpression: nameHasExpression}
+      if (dom.tagName == 'VIRTUAL') attr.isVirtual = true
+
+      parent.children.push(attr)
       return false
     }
 
@@ -1376,10 +1359,11 @@
     ownAttrs = conf.ownAttrs, // attributes on this tag (evaluated in parent context)
     item = cleanUpData(conf.item),
     expressions = [],
-    childTags = [],
     root = conf.root,
     fn = impl.fn,
     tagName = root.tagName.toLowerCase(),
+    attr = {},
+    implAttr = {},
     propsInSyncWithParent = [],
     dom
 
@@ -1399,7 +1383,16 @@
 
   extend(this, { parent: parent, root: root, opts: opts, tags: {} }, item)
 
-  dom = mkdom(impl.tmpl, innerHTML)
+  // grab attributes
+  each(root.attributes, function(el) {
+    var val = el.value
+    // remember attributes with expressions only
+    if (tmpl.hasExpr(val)) attr[el.name] = val
+  })
+
+  dom = mkdom(impl, innerHTML, implAttr)
+  implAttr = implAttr.attrs || ''
+
 
   // options
   function updateOpts() {
@@ -1502,13 +1495,17 @@
 
     updateOpts()
 
+    // add global mixin
+    var globalMixin = riot.mixin(GLOBAL_MIXIN)
+    if (globalMixin) self.mixin(globalMixin)
+
     // initialiation
     if (fn) fn.call(self, opts)
 
     // update the root adding custom attributes coming from the compiler
     // it fixes also #1087
-    if (impl.attrs || hasImpl) {
-      walkAttributes(impl.attrs, function (k, v) { setAttr(root, k, v) })
+    if (implAttr || hasImpl) {
+      walkAttributes(implAttr, function (k, v) { setAttr(root, k, v) })
       parseExpressions(self.root, self, expressions)
     }
 
@@ -1727,6 +1724,10 @@
         setAttr(dom, attrName.slice(RIOT_PREFIX.length), value)
 
     } else {
+      // <select> <option selected={true}> </select>
+      if (attrName == 'selected' && parent && /^(SELECT|OPTGROUP)$/.test(parent.nodeName) && value)
+        parent.value = dom.value
+
       if (expr.bool) {
         dom[attrName] = value
         if (!value) return
@@ -1762,6 +1763,12 @@
   var conf = {root: expr.dom, parent: parent, hasImpl: true, ownAttrs: expr.ownAttrs}
   expr.tag = initChildTag(expr.impl, conf, expr.dom.innerHTML, parent, expr.nameHasExpression)
   expr.tag.mount()
+
+  if (expr.isVirtual) {
+    var frag = document.createDocumentFragment()
+    makeVirtual(expr.tag, frag)
+    expr.tag.root.parentElement.replaceChild(frag, expr.tag.root)
+  }
   expr.tag.update()
 }
 
@@ -1814,6 +1821,15 @@
  */
 function isFunction(v) {
   return typeof v === T_FUNCTION || false   // avoid IE problems
+}
+
+/**
+ * Detect if the argument passed is an object
+ * @param   { * } v - whatever you want to pass to this function
+ * @returns { Boolean } -
+ */
+function isObject(v) {
+  return typeof v === T_OBJECT || false   // avoid IE problems
 }
 
 /**
@@ -2237,6 +2253,50 @@
 
   return tag
 }
+
+
+/**
+ * Adds the elements for a virtual tag
+ * @param { Tag } tag - the tag whose root's children will be inserted or appended
+ * @param { Node } src - the node that will do the inserting or appending
+ * @param { Tag } target - only if inserting, insert before this tag's first child
+ */
+function makeVirtual(tag, src, target) {
+  var head = document.createTextNode(''), tail = document.createTextNode(''), sib, el
+  tag._head = tag.root.insertBefore(head, tag.root.firstChild)
+  tag._tail = tag.root.appendChild(tail)
+  el = tag._head
+  tag._virts = []
+  while (el) {
+    sib = el.nextSibling
+    if (target)
+      src.insertBefore(el, target._head)
+    else
+      src.appendChild(el)
+
+    tag._virts.push(el) // hold for unmounting
+    el = sib
+  }
+}
+
+/**
+ * Move virtual tag and all child nodes
+ * @param { Tag } tag - first child reference used to start move
+ * @param { Node } src  - the node that will do the inserting
+ * @param { Tag } target - insert before this tag's first child
+ */
+function moveVirtual(tag, src, target) {
+  var el = tag._head, sib
+  while (el) {
+    sib = el.nextSibling
+    src.insertBefore(el, target._head)
+    el = sib
+    if (el == tag._tail) {
+      src.insertBefore(el, target._head)
+      break
+    }
+  }
+}
 /**
  * Riot public api
  */
@@ -2252,11 +2312,17 @@
 
   /**
    * Create/Return a mixin by its name
-   * @param   { String } name - mixin name
+   * @param   { String } name - mixin name (global mixin if missing)
    * @param   { Object } mixin - mixin logic
    * @returns { Object } the mixin logic
    */
   return function(name, mixin) {
+    if (isObject(name)) {
+      mixin = name
+      mixins[GLOBAL_MIXIN] = extend(mixins[GLOBAL_MIXIN] || {}, mixin)
+      return
+    }
+
     if (!mixin) return mixins[name]
     mixins[name] = mixin
   }
@@ -2335,18 +2401,20 @@
   }
 
   function pushTags(root) {
-    var last
-
     if (root.tagName) {
-      if (tagName && (!(last = getAttr(root, RIOT_TAG)) || last != tagName))
+      var riotTag = getAttr(root, RIOT_TAG)
+
+      // have tagName? force riot-tag to be the same
+      if (tagName && riotTag !== tagName) {
+        riotTag = tagName
         setAttr(root, RIOT_TAG, tagName)
-
-      var tag = mountTo(root, tagName || root.getAttribute(RIOT_TAG) || root.tagName.toLowerCase(), opts)
+      }
+      var tag = mountTo(root, riotTag || root.tagName.toLowerCase(), opts)
 
       if (tag) tags.push(tag)
-    } else if (root.length)
+    } else if (root.length) {
       each(root, pushTags)   // assume nodeList
-
+    }
   }
 
   // ----- mount code -----
@@ -2367,7 +2435,7 @@
       selector = allTags = selectAllTags()
     else
       // or just the ones named like the selector
-      selector += addRiotTags(selector.split(','))
+      selector += addRiotTags(selector.split(/, ?/))
 
     // make sure to pass always a selector
     // to the querySelectorAll function
@@ -2396,10 +2464,7 @@
     tagName = 0
   }
 
-  if (els.tagName)
-    pushTags(els)
-  else
-    each(els, pushTags)
+  pushTags(els)
 
   return tags
 }
