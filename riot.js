--- conflicted
+++ resolved
@@ -1,8 +1,4 @@
-<<<<<<< HEAD
-/* Riot v3.5.1, @license MIT */
-=======
 /* Riot v3.6.0, @license MIT */
->>>>>>> 84181a8c
 (function (global, factory) {
 	typeof exports === 'object' && typeof module !== 'undefined' ? factory(exports) :
 	typeof define === 'function' && define.amd ? define(['exports'], factory) :
@@ -387,11 +383,7 @@
 
 /**
  * The riot template engine
-<<<<<<< HEAD
- * @version v3.0.5
-=======
  * @version v3.0.8
->>>>>>> 84181a8c
  */
 
 var skipRegex = (function () { //eslint-disable-line no-unused-vars
@@ -920,11 +912,7 @@
     return expr
   }
 
-<<<<<<< HEAD
-  _tmpl.version = brackets.version = 'v3.0.5';
-=======
   _tmpl.version = brackets.version = 'v3.0.8';
->>>>>>> 84181a8c
 
   return _tmpl
 
@@ -2165,11 +2153,7 @@
   __TAG_IMPL[name] = null;
 }
 
-<<<<<<< HEAD
-var version$1 = 'v3.5.1';
-=======
 var version$1 = 'v3.6.0';
->>>>>>> 84181a8c
 
 
 var core = Object.freeze({
