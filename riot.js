--- conflicted
+++ resolved
@@ -1,2409 +1,2271 @@
-<<<<<<< HEAD
-/* Riot v3.0.0-alpha.3, @license MIT */
-
-;(function(window, undefined) {
-  'use strict';
-var riot = { version: 'v3.0.0-alpha.3', settings: {} },
-=======
-/* Riot v2.4.1, @license MIT */
-
-;(function(window, undefined) {
-  'use strict';
-var riot = { version: 'v2.4.1', settings: {} },
->>>>>>> 9a34672c
-  // be aware, internal usage
-  // ATTENTION: prefix the global dynamic variables with `__`
-
-  // counter to give a unique id to all the Tag instances
-  __uid = 0,
-  // tags instances cache
-  __VIRTUAL_DOM = [],
-  // tags implementation cache
-  __TAG_IMPL = {},
-
-  /**
-   * Const
-   */
-  GLOBAL_MIXIN = '__global_mixin',
-
-  // riot specific prefixes
-  RIOT_PREFIX = 'riot-',
-  RIOT_TAG = 'data-is', //RIOT_PREFIX + 'tag',
-  RIOT_TAG_IS = 'data-is',
-
-  // for typeof == '' comparisons
-  T_STRING = 'string',
-  T_OBJECT = 'object',
-  T_UNDEF  = 'undefined',
-  T_FUNCTION = 'function',
-  // special native tags that cannot be treated like the others
-  SPECIAL_TAGS_REGEX = /^(?:t(?:body|head|foot|[rhd])|caption|col(?:group)?|opt(?:ion|group))$/,
-  RESERVED_WORDS_BLACKLIST = /^(?:_(?:item|id|parent)|update|root|(?:un)?mount|mixin|is(?:Mounted|Loop)|tags|parent|opts|trigger|o(?:n|ff|ne))$/,
-  // SVG tags list https://www.w3.org/TR/SVG/attindex.html#PresentationAttributes
-  SVG_TAGS_LIST = ['altGlyph', 'animate', 'animateColor', 'circle', 'clipPath', 'defs', 'ellipse', 'feBlend', 'feColorMatrix', 'feComponentTransfer', 'feComposite', 'feConvolveMatrix', 'feDiffuseLighting', 'feDisplacementMap', 'feFlood', 'feGaussianBlur', 'feImage', 'feMerge', 'feMorphology', 'feOffset', 'feSpecularLighting', 'feTile', 'feTurbulence', 'filter', 'font', 'foreignObject', 'g', 'glyph', 'glyphRef', 'image', 'line', 'linearGradient', 'marker', 'mask', 'missing-glyph', 'path', 'pattern', 'polygon', 'polyline', 'radialGradient', 'rect', 'stop', 'svg', 'switch', 'symbol', 'text', 'textPath', 'tref', 'tspan', 'use'],
-  /**
-   * Matches boolean HTML attributes in the riot tag definition.
-   * With a long list like this, a regex is faster than `[].indexOf` in most browsers.
-   * @const {RegExp}
-   * @see [attributes.md](https://github.com/riot/compiler/blob/dev/doc/attributes.md)
-   */
-  BOOL_ATTRS = /^(?:disabled|checked|readonly|required|allowfullscreen|auto(?:focus|play)|compact|controls|default|formnovalidate|hidden|ismap|itemscope|loop|multiple|muted|no(?:resize|shade|validate|wrap)?|open|reversed|seamless|selected|sortable|truespeed|typemustmatch)$/,
-  // version# for IE 8-11, 0 for others
-  IE_VERSION = (window && window.document || {}).documentMode | 0,
-
-  // detect firefox to fix #1374
-  FIREFOX = window && !!window.InstallTrigger
-/* istanbul ignore next */
-riot.observable = function(el) {
-
-  /**
-   * Extend the original object or create a new empty one
-   * @type { Object }
-   */
-
-  el = el || {}
-
-  /**
-   * Private variables
-   */
-  var callbacks = {},
-    slice = Array.prototype.slice
-
-  /**
-   * Private Methods
-   */
-
-  /**
-   * Helper function needed to get and loop all the events in a string
-   * @param   { String }   e - event string
-   * @param   {Function}   fn - callback
-   */
-  function onEachEvent(e, fn) {
-    var es = e.split(' '), l = es.length, i = 0, name, indx
-    for (; i < l; i++) {
-      name = es[i]
-      indx = name.indexOf('.')
-      if (name) fn( ~indx ? name.substring(0, indx) : name, i, ~indx ? name.slice(indx + 1) : null)
-    }
-  }
-
-  /**
-   * Public Api
-   */
-
-  // extend the el object adding the observable methods
-  Object.defineProperties(el, {
-    /**
-     * Listen to the given space separated list of `events` and
-     * execute the `callback` each time an event is triggered.
-     * @param  { String } events - events ids
-     * @param  { Function } fn - callback function
-     * @returns { Object } el
-     */
-    on: {
-      value: function(events, fn) {
-        if (typeof fn != 'function')  return el
-
-        onEachEvent(events, function(name, pos, ns) {
-          (callbacks[name] = callbacks[name] || []).push(fn)
-          fn.typed = pos > 0
-          fn.ns = ns
+/* Riot v3.0.0-alpha.4, @license MIT */
+(function (global, factory) {
+    typeof exports === 'object' && typeof module !== 'undefined' ? module.exports = factory() :
+    typeof define === 'function' && define.amd ? define(factory) :
+    (global.riot = factory());
+}(this, function () { 'use strict';
+
+    var observable$1 = function observable(el) {
+
+      /**
+       * Extend the original object or create a new empty one
+       * @type { Object }
+       */
+
+      el = el || {};
+
+      /**
+       * Private variables
+       */
+      var callbacks = {},
+          slice = Array.prototype.slice;
+
+      /**
+       * Private Methods
+       */
+
+      /**
+       * Helper function needed to get and loop all the events in a string
+       * @param   { String }   e - event string
+       * @param   {Function}   fn - callback
+       */
+      function onEachEvent(e, fn) {
+        var es = e.split(' '),
+            l = es.length,
+            i = 0,
+            name,
+            indx;
+        for (; i < l; i++) {
+          name = es[i];
+          indx = name.indexOf('.');
+          if (name) fn(~indx ? name.substring(0, indx) : name, i, ~indx ? name.slice(indx + 1) : null);
+        }
+      }
+
+      /**
+       * Public Api
+       */
+
+      // extend the el object adding the observable methods
+      Object.defineProperties(el, {
+        /**
+         * Listen to the given space separated list of `events` and
+         * execute the `callback` each time an event is triggered.
+         * @param  { String } events - events ids
+         * @param  { Function } fn - callback function
+         * @returns { Object } el
+         */
+        on: {
+          value: function value(events, fn) {
+            if (typeof fn != 'function') return el;
+
+            onEachEvent(events, function (name, pos, ns) {
+              (callbacks[name] = callbacks[name] || []).push(fn);
+              fn.typed = pos > 0;
+              fn.ns = ns;
+            });
+
+            return el;
+          },
+          enumerable: false,
+          writable: false,
+          configurable: false
+        },
+
+        /**
+         * Removes the given space separated list of `events` listeners
+         * @param   { String } events - events ids
+         * @param   { Function } fn - callback function
+         * @returns { Object } el
+         */
+        off: {
+          value: function value(events, fn) {
+            if (events == '*' && !fn) callbacks = {};else {
+              onEachEvent(events, function (name, pos, ns) {
+                if (fn || ns) {
+                  var arr = callbacks[name];
+                  for (var i = 0, cb; cb = arr && arr[i]; ++i) {
+                    if (cb == fn || ns && cb.ns == ns) arr.splice(i--, 1);
+                  }
+                } else delete callbacks[name];
+              });
+            }
+            return el;
+          },
+          enumerable: false,
+          writable: false,
+          configurable: false
+        },
+
+        /**
+         * Listen to the given space separated list of `events` and
+         * execute the `callback` at most once
+         * @param   { String } events - events ids
+         * @param   { Function } fn - callback function
+         * @returns { Object } el
+         */
+        one: {
+          value: function value(events, fn) {
+            function on() {
+              el.off(events, on);
+              fn.apply(el, arguments);
+            }
+            return el.on(events, on);
+          },
+          enumerable: false,
+          writable: false,
+          configurable: false
+        },
+
+        /**
+         * Execute all callback functions that listen to
+         * the given space separated list of `events`
+         * @param   { String } events - events ids
+         * @returns { Object } el
+         */
+        trigger: {
+          value: function value(events) {
+
+            // getting the arguments
+            var arglen = arguments.length - 1,
+                args = new Array(arglen),
+                fns;
+
+            for (var i = 0; i < arglen; i++) {
+              args[i] = arguments[i + 1]; // skip first argument
+            }
+
+            onEachEvent(events, function (name, pos, ns) {
+
+              fns = slice.call(callbacks[name] || [], 0);
+
+              for (var i = 0, fn; fn = fns[i]; ++i) {
+                if (fn.busy) continue;
+                fn.busy = 1;
+                if (!ns || fn.ns == ns) fn.apply(el, fn.typed ? [name].concat(args) : args);
+                if (fns[i] !== fn) {
+                  i--;
+                }
+                fn.busy = 0;
+              }
+
+              if (callbacks['*'] && name != '*') el.trigger.apply(el, ['*', name].concat(args));
+            });
+
+            return el;
+          },
+          enumerable: false,
+          writable: false,
+          configurable: false
+        }
+      });
+
+      return el;
+    };
+
+    var __VIRTUAL_DOM = [];
+    var __TAG_IMPL = {};
+    var GLOBAL_MIXIN = '__global_mixin';
+    var RIOT_PREFIX = 'riot-';
+    var RIOT_TAG = 'data-is';
+    var RIOT_TAG_IS = 'data-is';
+    var T_STRING = 'string';
+    var T_OBJECT = 'object';
+    var T_UNDEF = 'undefined';
+    var T_FUNCTION = 'function';
+    var WIN = typeof window == T_UNDEF ? undefined : window;
+    var SPECIAL_TAGS_REGEX = /^(?:t(?:body|head|foot|[rhd])|caption|col(?:group)?|opt(?:ion|group))$/;
+    var RESERVED_WORDS_BLACKLIST = /^(?:_(?:item|id|parent)|update|root|(?:un)?mount|mixin|is(?:Mounted|Loop)|tags|parent|opts|trigger|o(?:n|ff|ne))$/;
+    var SVG_TAGS_LIST = ['altGlyph', 'animate', 'animateColor', 'circle', 'clipPath', 'defs', 'ellipse', 'feBlend', 'feColorMatrix', 'feComponentTransfer', 'feComposite', 'feConvolveMatrix', 'feDiffuseLighting', 'feDisplacementMap', 'feFlood', 'feGaussianBlur', 'feImage', 'feMerge', 'feMorphology', 'feOffset', 'feSpecularLighting', 'feTile', 'feTurbulence', 'filter', 'font', 'foreignObject', 'g', 'glyph', 'glyphRef', 'image', 'line', 'linearGradient', 'marker', 'mask', 'missing-glyph', 'path', 'pattern', 'polygon', 'polyline', 'radialGradient', 'rect', 'stop', 'svg', 'switch', 'symbol', 'text', 'textPath', 'tref', 'tspan', 'use'];
+    var BOOL_ATTRS = /^(?:disabled|checked|readonly|required|allowfullscreen|auto(?:focus|play)|compact|controls|default|formnovalidate|hidden|ismap|itemscope|loop|multiple|muted|no(?:resize|shade|validate|wrap)?|open|reversed|seamless|selected|sortable|truespeed|typemustmatch)$/;
+    var IE_VERSION = (WIN && WIN.document || {}).documentMode | 0;
+    var FIREFOX = WIN && !!WIN.InstallTrigger;
+
+    /**
+     * The riot template engine
+     * @version v2.4.0
+     */
+    /**
+     * riot.util.brackets
+     *
+     * - `brackets    ` - Returns a string or regex based on its parameter
+     * - `brackets.set` - Change the current riot brackets
+     *
+     * @module
+     */
+
+    /* global riot */
+
+    var brackets = (function (UNDEF) {
+
+      var
+        REGLOB = 'g',
+
+        R_MLCOMMS = /\/\*[^*]*\*+(?:[^*\/][^*]*\*+)*\//g,
+
+        R_STRINGS = /"[^"\\]*(?:\\[\S\s][^"\\]*)*"|'[^'\\]*(?:\\[\S\s][^'\\]*)*'/g,
+
+        S_QBLOCKS = R_STRINGS.source + '|' +
+          /(?:\breturn\s+|(?:[$\w\)\]]|\+\+|--)\s*(\/)(?![*\/]))/.source + '|' +
+          /\/(?=[^*\/])[^[\/\\]*(?:(?:\[(?:\\.|[^\]\\]*)*\]|\\.)[^[\/\\]*)*?(\/)[gim]*/.source,
+
+        FINDBRACES = {
+          '(': RegExp('([()])|'   + S_QBLOCKS, REGLOB),
+          '[': RegExp('([[\\]])|' + S_QBLOCKS, REGLOB),
+          '{': RegExp('([{}])|'   + S_QBLOCKS, REGLOB)
+        },
+
+        DEFAULT = '{ }'
+
+      var _pairs = [
+        '{', '}',
+        '{', '}',
+        /{[^}]*}/,
+        /\\([{}])/g,
+        /\\({)|{/g,
+        RegExp('\\\\(})|([[({])|(})|' + S_QBLOCKS, REGLOB),
+        DEFAULT,
+        /^\s*{\^?\s*([$\w]+)(?:\s*,\s*(\S+))?\s+in\s+(\S.*)\s*}/,
+        /(^|[^\\]){=[\S\s]*?}/
+      ]
+
+      var
+        cachedBrackets = UNDEF,
+        _regex,
+        _cache = [],
+        _settings
+
+      function _loopback (re) { return re }
+
+      function _rewrite (re, bp) {
+        if (!bp) bp = _cache
+        return new RegExp(
+          re.source.replace(/{/g, bp[2]).replace(/}/g, bp[3]), re.global ? REGLOB : ''
+        )
+      }
+
+      function _create (pair) {
+        if (pair === DEFAULT) return _pairs
+
+        var arr = pair.split(' ')
+
+        if (arr.length !== 2 || /[\x00-\x1F<>a-zA-Z0-9'",;\\]/.test(pair)) { // eslint-disable-line
+          throw new Error('Unsupported brackets "' + pair + '"')
+        }
+        arr = arr.concat(pair.replace(/(?=[[\]()*+?.^$|])/g, '\\').split(' '))
+
+        arr[4] = _rewrite(arr[1].length > 1 ? /{[\S\s]*?}/ : _pairs[4], arr)
+        arr[5] = _rewrite(pair.length > 3 ? /\\({|})/g : _pairs[5], arr)
+        arr[6] = _rewrite(_pairs[6], arr)
+        arr[7] = RegExp('\\\\(' + arr[3] + ')|([[({])|(' + arr[3] + ')|' + S_QBLOCKS, REGLOB)
+        arr[8] = pair
+        return arr
+      }
+
+      function _brackets (reOrIdx) {
+        return reOrIdx instanceof RegExp ? _regex(reOrIdx) : _cache[reOrIdx]
+      }
+
+      _brackets.split = function split (str, tmpl, _bp) {
+        // istanbul ignore next: _bp is for the compiler
+        if (!_bp) _bp = _cache
+
+        var
+          parts = [],
+          match,
+          isexpr,
+          start,
+          pos,
+          re = _bp[6]
+
+        isexpr = start = re.lastIndex = 0
+
+        while ((match = re.exec(str))) {
+
+          pos = match.index
+
+          if (isexpr) {
+
+            if (match[2]) {
+              re.lastIndex = skipBraces(str, match[2], re.lastIndex)
+              continue
+            }
+            if (!match[3]) {
+              continue
+            }
+          }
+
+          if (!match[1]) {
+            unescapeStr(str.slice(start, pos))
+            start = re.lastIndex
+            re = _bp[6 + (isexpr ^= 1)]
+            re.lastIndex = start
+          }
+        }
+
+        if (str && start < str.length) {
+          unescapeStr(str.slice(start))
+        }
+
+        return parts
+
+        function unescapeStr (s) {
+          if (tmpl || isexpr) {
+            parts.push(s && s.replace(_bp[5], '$1'))
+          } else {
+            parts.push(s)
+          }
+        }
+
+        function skipBraces (s, ch, ix) {
+          var
+            match,
+            recch = FINDBRACES[ch]
+
+          recch.lastIndex = ix
+          ix = 1
+          while ((match = recch.exec(s))) {
+            if (match[1] &&
+              !(match[1] === ch ? ++ix : --ix)) break
+          }
+          return ix ? s.length : recch.lastIndex
+        }
+      }
+
+      _brackets.hasExpr = function hasExpr (str) {
+        return _cache[4].test(str)
+      }
+
+      _brackets.loopKeys = function loopKeys (expr) {
+        var m = expr.match(_cache[9])
+
+        return m
+          ? { key: m[1], pos: m[2], val: _cache[0] + m[3].trim() + _cache[1] }
+          : { val: expr.trim() }
+      }
+
+      _brackets.array = function array (pair) {
+        return pair ? _create(pair) : _cache
+      }
+
+      function _reset (pair) {
+        if ((pair || (pair = DEFAULT)) !== _cache[8]) {
+          _cache = _create(pair)
+          _regex = pair === DEFAULT ? _loopback : _rewrite
+          _cache[9] = _regex(_pairs[9])
+        }
+        cachedBrackets = pair
+      }
+
+      function _setSettings (o) {
+        var b
+
+        o = o || {}
+        b = o.brackets
+        Object.defineProperty(o, 'brackets', {
+          set: _reset,
+          get: function () { return cachedBrackets },
+          enumerable: true
         })
-
-        return el
+        _settings = o
+        _reset(b)
+      }
+
+      Object.defineProperty(_brackets, 'settings', {
+        set: _setSettings,
+        get: function () { return _settings }
+      })
+
+      /* istanbul ignore next: in the browser riot is always in the scope */
+      _brackets.settings = typeof riot !== 'undefined' && riot.settings || {}
+      _brackets.set = _reset
+
+      _brackets.R_STRINGS = R_STRINGS
+      _brackets.R_MLCOMMS = R_MLCOMMS
+      _brackets.S_QBLOCKS = S_QBLOCKS
+
+      return _brackets
+
+    })()
+
+    /**
+     * @module tmpl
+     *
+     * tmpl          - Root function, returns the template value, render with data
+     * tmpl.hasExpr  - Test the existence of a expression inside a string
+     * tmpl.loopKeys - Get the keys for an 'each' loop (used by `_each`)
+     */
+
+    var tmpl = (function () {
+
+      var _cache = {}
+
+      function _tmpl (str, data) {
+        if (!str) return str
+
+        return (_cache[str] || (_cache[str] = _create(str))).call(data, _logErr)
+      }
+
+      _tmpl.haveRaw = brackets.hasRaw
+
+      _tmpl.hasExpr = brackets.hasExpr
+
+      _tmpl.loopKeys = brackets.loopKeys
+
+      _tmpl.errorHandler = null
+
+      function _logErr (err, ctx) {
+
+        if (_tmpl.errorHandler) {
+
+          err.riotData = {
+            tagName: ctx && ctx.root && ctx.root.tagName,
+            _riot_id: ctx && ctx._riot_id  //eslint-disable-line camelcase
+          }
+          _tmpl.errorHandler(err)
+        }
+      }
+
+      function _create (str) {
+        var expr = _getTmpl(str)
+
+        if (expr.slice(0, 11) !== 'try{return ') expr = 'return ' + expr
+
+    /* eslint-disable */
+
+        return new Function('E', expr + ';')
+    /* eslint-enable */
+      }
+
+      var
+        CH_IDEXPR = '\u2057',
+        RE_CSNAME = /^(?:(-?[_A-Za-z\xA0-\xFF][-\w\xA0-\xFF]*)|\u2057(\d+)~):/,
+        RE_QBLOCK = RegExp(brackets.S_QBLOCKS, 'g'),
+        RE_DQUOTE = /\u2057/g,
+        RE_QBMARK = /\u2057(\d+)~/g
+
+      function _getTmpl (str) {
+        var
+          qstr = [],
+          expr,
+          parts = brackets.split(str.replace(RE_DQUOTE, '"'), 1)
+
+        if (parts.length > 2 || parts[0]) {
+          var i, j, list = []
+
+          for (i = j = 0; i < parts.length; ++i) {
+
+            expr = parts[i]
+
+            if (expr && (expr = i & 1
+
+                ? _parseExpr(expr, 1, qstr)
+
+                : '"' + expr
+                    .replace(/\\/g, '\\\\')
+                    .replace(/\r\n?|\n/g, '\\n')
+                    .replace(/"/g, '\\"') +
+                  '"'
+
+              )) list[j++] = expr
+
+          }
+
+          expr = j < 2 ? list[0]
+               : '[' + list.join(',') + '].join("")'
+
+        } else {
+
+          expr = _parseExpr(parts[1], 0, qstr)
+        }
+
+        if (qstr[0]) {
+          expr = expr.replace(RE_QBMARK, function (_, pos) {
+            return qstr[pos]
+              .replace(/\r/g, '\\r')
+              .replace(/\n/g, '\\n')
+          })
+        }
+        return expr
+      }
+
+      var
+        RE_BREND = {
+          '(': /[()]/g,
+          '[': /[[\]]/g,
+          '{': /[{}]/g
+        }
+
+      function _parseExpr (expr, asText, qstr) {
+
+        expr = expr
+              .replace(RE_QBLOCK, function (s, div) {
+                return s.length > 2 && !div ? CH_IDEXPR + (qstr.push(s) - 1) + '~' : s
+              })
+              .replace(/\s+/g, ' ').trim()
+              .replace(/\ ?([[\({},?\.:])\ ?/g, '$1')
+
+        if (expr) {
+          var
+            list = [],
+            cnt = 0,
+            match
+
+          while (expr &&
+                (match = expr.match(RE_CSNAME)) &&
+                !match.index
+            ) {
+            var
+              key,
+              jsb,
+              re = /,|([[{(])|$/g
+
+            expr = RegExp.rightContext
+            key  = match[2] ? qstr[match[2]].slice(1, -1).trim().replace(/\s+/g, ' ') : match[1]
+
+            while (jsb = (match = re.exec(expr))[1]) skipBraces(jsb, re)
+
+            jsb  = expr.slice(0, match.index)
+            expr = RegExp.rightContext
+
+            list[cnt++] = _wrapExpr(jsb, 1, key)
+          }
+
+          expr = !cnt ? _wrapExpr(expr, asText)
+               : cnt > 1 ? '[' + list.join(',') + '].join(" ").trim()' : list[0]
+        }
+        return expr
+
+        function skipBraces (ch, re) {
+          var
+            mm,
+            lv = 1,
+            ir = RE_BREND[ch]
+
+          ir.lastIndex = re.lastIndex
+          while (mm = ir.exec(expr)) {
+            if (mm[0] === ch) ++lv
+            else if (!--lv) break
+          }
+          re.lastIndex = lv ? expr.length : ir.lastIndex
+        }
+      }
+
+      // istanbul ignore next: not both
+      var // eslint-disable-next-line max-len
+        JS_CONTEXT = '"in this?this:' + (typeof window !== 'object' ? 'global' : 'window') + ').',
+        JS_VARNAME = /[,{][$\w]+:|(^ *|[^$\w\.])(?!(?:typeof|true|false|null|undefined|in|instanceof|is(?:Finite|NaN)|void|NaN|new|Date|RegExp|Math)(?![$\w]))([$_A-Za-z][$\w]*)/g,
+        JS_NOPROPS = /^(?=(\.[$\w]+))\1(?:[^.[(]|$)/
+
+      function _wrapExpr (expr, asText, key) {
+        var tb
+
+        expr = expr.replace(JS_VARNAME, function (match, p, mvar, pos, s) {
+          if (mvar) {
+            pos = tb ? 0 : pos + match.length
+
+            if (mvar !== 'this' && mvar !== 'global' && mvar !== 'window') {
+              match = p + '("' + mvar + JS_CONTEXT + mvar
+              if (pos) tb = (s = s[pos]) === '.' || s === '(' || s === '['
+            } else if (pos) {
+              tb = !JS_NOPROPS.test(s.slice(pos))
+            }
+          }
+          return match
+        })
+
+        if (tb) {
+          expr = 'try{return ' + expr + '}catch(e){E(e,this)}'
+        }
+
+        if (key) {
+
+          expr = (tb
+              ? 'function(){' + expr + '}.call(this)' : '(' + expr + ')'
+            ) + '?"' + key + '":""'
+
+        } else if (asText) {
+
+          expr = 'function(v){' + (tb
+              ? expr.replace('return ', 'v=') : 'v=(' + expr + ')'
+            ) + ';return v||v===0?v:""}.call(this)'
+        }
+
+        return expr
+      }
+
+      // istanbul ignore next: compatibility fix for beta versions
+      _tmpl.parse = function (s) { return s }
+
+      _tmpl.version = brackets.version = 'v2.4.0'
+
+      return _tmpl
+
+    })()
+
+    /**
+     * Attach an event to a DOM node
+     * @param { String } name - event name
+     * @param { Function } handler - event callback
+     * @param { Object } dom - dom node
+     * @param { Tag } tag - tag instance
+     */
+    function setEventHandler(name, handler, dom, tag) {
+
+      dom[name] = function (e) {
+
+        var ptag = tag._parent,
+            item = tag._item;
+
+        if (!item) while (ptag && !item) {
+          item = ptag._item;
+          ptag = ptag._parent;
+        }
+
+        // cross browser event fix
+        e = e || WIN.event;
+
+        // override the event properties
+        if (isWritable(e, 'currentTarget')) e.currentTarget = dom;
+        if (isWritable(e, 'target')) e.target = e.srcElement;
+        if (isWritable(e, 'which')) e.which = e.charCode || e.keyCode;
+
+        e.item = item;
+
+        handler.call(tag, e);
+
+        if (!e.preventUpdate) {
+          getImmediateCustomParentTag(tag).update();
+        }
+      };
+    }
+
+    /**
+     * Update the expressions in a Tag instance
+     * @param   { Array } expressions - expression that must be re evaluated
+     * @param   { Tag } tag - tag instance
+     */
+    function update$1(expressions, tag) {
+
+      each(expressions, function (expr, i) {
+
+        var dom = expr.dom,
+            attrName = expr.attr,
+            value = tmpl(expr.expr, tag),
+            parent = dom && dom.parentNode,
+            isValueAttr = attrName == 'value';
+
+        if (expr.bool) value = value ? attrName : false;else if (value == null) value = '';
+
+        if (expr._riot_id) {
+          // if it's a tag
+          if (expr.isMounted) {
+            expr.update();
+
+            // if it hasn't been mounted yet, do that now.
+          } else {
+              expr.mount();
+
+              if (expr.root.tagName == 'VIRTUAL') {
+                var frag = document.createDocumentFragment();
+                makeVirtual(expr, frag);
+                expr.root.parentElement.replaceChild(frag, expr.root);
+              }
+            }
+          return;
+        }
+
+        if (expr.update) {
+          expr.update();
+          return;
+        }
+
+        var old = expr.value;
+        expr.value = value;
+
+        if (expr.isRtag && value) return updateRtag(expr, tag);
+
+        // no change, so nothing more to do
+        if (isValueAttr && dom.value == value || // was the value of this dom node changed?
+        !isValueAttr && old === value // was the old value still the same?
+        ) return;
+
+        // textarea and text nodes have no attribute name
+        if (!attrName) {
+          // about #815 w/o replace: the browser converts the value to a string,
+          // the comparison by "==" does too, but not in the server
+          value += '';
+          // test for parent avoids error with invalid assignment to nodeValue
+          if (parent) {
+            if (parent.tagName === 'TEXTAREA') {
+              parent.value = value; // #1113
+              if (!IE_VERSION) dom.nodeValue = value; // #1625 IE throws here, nodeValue
+            } // will be available on 'updated'
+            else dom.nodeValue = value;
+          }
+          return;
+        }
+
+        // remove original attribute
+        remAttr(dom, attrName);
+        // event handler
+        if (isFunction(value)) {
+          setEventHandler(attrName, value, dom, tag);
+
+          // show / hide
+        } else if (/^(show|hide)$/.test(attrName)) {
+            if (attrName == 'hide') value = !value;
+            dom.style.display = value ? '' : 'none';
+
+            // field value
+          } else if (attrName == 'value') {
+              dom.value = value;
+
+              // <img src="{ expr }">
+            } else if (startsWith(attrName, RIOT_PREFIX) && attrName != RIOT_TAG) {
+
+                if (value) setAttr(dom, attrName.slice(RIOT_PREFIX.length), value);
+              } else {
+                // <select> <option selected={true}> </select>
+                if (attrName == 'selected' && parent && /^(SELECT|OPTGROUP)$/.test(parent.nodeName) && value) parent.value = dom.value;
+
+                if (expr.bool) {
+                  dom[attrName] = value;
+                  if (!value) return;
+                }
+
+                if (value === 0 || value && typeof value !== T_OBJECT) setAttr(dom, attrName, value);
+              }
+      });
+    }
+
+    /**
+     * Update dynamically created riot-tag with changing expressions
+     * @param   { Object } expr - expression tag and expression info
+     * @param   { Tag } parent - parent for tag creation
+     */
+
+    function updateRtag(expr, parent) {
+      var tagName = tmpl(expr.value, parent),
+          conf;
+
+      if (expr.tag && expr.tagName == tagName) {
+        expr.tag.update();
+        return;
+      }
+
+      // sync _parent to accommodate changing tagnames
+      if (expr.tag) {
+        var delName = expr.tag.opts.riotTag,
+            tags = expr.tag._parent.tags[delName];
+
+        if (isArray(tags)) tags.splice(tags.indexOf(expr.tag), 1);else delete expr.tag._parent.tags[delName];
+      }
+
+      expr.impl = __TAG_IMPL[tagName];
+      conf = { root: expr.dom, parent: parent, hasImpl: true, tagName: tagName };
+      expr.tag = initChildTag(expr.impl, conf, expr.dom.innerHTML, parent);
+      expr.tagName = tagName;
+      expr.tag.mount();
+      expr.tag.update();
+    }
+
+    function IfExpr(dom, parentTag, expr) {
+      remAttr(dom, 'if');
+      this.parentTag = parentTag;
+      this.expr = expr;
+      this.stub = document.createTextNode('');
+      this.pristine = dom;
+
+      var p = dom.parentNode;
+      p.insertBefore(this.stub, dom);
+      p.removeChild(dom);
+    }
+
+    IfExpr.prototype.update = function () {
+      var newValue = tmpl(this.expr, this.parentTag);
+
+      if (newValue && !this.current) {
+        // insert
+        this.current = this.pristine.cloneNode(true);
+        this.stub.parentNode.insertBefore(this.current, this.stub);
+
+        this.expressions = [];
+        parseExpressions(this.current, this.parentTag, this.expressions, true);
+      } else if (!newValue && this.current) {
+        // remove
+        unmountAll(this.expressions);
+        this.current.parentNode.removeChild(this.current);
+        this.current = null;
+        this.expressions = [];
+      }
+
+      if (newValue) update$1(this.expressions, this.parentTag);
+    };
+
+    IfExpr.prototype.unmount = function () {
+      unmountAll(this.expressions || []);
+      delete this.pristine;
+      delete this.parentNode;
+      delete this.stub;
+    };
+
+    function NamedExpr(dom, attrName, attrValue, parent) {
+      this.dom = dom;
+      this.attr = attrName;
+      this.rawValue = attrValue;
+      this.parent = parent;
+      this.customParent = getImmediateCustomParentTag(parent);
+      this.hasExp = tmpl.hasExpr(attrValue);
+      this.firstRun = true;
+    }
+
+    NamedExpr.prototype.update = function () {
+      var value = this.rawValue;
+      if (this.hasExp) value = tmpl(this.rawValue, this.parent);
+
+      // if nothing changed, we're done
+      if (!this.firstRun && value === this.value) return;
+
+      // if the named element is a custom tag, then we set the tag itself, rather than DOM
+      var tagOrDom = this.tag || this.dom;
+
+      // the name changed, so we need to remove it from the old key (if present)
+      if (!isBlank(this.value)) arrayishRemove(this.customParent, this.value, tagOrDom);
+
+      if (isBlank(value)) {
+        // if the value is blank, we remove it
+        remAttr(this.dom, this.attr);
+      } else {
+        // add it to the parent tag, and set the actual DOM attr
+        arrayishAdd(this.customParent, value, tagOrDom);
+        setAttr(this.dom, this.attr, value);
+      }
+      this.value = value;
+      this.firstRun = false;
+    };
+
+    NamedExpr.prototype.unmount = function () {
+      var tagOrDom = this.tag || this.dom;
+      if (!isBlank(this.value)) arrayishRemove(this.customParent, this.value, tagOrDom);
+      delete this.dom;
+      delete this.parent;
+      delete this.customParent;
+    };
+
+    /**
+     * Convert the item looped into an object used to extend the child tag properties
+     * @param   { Object } expr - object containing the keys used to extend the children tags
+     * @param   { * } key - value to assign to the new object returned
+     * @param   { * } val - value containing the position of the item in the array
+     * @param   { Object } base - prototype object for the new item
+     * @returns { Object } - new object containing the values of the original item
+     *
+     * The variables 'key' and 'val' are arbitrary.
+     * They depend on the collection type looped (Array, Object)
+     * and on the expression used on the each tag
+     *
+     */
+    function mkitem(expr, key, val, base) {
+      var item = base ? Object.create(base) : {};
+      item[expr.key] = key;
+      if (expr.pos) item[expr.pos] = val;
+      return item;
+    }
+
+    /**
+     * Unmount the redundant tags
+     * @param   { Array } items - array containing the current items to loop
+     * @param   { Array } tags - array containing all the children tags
+     * @param   { String } tagName - key used to identify the type of tag
+     * @param   { Object } parent - parent tag to remove the child from
+     */
+    function unmountRedundant(items, tags, tagName, parent) {
+
+      var i = tags.length,
+          j = items.length,
+          t;
+
+      while (i > j) {
+        t = tags[--i];
+        tags.splice(i, 1);
+        t.unmount();
+        arrayishRemove(parent.tags, tagName, t, true);
+      }
+    }
+
+    /**
+     * Move the nested custom tags in non custom loop tags
+     * @param   { Object } child - non custom loop tag
+     * @param   { Number } i - current position of the loop tag
+     */
+    function moveNestedTags(child, i) {
+      Object.keys(child.tags).forEach(function (tagName) {
+        var tag = child.tags[tagName];
+        if (isArray(tag)) each(tag, function (t) {
+          moveChildTag(t, tagName, i);
+        });else moveChildTag(tag, tagName, i);
+      });
+    }
+
+    /**
+     * Manage tags having the 'each'
+     * @param   { Object } dom - DOM node we need to loop
+     * @param   { Tag } parent - parent tag instance where the dom node is contained
+     * @param   { String } expr - string contained in the 'each' attribute
+     * @returns { Object } expression object for this each loop
+     */
+    function _each(dom, parent, expr) {
+
+      // remove the each property from the original tag
+      remAttr(dom, 'each');
+
+      var mustReorder = typeof getAttr(dom, 'no-reorder') !== T_STRING || remAttr(dom, 'no-reorder'),
+          tagName = getTagName(dom),
+          impl = __TAG_IMPL[tagName] || { tmpl: getOuterHTML(dom) },
+          useRoot = SPECIAL_TAGS_REGEX.test(tagName),
+          root = dom.parentNode,
+          ref = document.createTextNode(''),
+          child = getTag(dom),
+          isOption = tagName.toLowerCase() === 'option',
+          // the option tags must be treated differently
+      tags = [],
+          oldItems = [],
+          hasKeys,
+          isVirtual = dom.tagName == 'VIRTUAL';
+
+      // parse the each expression
+      expr = tmpl.loopKeys(expr);
+      expr.isLoop = true;
+
+      var ifExpr = getAttr(dom, 'if');
+      if (ifExpr) remAttr(dom, 'if');
+
+      // insert a marked where the loop tags will be injected
+      root.insertBefore(ref, dom);
+      root.removeChild(dom);
+
+      expr.update = function updateEach() {
+        // get the new items collection
+        var items = tmpl(expr.val, parent),
+
+        // create a fragment to hold the new DOM nodes to inject in the parent tag
+        frag = document.createDocumentFragment();
+        root = ref.parentNode;
+
+        // object loop. any changes cause full redraw
+        if (!isArray(items)) {
+          hasKeys = items || false;
+          items = hasKeys ? Object.keys(items).map(function (key) {
+            return mkitem(expr, key, items[key]);
+          }) : [];
+        }
+
+        if (ifExpr) {
+          items = items.filter(function (item, i) {
+            var context = mkitem(expr, item, i, parent);
+            return !!tmpl(ifExpr, context);
+          });
+        }
+
+        // loop all the new items
+        items.forEach(function (item, i) {
+          // reorder only if the items are objects
+
+          var _mustReorder = mustReorder && typeof item == T_OBJECT && !hasKeys,
+              oldPos = oldItems.indexOf(item),
+              pos = ~oldPos && _mustReorder ? oldPos : i,
+
+          // does a tag exist in this position?
+          tag = tags[pos],
+              domToInsert;
+
+          item = !hasKeys && expr.key ? mkitem(expr, item, i) : item;
+
+          // new tag
+          if (!_mustReorder && !tag // with no-reorder we just update the old tags
+           || _mustReorder && ! ~oldPos || !tag // by default we always try to reorder the DOM elements
+          ) {
+
+              tag = new Tag(impl, {
+                parent: parent,
+                isLoop: true,
+                hasImpl: !!__TAG_IMPL[tagName],
+                root: useRoot ? root : dom.cloneNode(),
+                item: item
+              }, dom.innerHTML);
+
+              tag.mount();
+              domToInsert = tag.root;
+              // this tag must be appended
+              if (i == tags.length) {
+                if (isVirtual) makeVirtual(tag, frag);else frag.appendChild(domToInsert);
+              }
+              // this tag must be insert
+              else {
+                  if (isVirtual) makeVirtual(tag, root, tags[i]);else root.insertBefore(domToInsert, tags[i].root);
+                  oldItems.splice(i, 0, item);
+                }
+
+              tags.splice(i, 0, tag);
+              if (child) arrayishAdd(parent.tags, tagName, tag, true);
+              pos = i; // handled here so no move
+            } else tag.update(item);
+
+          // reorder the tag if it's not located in its previous position
+          if (pos !== i && _mustReorder) {
+            // update the DOM
+            if (isVirtual) moveVirtual(tag, root, tags[i]);else root.insertBefore(tag.root, tags[i].root);
+            // update the position attribute if it exists
+            if (expr.pos) tag[expr.pos] = i;
+            // move the old tag instance
+            tags.splice(i, 0, tags.splice(pos, 1)[0]);
+            // move the old item
+            oldItems.splice(i, 0, oldItems.splice(pos, 1)[0]);
+            // if the loop tags are not custom
+            // we need to move all their custom tags into the right position
+            if (!child && tag.tags) moveNestedTags(tag, i);
+          }
+
+          // cache the original item to use it in the events bound to this node
+          // and its children
+          tag._item = item;
+          // cache the real parent tag internally
+          defineProperty(tag, '_parent', parent);
+        });
+
+        // remove the redundant tags
+        unmountRedundant(items, tags, tagName, parent);
+
+        // insert the new nodes
+        if (isOption) {
+          root.appendChild(frag);
+
+          // #1374 FireFox bug in <option selected={expression}>
+          if (FIREFOX && !root.multiple) {
+            for (var n = 0; n < root.length; n++) {
+              if (root[n].__riot1374) {
+                root.selectedIndex = n; // clear other options
+                delete root[n].__riot1374;
+                break;
+              }
+            }
+          }
+        } else root.insertBefore(frag, ref);
+
+        // clone the items array
+        oldItems = items.slice();
+      };
+
+      expr.unmount = function () {
+        each(tags, function (t) {
+          t.unmount();
+        });
+      };
+
+      return expr;
+    }
+
+    function parseExpressions(root, tag, expressions, includeRoot) {
+      var base = { parent: { children: expressions } };
+
+      walk(root, function (dom, ctx) {
+        var type = dom.nodeType,
+            parent = ctx.parent,
+            attr,
+            expr,
+            childTag;
+
+        // text node
+        if (type == 3 && dom.parentNode.tagName != 'STYLE' && tmpl.hasExpr(dom.nodeValue)) parent.children.push({ dom: dom, expr: dom.nodeValue });
+
+        if (type != 1) return ctx; // not an element
+
+        // loop. each does it's own thing (for now)
+        if (attr = getAttr(dom, 'each')) {
+          parent.children.push(_each(dom, tag, attr));
+          return false;
+        }
+
+        // if-attrs become the new parent. Any following expressions (either on the current
+        // element, or below it) become children of this expression.
+        if (attr = getAttr(dom, 'if')) {
+          parent.children.push(new IfExpr(dom, tag, attr));
+          return false;
+        }
+
+        // attribute expressions
+        var allAttrs = [],
+            nameExps = [];
+        each(dom.attributes, function (attr) {
+          var name = attr.name,
+              bool = BOOL_ATTRS.test(name);
+          var hasExp = tmpl.hasExpr(attr.value);
+
+          if (name === 'name' || name === 'id') {
+            expr = new NamedExpr(dom, name, attr.value, tag);
+            parent.children.push(expr);
+            nameExps.push(expr);
+            allAttrs.push(expr);
+            return;
+          }
+
+          expr = { dom: dom, expr: attr.value, attr: attr.name, bool: bool };
+          allAttrs.push(expr); // stores all attributes, even without expressions
+
+          if (!hasExp) return; // no expressions here
+          parent.children.push(expr);
+          if (bool) {
+            remAttr(dom, name);return false;
+          }
+        });
+
+        if (expr = getAttr(dom, RIOT_TAG)) {
+          if (tmpl.hasExpr(expr)) {
+            attr = { isRtag: true, expr: expr, dom: dom, children: [] };
+            parent.children.push(attr);
+            parent = attr;
+          }
+        }
+
+        // if this is a tag, stop traversing here.
+        // we ignore the root, since parseExpressions is called while we're mounting that root
+        var tagImpl = getTag(dom);
+        if (tagImpl && (dom !== root || includeRoot)) {
+          var conf = { root: dom, parent: tag, hasImpl: true, ownAttrs: allAttrs };
+          childTag = initChildTag(tagImpl, conf, dom.innerHTML, tag);
+
+          parent.children.push(childTag);
+          each(nameExps, function (ex) {
+            ex.tag = childTag;
+          });
+          return false;
+        }
+
+        // whatever the parent is, all child elements get the same parent.
+        // If this element had an if-attr, that's the parent for all child elements
+        return { parent: parent };
+      }, base);
+    }
+
+    var reHasYield = /<yield\b/i;
+    var reYieldAll = /<yield\s*(?:\/>|>([\S\s]*?)<\/yield\s*>|>)/ig;
+    var reYieldSrc = /<yield\s+to=['"]([^'">]*)['"]\s*>([\S\s]*?)<\/yield\s*>/ig;
+    var reYieldDest = /<yield\s+from=['"]?([-\w]+)['"]?\s*(?:\/>|>([\S\s]*?)<\/yield\s*>)/ig;
+    var rootEls = { tr: 'tbody', th: 'tr', td: 'tr', col: 'colgroup' };
+    var tblTags = IE_VERSION && IE_VERSION < 10 ? SPECIAL_TAGS_REGEX : /^(?:t(?:body|head|foot|[rhd])|caption|col(?:group)?)$/;
+    var GENERIC = 'div';
+    /*
+      Creates the root element for table or select child elements:
+      tr/th/td/thead/tfoot/tbody/caption/col/colgroup/option/optgroup
+    */
+    function specialTags(el, templ, tagName) {
+
+      var select = tagName[0] === 'o',
+          parent = select ? 'select>' : 'table>';
+
+      // trim() is important here, this ensures we don't have artifacts,
+      // so we can check if we have only one element inside the parent
+      el.innerHTML = '<' + parent + templ.trim() + '</' + parent;
+      parent = el.firstChild;
+
+      // returns the immediate parent if tr/th/td/col is the only element, if not
+      // returns the whole tree, as this can include additional elements
+      if (select) {
+        parent.selectedIndex = -1; // for IE9, compatible w/current riot behavior
+      } else {
+          // avoids insertion of cointainer inside container (ex: tbody inside tbody)
+          var tname = rootEls[tagName];
+          if (tname && parent.childElementCount === 1) parent = $(tname, parent);
+        }
+      return parent;
+    }
+
+    /*
+      Replace the yield tag from any tag template with the innerHTML of the
+      original tag in the page
+    */
+    function replaceYield(templ, html) {
+      // do nothing if no yield
+      if (!reHasYield.test(templ)) return templ;
+
+      // be careful with #1343 - string on the source having `$1`
+      var src = {};
+
+      html = html && html.replace(reYieldSrc, function (_, ref, text) {
+        src[ref] = src[ref] || text; // preserve first definition
+        return '';
+      }).trim();
+
+      return templ.replace(reYieldDest, function (_, ref, def) {
+        // yield with from - to attrs
+        return src[ref] || def || '';
+      }).replace(reYieldAll, function (_, def) {
+        // yield without any "from"
+        return html || def || '';
+      });
+    }
+
+    /**
+     * Creates a DOM element to wrap the given content. Normally an `DIV`, but can be
+     * also a `TABLE`, `SELECT`, `TBODY`, `TR`, or `COLGROUP` element.
+     *
+     * @param   {string} templ  - The template coming from the custom tag definition
+     * @param   {string} [html] - HTML content that comes from the DOM element where you
+     *           will mount the tag, mostly the original tag in the page
+     * @returns {HTMLElement} DOM element with _templ_ merged through `YIELD` with the _html_.
+     */
+    function mkdom(templ, html) {
+      var match = templ && templ.match(/^\s*<([-\w]+)/),
+          tagName = match && match[1].toLowerCase(),
+          el = mkEl(GENERIC, isSVGTag(tagName));
+
+      // replace all the yield tags with the tag inner html
+      templ = replaceYield(templ, html);
+
+      /* istanbul ignore next */
+      if (tblTags.test(tagName)) el = specialTags(el, templ, tagName);else setInnerHTML(el, templ);
+
+      el.stub = true;
+
+      return el;
+    }
+
+    // counter to give a unique id to all the Tag instances
+    var __uid = 0;
+
+    function Tag(impl, conf, innerHTML) {
+
+      var self = observable$1(this),
+          opts = inherit(conf.opts) || {},
+          parent = conf.parent,
+          isLoop = conf.isLoop,
+          hasImpl = conf.hasImpl,
+          ownAttrs = conf.ownAttrs,
+          // attributes on this tag (evaluated in parent context)
+      item = cleanUpData(conf.item),
+          expressions = [],
+          root = conf.root,
+          tagName = conf.tagName || root.tagName.toLowerCase(),
+          attr = {},
+          propsInSyncWithParent = [],
+          dom;
+
+      // only call unmount if we have a valid __TAG_IMPL (has name property)
+      if (impl.name && root._tag) root._tag.unmount(true);
+
+      // not yet mounted
+      this.isMounted = false;
+      root.isLoop = isLoop;
+      this._hasImpl = hasImpl;
+
+      // create a unique id to this tag
+      // it could be handy to use it also to improve the virtual dom rendering speed
+      defineProperty(this, '_riot_id', ++__uid); // base 1 allows test !t._riot_id
+
+      extend(this, { parent: parent, root: root, opts: opts }, item);
+      // protect the "tags" property from being overridden
+      defineProperty(this, 'tags', {});
+
+      // grab attributes
+      each(root.attributes, function (el) {
+        var val = el.value;
+        // remember attributes with expressions only
+        if (tmpl.hasExpr(val)) attr[el.name] = val;
+      });
+
+      dom = mkdom(impl.tmpl, innerHTML);
+
+      // options
+      function updateOpts() {
+        var ctx = hasImpl && isLoop ? self : parent || self;
+
+        // If we're nested beneath another tag, then our attributes are evaluated
+        // in that parent context. Here, we copy them onto opts.
+        if (ownAttrs) {
+          each(ownAttrs || [], function (expr) {
+            // if the attribute doesn't actually have an expression, there
+            // won't be a value. Just use the string itself in this case.
+            var v = expr.hasOwnProperty('value') ? expr.value : expr.expr;
+            opts[toCamel(expr.attr)] = v;
+          });
+        } else {
+          each(root.attributes, function (el) {
+            var val = el.value,
+                hasTmpl = tmpl.hasExpr(val);
+            if (hasTmpl && ownAttrs) return; // already handled above
+            opts[toCamel(el.name)] = hasTmpl ? tmpl(val, ctx) : val;
+          });
+        }
+      }
+
+      function normalizeData(data) {
+        for (var key in item) {
+          if (typeof self[key] !== T_UNDEF && isWritable(self, key)) self[key] = data[key];
+        }
+      }
+
+      function inheritFromParent() {
+        each(Object.keys(self.parent), function (k) {
+          // some properties must be always in sync with the parent tag
+          var mustSync = !RESERVED_WORDS_BLACKLIST.test(k) && contains(propsInSyncWithParent, k);
+          if (typeof self[k] === T_UNDEF || mustSync) {
+            // track the property to keep in sync
+            // so we can keep it updated
+            if (!mustSync) propsInSyncWithParent.push(k);
+            self[k] = self.parent[k];
+          }
+        });
+      }
+
+      /**
+       * Update the tag expressions and options
+       * @param   { * }  data - data we want to use to extend the tag properties
+       * @returns { self }
+       */
+      defineProperty(this, 'update', function tagUpdate(data) {
+        if (isFunction(self.shouldUpdate) && !self.shouldUpdate()) return;
+
+        // make sure the data passed will not override
+        // the component core methods
+        data = cleanUpData(data);
+        // inherit properties from the parent, but only for anonymous tags
+        if (isLoop && !hasImpl) inheritFromParent();
+        // normalize the tag properties in case an item object was initially passed
+        if (data && isObject(item)) {
+          normalizeData(data);
+          item = data;
+        }
+        extend(self, data);
+        updateOpts();
+        if (self.isMounted) self.trigger('update', data);
+        update$1(expressions, self);
+        if (self.isMounted) self.trigger('updated');
+
+        return this;
+      });
+
+      defineProperty(this, 'mixin', function tagMixin() {
+        each(arguments, function (mix) {
+          var instance;
+
+          mix = typeof mix === T_STRING ? mixin(mix) : mix;
+
+          // check if the mixin is a function
+          if (isFunction(mix)) {
+            // create the new mixin instance
+            instance = new mix();
+            // save the prototype to loop it afterwards
+            mix = mix.prototype;
+          } else instance = mix;
+
+          // loop the keys in the function prototype or the all object keys
+          each(Object.getOwnPropertyNames(mix), function (key) {
+            // bind methods to self
+            if (key != 'init') self[key] = isFunction(instance[key]) ? instance[key].bind(self) : instance[key];
+          });
+
+          // init method will be called automatically
+          if (instance.init) instance.init.bind(self)();
+        });
+        return this;
+      });
+
+      defineProperty(this, 'mount', function tagMount(forceUpdate) {
+
+        updateOpts();
+
+        // keep a reference to the tag just created
+        // so we will be able to mount this tag multiple times
+        root._tag = this;
+
+        // add global mixin
+        var globalMixin = mixin(GLOBAL_MIXIN);
+        if (globalMixin) for (var i in globalMixin) {
+          if (globalMixin.hasOwnProperty(i)) self.mixin(globalMixin[i]);
+        } // initialiation
+        if (impl.fn) impl.fn.call(self, opts);
+
+        // update the root adding custom attributes coming from the compiler
+        // it fixes also #1087
+        if (impl.attrs) walkAttributes(impl.attrs, function (k, v) {
+          setAttr(root, k, v);
+        });
+        if (impl.attrs || hasImpl) parseExpressions(self.root, self, expressions);
+
+        // parse layout after init. fn may calculate args for nested custom tags
+        parseExpressions(dom, self, expressions);
+
+        self.update(item);
+
+        // internal use only, fixes #403
+        self.trigger('before-mount');
+
+        if (isLoop && !hasImpl) {
+          // update the root attribute for the looped elements
+          self.root = root = dom.firstChild;
+        } else {
+          while (dom.firstChild) {
+            root.appendChild(dom.firstChild);
+          }if (root.stub) self.root = root = parent.root;
+        }
+
+        defineProperty(self, 'root', root);
+        self.isMounted = true;
+
+        // if it's not a child tag we can trigger its mount event
+        if (!self.parent || self.parent.isMounted) {
+          self.trigger('mount');
+        }
+        // otherwise we need to wait that the parent event gets triggered
+        else self.parent.one('mount', function () {
+            // avoid to trigger the `mount` event for the tags
+            // not visible included in an if statement
+            if (!isInStub(self.root)) {
+              self.trigger('mount');
+            }
+          });
+      });
+
+      defineProperty(this, 'unmount', function tagUnmount(keepRootTag) {
+        var el = self.root,
+            p = el.parentNode,
+            ptag,
+            tagIndex = __VIRTUAL_DOM.indexOf(self);
+
+        self.trigger('before-unmount');
+
+        // remove this tag instance from the global virtualDom variable
+        if (~tagIndex) __VIRTUAL_DOM.splice(tagIndex, 1);
+
+        if (p) {
+
+          if (parent) {
+            ptag = getImmediateCustomParentTag(parent);
+            arrayishRemove(ptag.tags, tagName, self);
+          } else while (el.firstChild) {
+            el.removeChild(el.firstChild);
+          }if (!keepRootTag) p.removeChild(el);else {
+            // the riot-tag and the data-is attributes aren't needed anymore, remove them
+            remAttr(p, RIOT_TAG_IS);
+            remAttr(p, RIOT_TAG); // this will be removed in riot 3.0.0
+          }
+        }
+
+        if (this._virts) {
+          each(this._virts, function (v) {
+            if (v.parentNode) v.parentNode.removeChild(v);
+          });
+        }
+
+        // allow expressions to unmount themselves
+        unmountAll(expressions);
+
+        self.trigger('unmount');
+        self.off('*');
+        self.isMounted = false;
+        delete self.root._tag;
+      });
+    }
+
+    /**
+     * Specialized function for looping an array-like collection with `each={}`
+     * @param   { Array } els - collection of items
+     * @param   {Function} fn - callback function
+     * @returns { Array } the array looped
+     */
+    function each(els, fn) {
+      var len = els ? els.length : 0;
+
+      for (var i = 0, el; i < len; i++) {
+        el = els[i];
+        // return false -> current item was removed by fn during the loop
+        if (el != null && fn(el, i) === false) i--;
+      }
+      return els;
+    }
+
+    /**
+     * Detect if the argument passed is a function
+     * @param   { * } v - whatever you want to pass to this function
+     * @returns { Boolean } -
+     */
+    function isFunction(v) {
+      return typeof v === T_FUNCTION || false; // avoid IE problems
+    }
+
+    /**
+     * Get the outer html of any DOM node SVGs included
+     * @param   { Object } el - DOM node to parse
+     * @returns { String } el.outerHTML
+     */
+    function getOuterHTML(el) {
+      if (el.outerHTML) return el.outerHTML;
+      // some browsers do not support outerHTML on the SVGs tags
+      else {
+          var container = mkEl('div');
+          container.appendChild(el.cloneNode(true));
+          return container.innerHTML;
+        }
+    }
+
+    /**
+     * Set the inner html of any DOM node SVGs included
+     * @param { Object } container - DOM node where we will inject the new html
+     * @param { String } html - html to inject
+     */
+    function setInnerHTML(container, html) {
+      if (typeof container.innerHTML != T_UNDEF) container.innerHTML = html;
+      // some browsers do not support innerHTML on the SVGs tags
+      else {
+          var doc = new DOMParser().parseFromString(html, 'application/xml');
+          container.appendChild(container.ownerDocument.importNode(doc.documentElement, true));
+        }
+    }
+
+    /**
+     * Checks wether a DOM node must be considered part of an svg document
+     * @param   { String }  name - tag name
+     * @returns { Boolean } -
+     */
+    function isSVGTag(name) {
+      return ~SVG_TAGS_LIST.indexOf(name);
+    }
+
+    /**
+     * Detect if the argument passed is an object, exclude null.
+     * NOTE: Use isObject(x) && !isArray(x) to excludes arrays.
+     * @param   { * } v - whatever you want to pass to this function
+     * @returns { Boolean } -
+     */
+    function isObject(v) {
+      return v && typeof v === T_OBJECT; // typeof null is 'object'
+    }
+
+    /**
+     * Detect if a value is empty. Different from falsy, because we dont consider 0 or false to be blank
+     * @param { * } v - value to check
+     * @returns { Boolean } -
+     */
+    function isBlank(v) {
+      return typeof v === T_UNDEF || v === null || v === '';
+    }
+
+    /**
+     * Remove any DOM attribute from a node
+     * @param   { Object } dom - DOM node we want to update
+     * @param   { String } name - name of the property we want to remove
+     */
+    function remAttr(dom, name) {
+      dom.removeAttribute(name);
+    }
+
+    /**
+     * Convert a string containing dashes to camel case
+     * @param   { String } string - input string
+     * @returns { String } my-string -> myString
+     */
+    function toCamel(string) {
+      return string.replace(/-(\w)/g, function (_, c) {
+        return c.toUpperCase();
+      });
+    }
+
+    /**
+     * Get the value of any DOM attribute on a node
+     * @param   { Object } dom - DOM node we want to parse
+     * @param   { String } name - name of the attribute we want to get
+     * @returns { String | undefined } name of the node attribute whether it exists
+     */
+    function getAttr(dom, name) {
+      return dom.getAttribute(name);
+    }
+
+    /**
+     * Set any DOM attribute
+     * @param { Object } dom - DOM node we want to update
+     * @param { String } name - name of the property we want to set
+     * @param { String } val - value of the property we want to set
+     */
+    function setAttr(dom, name, val) {
+      dom.setAttribute(name, val);
+    }
+
+    /**
+     * Detect the tag implementation by a DOM node
+     * @param   { Object } dom - DOM node we need to parse to get its tag implementation
+     * @returns { Object } it returns an object containing the implementation of a custom tag (template and boot function)
+     */
+    function getTag(dom) {
+      return dom.tagName && __TAG_IMPL[getAttr(dom, RIOT_TAG_IS) || getAttr(dom, RIOT_TAG) || dom.tagName.toLowerCase()];
+    }
+
+    /**
+     * Move the position of a custom tag in its parent tag
+     * @param   { Object } tag - child tag instance
+     * @param   { String } tagName - key where the tag was stored
+     * @param   { Number } newPos - index where the new tag will be stored
+     */
+    function moveChildTag(tag, tagName, newPos) {
+      var parent = tag.parent,
+          tags;
+      // no parent no move
+      if (!parent) return;
+
+      tags = parent.tags[tagName];
+
+      if (isArray(tags)) tags.splice(newPos, 0, tags.splice(tags.indexOf(tag), 1)[0]);else arrayishAdd(parent.tags, tagName, tag);
+    }
+
+    /**
+     * Create a new child tag including it correctly into its parent
+     * @param   { Object } child - child tag implementation
+     * @param   { Object } opts - tag options containing the DOM node where the tag will be mounted
+     * @param   { String } innerHTML - inner html of the child node
+     * @param   { Object } parent - instance of the parent tag including the child custom tag
+     * @param   { Boolean } skipName - hack to ignore the name attribute when attaching to parent
+     * @returns { Object } instance of the new child tag just created
+     */
+    function initChildTag(child, opts, innerHTML, parent) {
+      var tag = new Tag(child, opts, innerHTML),
+          tagName = opts.tagName || getTagName(opts.root, true),
+          ptag = getImmediateCustomParentTag(parent);
+      // fix for the parent attribute in the looped elements
+      tag.parent = ptag;
+      // store the real parent tag
+      // in some cases this could be different from the custom parent tag
+      // for example in nested loops
+      tag._parent = parent;
+
+      // add this tag to the custom parent tag
+      arrayishAdd(ptag.tags, tagName, tag);
+
+      // and also to the real parent tag
+      if (ptag !== parent) arrayishAdd(parent.tags, tagName, tag);
+
+      // empty the child node once we got its template
+      // to avoid that its children get compiled multiple times
+      opts.root.innerHTML = '';
+
+      return tag;
+    }
+
+    /**
+     * Loop backward all the parents tree to detect the first custom parent tag
+     * @param   { Object } tag - a Tag instance
+     * @returns { Object } the instance of the first custom parent tag found
+     */
+    function getImmediateCustomParentTag(tag) {
+      var ptag = tag;
+      while (!ptag._hasImpl) {
+        if (!ptag.parent) break;
+        ptag = ptag.parent;
+      }
+      return ptag;
+    }
+
+    function unmountAll(expressions) {
+      var i,
+          expl = expressions.length,
+          expr;
+      for (i = 0; i < expl; i++) {
+        expr = expressions[i];
+        if (expr instanceof Tag) expr.unmount(true);else if (expr.unmount) expr.unmount();
+      }
+    }
+
+    /**
+     * Helper function to set an immutable property
+     * @param   { Object } el - object where the new property will be set
+     * @param   { String } key - object key where the new property will be stored
+     * @param   { * } value - value of the new property
+    * @param   { Object } options - set the propery overriding the default options
+     * @returns { Object } - the initial object
+     */
+    function defineProperty(el, key, value, options) {
+      Object.defineProperty(el, key, extend({
+        value: value,
+        enumerable: false,
+        writable: false,
+        configurable: true
+      }, options));
+      return el;
+    }
+
+    /**
+     * Get the tag name of any DOM node
+     * @param   { Object } dom - DOM node we want to parse
+     * @param   { Boolean } skipName - hack to ignore the name attribute when attaching to parent
+     * @returns { String } name to identify this dom node in riot
+     */
+    function getTagName(dom, skipName) {
+      var child = getTag(dom),
+          namedTag = !skipName && getAttr(dom, 'name'),
+          tagName = namedTag && !tmpl.hasExpr(namedTag) ? namedTag : child ? child.name : dom.tagName.toLowerCase();
+
+      return tagName;
+    }
+
+    /**
+     * Extend any object with other properties
+     * @param   { Object } src - source object
+     * @returns { Object } the resulting extended object
+     *
+     * var obj = { foo: 'baz' }
+     * extend(obj, {bar: 'bar', foo: 'bar'})
+     * console.log(obj) => {bar: 'bar', foo: 'bar'}
+     *
+     */
+    function extend(src) {
+      var obj,
+          args = arguments;
+      for (var i = 1; i < args.length; ++i) {
+        if (obj = args[i]) {
+          for (var key in obj) {
+            // check if this property of the source object could be overridden
+            if (isWritable(src, key)) src[key] = obj[key];
+          }
+        }
+      }
+      return src;
+    }
+
+    /**
+     * Check whether an array contains an item
+     * @param   { Array } arr - target array
+     * @param   { * } item - item to test
+     * @returns { Boolean } Does 'arr' contain 'item'?
+     */
+    function contains(arr, item) {
+      return ~arr.indexOf(item);
+    }
+
+    /**
+     * Check whether an object is a kind of array
+     * @param   { * } a - anything
+     * @returns {Boolean} is 'a' an array?
+     */
+    function isArray(a) {
+      return Array.isArray(a) || a instanceof Array;
+    }
+
+    /**
+     * Detect whether a property of an object could be overridden
+     * @param   { Object }  obj - source object
+     * @param   { String }  key - object property
+     * @returns { Boolean } is this property writable?
+     */
+    function isWritable(obj, key) {
+      var props = Object.getOwnPropertyDescriptor(obj, key);
+      return typeof obj[key] === T_UNDEF || props && props.writable;
+    }
+
+    /**
+     * With this function we avoid that the internal Tag methods get overridden
+     * @param   { Object } data - options we want to use to extend the tag instance
+     * @returns { Object } clean object without containing the riot internal reserved words
+     */
+    function cleanUpData(data) {
+      if (!(data instanceof Tag) && !(data && typeof data.trigger == T_FUNCTION)) return data;
+
+      var o = {};
+      for (var key in data) {
+        if (!RESERVED_WORDS_BLACKLIST.test(key)) o[key] = data[key];
+      }
+      return o;
+    }
+
+    /**
+     * Walk down recursively all the children tags starting dom node
+     * @param   { Object }   dom - starting node where we will start the recursion
+     * @param   { Function } fn - callback to transform the child node just found
+     * @param   { Object }   context - fn can optionally return an object, which is passed to children
+     */
+    function walk(dom, fn, context) {
+      if (dom) {
+        var res = fn(dom, context),
+            next;
+        // stop the recursion
+        if (res === false) return;else {
+          dom = dom.firstChild;
+
+          while (dom) {
+            next = dom.nextSibling;
+            walk(dom, fn, res);
+            dom = next;
+          }
+        }
+      }
+    }
+
+    /**
+     * Minimize risk: only zero or one _space_ between attr & value
+     * @param   { String }   html - html string we want to parse
+     * @param   { Function } fn - callback function to apply on any attribute found
+     */
+    function walkAttributes(html, fn) {
+      var m,
+          re = /([-\w]+) ?= ?(?:"([^"]*)|'([^']*)|({[^}]*}))/g;
+
+      while (m = re.exec(html)) {
+        fn(m[1].toLowerCase(), m[2] || m[3] || m[4]);
+      }
+    }
+
+    /**
+     * Check whether a DOM node is in stub mode, useful for the riot 'if' directive
+     * @param   { Object }  dom - DOM node we want to parse
+     * @returns { Boolean } -
+     */
+    function isInStub(dom) {
+      while (dom) {
+        if (dom.inStub) return true;
+        dom = dom.parentNode;
+      }
+      return false;
+    }
+
+    /**
+     * Create a generic DOM node
+     * @param   { String } name - name of the DOM node we want to create
+     * @param   { Boolean } isSvg - should we use a SVG as parent node?
+     * @returns { Object } DOM node just created
+     */
+    function mkEl(name, isSvg) {
+      return isSvg ? document.createElementNS('http://www.w3.org/2000/svg', 'svg') : document.createElement(name);
+    }
+
+    /**
+     * Shorter and fast way to select multiple nodes in the DOM
+     * @param   { String } selector - DOM selector
+     * @param   { Object } ctx - DOM node where the targets of our search will is located
+     * @returns { Object } dom nodes found
+     */
+    function $$(selector, ctx) {
+      return (ctx || document).querySelectorAll(selector);
+    }
+
+    /**
+     * Shorter and fast way to select a single node in the DOM
+     * @param   { String } selector - unique dom selector
+     * @param   { Object } ctx - DOM node where the target of our search will is located
+     * @returns { Object } dom node found
+     */
+    function $(selector, ctx) {
+      return (ctx || document).querySelector(selector);
+    }
+
+    /**
+     * Simple object prototypal inheritance
+     * @param   { Object } parent - parent object
+     * @returns { Object } child instance
+     */
+    function inherit(parent) {
+      function Child() {}
+      Child.prototype = parent;
+      return new Child();
+    }
+
+    /**
+     * Set the property of an object for a given key. If something already
+     * exists there, then it becomes an array containing both the old and new value.
+     * @param { Object } obj - object on which to set the property
+     * @param { String } key - property name
+     * @param { Object } value - the value of the property to be set
+     * @param { Boolean } ensureArray - ensure that the property remains an array
+     */
+    function arrayishAdd(obj, key, value, ensureArray) {
+      var dest = obj[key];
+      var isArr = isArray(dest);
+
+      if (dest && dest === value) return;
+
+      // if the key was never set, set it once
+      if (!dest && ensureArray) obj[key] = [value];else if (!dest) obj[key] = value;
+      // if it was an array and not yet set
+      else if (!isArr || isArr && !contains(dest, value)) {
+          if (isArr) dest.push(value);else obj[key] = [dest, value];
+        }
+    }
+
+    /**
+     * Removes an item from an object at a given key. If the key points to an array,
+     * then the item is just removed from the array.
+     * @param { Object } obj - object on which to remove the property
+     * @param { String } key - property name
+     * @param { Object } value - the value of the property to be removed
+     * @param { Boolean } ensureArray - ensure that the property remains an array
+    */
+    function arrayishRemove(obj, key, value, ensureArray) {
+      if (isArray(obj[key])) {
+        each(obj[key], function (item, i) {
+          if (item === value) obj[key].splice(i, 1);
+        });
+        if (!obj[key].length) delete obj[key];else if (obj[key].length == 1 && !ensureArray) obj[key] = obj[key][0];
+      } else delete obj[key]; // otherwise just delete the key
+    }
+
+    /**
+     * Faster String startsWith alternative
+     * @param   { String } src - source string
+     * @param   { String } str - test string
+     * @returns { Boolean } -
+     */
+    function startsWith(src, str) {
+      return src.slice(0, str.length) === str;
+    }
+
+    /**
+     * Mount a tag creating new Tag instance
+     * @param   { Object } root - dom node where the tag will be mounted
+     * @param   { String } tagName - name of the riot tag we want to mount
+     * @param   { Object } opts - options to pass to the Tag instance
+     * @returns { Tag } a new Tag instance
+     */
+    function mountTo(root, tagName, opts) {
+      var tag = __TAG_IMPL[tagName],
+
+      // cache the inner HTML to fix #855
+      innerHTML = root._innerHTML = root._innerHTML || root.innerHTML;
+
+      // clear the inner html
+      root.innerHTML = '';
+
+      var conf = { root: root, opts: opts };
+      if (opts && opts.parent) conf.parent = opts.parent;
+      if (tag && root) tag = new Tag(tag, conf, innerHTML);
+
+      if (tag && tag.mount) {
+        tag.mount(true);
+        // add this tag to the virtualDom variable
+        if (!contains(__VIRTUAL_DOM, tag)) __VIRTUAL_DOM.push(tag);
+      }
+
+      return tag;
+    }
+
+    /**
+     * Adds the elements for a virtual tag
+     * @param { Tag } tag - the tag whose root's children will be inserted or appended
+     * @param { Node } src - the node that will do the inserting or appending
+     * @param { Tag } target - only if inserting, insert before this tag's first child
+     */
+    function makeVirtual(tag, src, target) {
+      var head = document.createTextNode(''),
+          tail = document.createTextNode(''),
+          sib,
+          el;
+      tag._head = tag.root.insertBefore(head, tag.root.firstChild);
+      tag._tail = tag.root.appendChild(tail);
+      el = tag._head;
+      tag._virts = [];
+      while (el) {
+        sib = el.nextSibling;
+        if (target) src.insertBefore(el, target._head);else src.appendChild(el);
+
+        tag._virts.push(el); // hold for unmounting
+        el = sib;
+      }
+    }
+
+    /**
+     * Move virtual tag and all child nodes
+     * @param { Tag } tag - first child reference used to start move
+     * @param { Node } src  - the node that will do the inserting
+     * @param { Tag } target - insert before this tag's first child
+     */
+    function moveVirtual(tag, src, target) {
+      var el = tag._head,
+          sib;
+      while (el) {
+        sib = el.nextSibling;
+        src.insertBefore(el, target._head);
+        el = sib;
+        if (el == tag._tail) {
+          src.insertBefore(el, target._head);
+          break;
+        }
+      }
+    }
+
+    var styleNode;
+    var cssTextProp;
+    var stylesToInject = '';
+    // skip the following code on the server
+    if (WIN) {
+      styleNode = function () {
+        // create a new style element with the correct type
+        var newNode = mkEl('style');
+        setAttr(newNode, 'type', 'text/css');
+
+        // replace any user node or insert the new one into the head
+        var userNode = $('style[type=riot]');
+        if (userNode) {
+          if (userNode.id) newNode.id = userNode.id;
+          userNode.parentNode.replaceChild(newNode, userNode);
+        } else document.getElementsByTagName('head')[0].appendChild(newNode);
+
+        return newNode;
+      }();
+      cssTextProp = styleNode.styleSheet;
+    }
+
+    /**
+     * Object that will be used to inject and manage the css of every tag instance
+     */
+    var styleManager = {
+      styleNode: styleNode,
+      /**
+       * Save a tag style to be later injected into DOM
+       * @param   { String } css [description]
+       */
+      add: function add(css) {
+        if (WIN) stylesToInject += css;
       },
-      enumerable: false,
-      writable: false,
-      configurable: false
-    },
-
-    /**
-     * Removes the given space separated list of `events` listeners
-     * @param   { String } events - events ids
-     * @param   { Function } fn - callback function
-     * @returns { Object } el
-     */
-    off: {
-      value: function(events, fn) {
-        if (events == '*' && !fn) callbacks = {}
-        else {
-          onEachEvent(events, function(name, pos, ns) {
-            if (fn || ns) {
-              var arr = callbacks[name]
-              for (var i = 0, cb; cb = arr && arr[i]; ++i) {
-                if (cb == fn || ns && cb.ns == ns) arr.splice(i--, 1)
-              }
-            } else delete callbacks[name]
-          })
-        }
-        return el
-      },
-      enumerable: false,
-      writable: false,
-      configurable: false
-    },
-
-    /**
-     * Listen to the given space separated list of `events` and
-     * execute the `callback` at most once
-     * @param   { String } events - events ids
-     * @param   { Function } fn - callback function
-     * @returns { Object } el
-     */
-    one: {
-      value: function(events, fn) {
-        function on() {
-          el.off(events, on)
-          fn.apply(el, arguments)
-        }
-        return el.on(events, on)
-      },
-      enumerable: false,
-      writable: false,
-      configurable: false
-    },
-
-    /**
-     * Execute all callback functions that listen to
-     * the given space separated list of `events`
-     * @param   { String } events - events ids
-     * @returns { Object } el
-     */
-    trigger: {
-      value: function(events) {
-
-        // getting the arguments
-        var arglen = arguments.length - 1,
-          args = new Array(arglen),
-          fns
-
-        for (var i = 0; i < arglen; i++) {
-          args[i] = arguments[i + 1] // skip first argument
-        }
-
-        onEachEvent(events, function(name, pos, ns) {
-
-          fns = slice.call(callbacks[name] || [], 0)
-
-          for (var i = 0, fn; fn = fns[i]; ++i) {
-            if (fn.busy) continue
-            fn.busy = 1
-            if (!ns || fn.ns == ns) fn.apply(el, fn.typed ? [name].concat(args) : args)
-            if (fns[i] !== fn) { i-- }
-            fn.busy = 0
+      /**
+       * Inject all previously saved tag styles into DOM
+       * innerHTML seems slow: http://jsperf.com/riot-insert-style
+       */
+      inject: function inject() {
+        if (stylesToInject && WIN) {
+          if (cssTextProp) cssTextProp.cssText += stylesToInject;else styleNode.innerHTML += stylesToInject;
+          stylesToInject = '';
+        }
+      }
+    };
+
+    /**
+     * Riot public api
+     */
+
+    var observable = observable$1;
+
+    // export the brackets.settings
+    var settings = brackets.settings;
+    // share methods for other riot parts, e.g. compiler
+    var util = {
+      tmpl: tmpl,
+      brackets: brackets,
+      styleNode: styleManager.styleNode
+    };
+
+    /**
+     * Create a mixin that could be globally shared across all the tags
+     */
+    var mixin = function () {
+      var mixins = {},
+          globals = mixins[GLOBAL_MIXIN] = {},
+          _id = 0;
+
+      /**
+       * Create/Return a mixin by its name
+       * @param   { String }  name - mixin name (global mixin if object)
+       * @param   { Object }  mix - mixin logic
+       * @param   { Boolean } g - is global?
+       * @returns { Object }  the mixin logic
+       */
+      return function (name, mix, g) {
+        // Unnamed global
+        if (isObject(name)) {
+          mixin('__unnamed_' + _id++, name, true);
+          return;
+        }
+
+        var store = g ? globals : mixins;
+
+        // Getter
+        if (!mix) {
+          if (typeof store[name] === T_UNDEF) {
+            throw new Error('Unregistered mixin: ' + name);
           }
-
-          if (callbacks['*'] && name != '*')
-            el.trigger.apply(el, ['*', name].concat(args))
-
-        })
-
-        return el
-      },
-      enumerable: false,
-      writable: false,
-      configurable: false
-    }
-  })
-
-  return el
-
-}
-/* istanbul ignore next */
-
-/**
- * The riot template engine
- * @version v2.4.0
- */
-/**
- * riot.util.brackets
- *
- * - `brackets    ` - Returns a string or regex based on its parameter
- * - `brackets.set` - Change the current riot brackets
- *
- * @module
- */
-
-var brackets = (function (UNDEF) {
-
-  var
-    REGLOB = 'g',
-
-    R_MLCOMMS = /\/\*[^*]*\*+(?:[^*\/][^*]*\*+)*\//g,
-
-    R_STRINGS = /"[^"\\]*(?:\\[\S\s][^"\\]*)*"|'[^'\\]*(?:\\[\S\s][^'\\]*)*'/g,
-
-    S_QBLOCKS = R_STRINGS.source + '|' +
-      /(?:\breturn\s+|(?:[$\w\)\]]|\+\+|--)\s*(\/)(?![*\/]))/.source + '|' +
-      /\/(?=[^*\/])[^[\/\\]*(?:(?:\[(?:\\.|[^\]\\]*)*\]|\\.)[^[\/\\]*)*?(\/)[gim]*/.source,
-
-    FINDBRACES = {
-      '(': RegExp('([()])|'   + S_QBLOCKS, REGLOB),
-      '[': RegExp('([[\\]])|' + S_QBLOCKS, REGLOB),
-      '{': RegExp('([{}])|'   + S_QBLOCKS, REGLOB)
-    },
-
-    DEFAULT = '{ }'
-
-  var _pairs = [
-    '{', '}',
-    '{', '}',
-    /{[^}]*}/,
-    /\\([{}])/g,
-    /\\({)|{/g,
-    RegExp('\\\\(})|([[({])|(})|' + S_QBLOCKS, REGLOB),
-    DEFAULT,
-    /^\s*{\^?\s*([$\w]+)(?:\s*,\s*(\S+))?\s+in\s+(\S.*)\s*}/,
-    /(^|[^\\]){=[\S\s]*?}/
-  ]
-
-  var
-    cachedBrackets = UNDEF,
-    _regex,
-    _cache = [],
-    _settings
-
-  function _loopback (re) { return re }
-
-  function _rewrite (re, bp) {
-    if (!bp) bp = _cache
-    return new RegExp(
-      re.source.replace(/{/g, bp[2]).replace(/}/g, bp[3]), re.global ? REGLOB : ''
-    )
-  }
-
-  function _create (pair) {
-    if (pair === DEFAULT) return _pairs
-
-    var arr = pair.split(' ')
-
-    if (arr.length !== 2 || /[\x00-\x1F<>a-zA-Z0-9'",;\\]/.test(pair)) { // eslint-disable-line
-      throw new Error('Unsupported brackets "' + pair + '"')
-    }
-    arr = arr.concat(pair.replace(/(?=[[\]()*+?.^$|])/g, '\\').split(' '))
-
-    arr[4] = _rewrite(arr[1].length > 1 ? /{[\S\s]*?}/ : _pairs[4], arr)
-    arr[5] = _rewrite(pair.length > 3 ? /\\({|})/g : _pairs[5], arr)
-    arr[6] = _rewrite(_pairs[6], arr)
-    arr[7] = RegExp('\\\\(' + arr[3] + ')|([[({])|(' + arr[3] + ')|' + S_QBLOCKS, REGLOB)
-    arr[8] = pair
-    return arr
-  }
-
-  function _brackets (reOrIdx) {
-    return reOrIdx instanceof RegExp ? _regex(reOrIdx) : _cache[reOrIdx]
-  }
-
-  _brackets.split = function split (str, tmpl, _bp) {
-    // istanbul ignore next: _bp is for the compiler
-    if (!_bp) _bp = _cache
-
-    var
-      parts = [],
-      match,
-      isexpr,
-      start,
-      pos,
-      re = _bp[6]
-
-    isexpr = start = re.lastIndex = 0
-
-    while ((match = re.exec(str))) {
-
-      pos = match.index
-
-      if (isexpr) {
-
-        if (match[2]) {
-          re.lastIndex = skipBraces(str, match[2], re.lastIndex)
-          continue
-        }
-        if (!match[3]) {
-          continue
-        }
-      }
-
-      if (!match[1]) {
-        unescapeStr(str.slice(start, pos))
-        start = re.lastIndex
-        re = _bp[6 + (isexpr ^= 1)]
-        re.lastIndex = start
-      }
-    }
-
-    if (str && start < str.length) {
-      unescapeStr(str.slice(start))
-    }
-
-    return parts
-
-    function unescapeStr (s) {
-      if (tmpl || isexpr) {
-        parts.push(s && s.replace(_bp[5], '$1'))
-      } else {
-        parts.push(s)
-      }
-    }
-
-    function skipBraces (s, ch, ix) {
-      var
-        match,
-        recch = FINDBRACES[ch]
-
-      recch.lastIndex = ix
-      ix = 1
-      while ((match = recch.exec(s))) {
-        if (match[1] &&
-          !(match[1] === ch ? ++ix : --ix)) break
-      }
-      return ix ? s.length : recch.lastIndex
-    }
-  }
-
-  _brackets.hasExpr = function hasExpr (str) {
-    return _cache[4].test(str)
-  }
-
-  _brackets.loopKeys = function loopKeys (expr) {
-    var m = expr.match(_cache[9])
-
-    return m
-      ? { key: m[1], pos: m[2], val: _cache[0] + m[3].trim() + _cache[1] }
-      : { val: expr.trim() }
-  }
-
-  _brackets.array = function array (pair) {
-    return pair ? _create(pair) : _cache
-  }
-
-  function _reset (pair) {
-    if ((pair || (pair = DEFAULT)) !== _cache[8]) {
-      _cache = _create(pair)
-      _regex = pair === DEFAULT ? _loopback : _rewrite
-      _cache[9] = _regex(_pairs[9])
-    }
-    cachedBrackets = pair
-  }
-
-  function _setSettings (o) {
-    var b
-
-    o = o || {}
-    b = o.brackets
-    Object.defineProperty(o, 'brackets', {
-      set: _reset,
-      get: function () { return cachedBrackets },
-      enumerable: true
-    })
-    _settings = o
-    _reset(b)
-  }
-
-  Object.defineProperty(_brackets, 'settings', {
-    set: _setSettings,
-    get: function () { return _settings }
-  })
-
-  /* istanbul ignore next: in the browser riot is always in the scope */
-  _brackets.settings = typeof riot !== 'undefined' && riot.settings || {}
-  _brackets.set = _reset
-
-  _brackets.R_STRINGS = R_STRINGS
-  _brackets.R_MLCOMMS = R_MLCOMMS
-  _brackets.S_QBLOCKS = S_QBLOCKS
-
-  return _brackets
-
-})()
-
-/**
- * @module tmpl
- *
- * tmpl          - Root function, returns the template value, render with data
- * tmpl.hasExpr  - Test the existence of a expression inside a string
- * tmpl.loopKeys - Get the keys for an 'each' loop (used by `_each`)
- */
-
-var tmpl = (function () {
-
-  var _cache = {}
-
-  function _tmpl (str, data) {
-    if (!str) return str
-
-    return (_cache[str] || (_cache[str] = _create(str))).call(data, _logErr)
-  }
-
-  _tmpl.haveRaw = brackets.hasRaw
-
-  _tmpl.hasExpr = brackets.hasExpr
-
-  _tmpl.loopKeys = brackets.loopKeys
-
-  _tmpl.errorHandler = null
-
-  function _logErr (err, ctx) {
-
-    if (_tmpl.errorHandler) {
-
-      err.riotData = {
-        tagName: ctx && ctx.root && ctx.root.tagName,
-        _riot_id: ctx && ctx._riot_id  //eslint-disable-line camelcase
-      }
-      _tmpl.errorHandler(err)
-    }
-  }
-
-  function _create (str) {
-    var expr = _getTmpl(str)
-
-    if (expr.slice(0, 11) !== 'try{return ') expr = 'return ' + expr
-
-/* eslint-disable */
-
-    return new Function('E', expr + ';')
-/* eslint-enable */
-  }
-
-  var
-    CH_IDEXPR = '\u2057',
-    RE_CSNAME = /^(?:(-?[_A-Za-z\xA0-\xFF][-\w\xA0-\xFF]*)|\u2057(\d+)~):/,
-    RE_QBLOCK = RegExp(brackets.S_QBLOCKS, 'g'),
-    RE_DQUOTE = /\u2057/g,
-    RE_QBMARK = /\u2057(\d+)~/g
-
-  function _getTmpl (str) {
-    var
-      qstr = [],
-      expr,
-      parts = brackets.split(str.replace(RE_DQUOTE, '"'), 1)
-
-    if (parts.length > 2 || parts[0]) {
-      var i, j, list = []
-
-      for (i = j = 0; i < parts.length; ++i) {
-
-        expr = parts[i]
-
-        if (expr && (expr = i & 1
-
-            ? _parseExpr(expr, 1, qstr)
-
-            : '"' + expr
-                .replace(/\\/g, '\\\\')
-                .replace(/\r\n?|\n/g, '\\n')
-                .replace(/"/g, '\\"') +
-              '"'
-
-          )) list[j++] = expr
-
-      }
-
-      expr = j < 2 ? list[0]
-           : '[' + list.join(',') + '].join("")'
-
-    } else {
-
-      expr = _parseExpr(parts[1], 0, qstr)
-    }
-
-    if (qstr[0]) {
-      expr = expr.replace(RE_QBMARK, function (_, pos) {
-        return qstr[pos]
-          .replace(/\r/g, '\\r')
-          .replace(/\n/g, '\\n')
-      })
-    }
-    return expr
-  }
-
-  var
-    RE_BREND = {
-      '(': /[()]/g,
-      '[': /[[\]]/g,
-      '{': /[{}]/g
-    }
-
-  function _parseExpr (expr, asText, qstr) {
-
-    expr = expr
-          .replace(RE_QBLOCK, function (s, div) {
-            return s.length > 2 && !div ? CH_IDEXPR + (qstr.push(s) - 1) + '~' : s
-          })
-          .replace(/\s+/g, ' ').trim()
-          .replace(/\ ?([[\({},?\.:])\ ?/g, '$1')
-
-    if (expr) {
-      var
-        list = [],
-        cnt = 0,
-        match
-
-      while (expr &&
-            (match = expr.match(RE_CSNAME)) &&
-            !match.index
-        ) {
-        var
-          key,
-          jsb,
-          re = /,|([[{(])|$/g
-
-        expr = RegExp.rightContext
-        key  = match[2] ? qstr[match[2]].slice(1, -1).trim().replace(/\s+/g, ' ') : match[1]
-
-        while (jsb = (match = re.exec(expr))[1]) skipBraces(jsb, re)
-
-        jsb  = expr.slice(0, match.index)
-        expr = RegExp.rightContext
-
-        list[cnt++] = _wrapExpr(jsb, 1, key)
-      }
-
-      expr = !cnt ? _wrapExpr(expr, asText)
-           : cnt > 1 ? '[' + list.join(',') + '].join(" ").trim()' : list[0]
-    }
-    return expr
-
-    function skipBraces (ch, re) {
-      var
-        mm,
-        lv = 1,
-        ir = RE_BREND[ch]
-
-      ir.lastIndex = re.lastIndex
-      while (mm = ir.exec(expr)) {
-        if (mm[0] === ch) ++lv
-        else if (!--lv) break
-      }
-      re.lastIndex = lv ? expr.length : ir.lastIndex
-    }
-  }
-
-  // istanbul ignore next: not both
-  var // eslint-disable-next-line max-len
-    JS_CONTEXT = '"in this?this:' + (typeof window !== 'object' ? 'global' : 'window') + ').',
-    JS_VARNAME = /[,{][$\w]+:|(^ *|[^$\w\.])(?!(?:typeof|true|false|null|undefined|in|instanceof|is(?:Finite|NaN)|void|NaN|new|Date|RegExp|Math)(?![$\w]))([$_A-Za-z][$\w]*)/g,
-    JS_NOPROPS = /^(?=(\.[$\w]+))\1(?:[^.[(]|$)/
-
-  function _wrapExpr (expr, asText, key) {
-    var tb
-
-    expr = expr.replace(JS_VARNAME, function (match, p, mvar, pos, s) {
-      if (mvar) {
-        pos = tb ? 0 : pos + match.length
-
-        if (mvar !== 'this' && mvar !== 'global' && mvar !== 'window') {
-          match = p + '("' + mvar + JS_CONTEXT + mvar
-          if (pos) tb = (s = s[pos]) === '.' || s === '(' || s === '['
-        } else if (pos) {
-          tb = !JS_NOPROPS.test(s.slice(pos))
-        }
-      }
-      return match
-    })
-
-    if (tb) {
-      expr = 'try{return ' + expr + '}catch(e){E(e,this)}'
-    }
-
-    if (key) {
-
-      expr = (tb
-          ? 'function(){' + expr + '}.call(this)' : '(' + expr + ')'
-        ) + '?"' + key + '":""'
-
-    } else if (asText) {
-
-      expr = 'function(v){' + (tb
-          ? expr.replace('return ', 'v=') : 'v=(' + expr + ')'
-        ) + ';return v||v===0?v:""}.call(this)'
-    }
-
-    return expr
-  }
-
-  // istanbul ignore next: compatibility fix for beta versions
-  _tmpl.parse = function (s) { return s }
-
-  _tmpl.version = brackets.version = 'v2.4.0'
-
-  return _tmpl
-
-})()
-
-/*
-  lib/browser/tag/mkdom.js
-
-  Includes hacks needed for the Internet Explorer version 9 and below
-  See: http://kangax.github.io/compat-table/es5/#ie8
-       http://codeplanet.io/dropping-ie8/
-*/
-var mkdom = (function (checkIE) {
-  var
-    reHasYield  = /<yield\b/i,
-<<<<<<< HEAD
-    reYieldAll  = /<yield\s*(?:\/>|>([\S\s]*?)<\/yield\s*>)/ig,
-    reYieldCls  = /<yield\s+to=[^>]+>[\S\s]*?<\/yield\s*>\s*/ig,
-    reYieldDest = /<yield\s+from=['"]?([-\w]+)['"]?\s*(?:\/>|>([\S\s]*?)<\/yield\s*>)/ig,
-    rsYieldSrc  = '<yield\\s+to=[\'"]@[\'"]\\s*>([\\S\\s]*?)</yield\\s*>',
-=======
-    reYieldAll  = /<yield\s*(?:\/>|>([\S\s]*?)<\/yield\s*>|>)/ig,
-    reYieldSrc  = /<yield\s+to=['"]([^'">]*)['"]\s*>([\S\s]*?)<\/yield\s*>/ig,
-    reYieldDest = /<yield\s+from=['"]?([-\w]+)['"]?\s*(?:\/>|>([\S\s]*?)<\/yield\s*>)/ig
-  var
->>>>>>> 9a34672c
-    rootEls = { tr: 'tbody', th: 'tr', td: 'tr', col: 'colgroup' },
-    GENERIC = 'div'
-
-
-  checkIE = checkIE && checkIE < 10
-  var tblTags = checkIE
-    ? SPECIAL_TAGS_REGEX : /^(?:t(?:body|head|foot|[rhd])|caption|col(?:group)?)$/
-
-  /**
-   * Creates a DOM element to wrap the given content. Normally an `DIV`, but can be
-   * also a `TABLE`, `SELECT`, `TBODY`, `TR`, or `COLGROUP` element.
-   *
-   * @param   {string} impl   - Tag implementation with the template and root attributes
-   * @param   {string} [html] - HTML content that comes from the DOM element where you
-   *           will mount the tag, mostly the original tag in the page
-   * @param   {object} [attr] - Plain object where to store the root attributes
-   * @returns {HTMLElement} DOM element with _templ_ merged through `YIELD` with the _html_.
-   */
-  function _mkdom(impl, html, attr) {
-
-    var templ = impl.tmpl,
-      match   = templ && templ.match(/^\s*<([-\w]+)/),
-      tagName = match && match[1].toLowerCase(),
-      el = mkEl(GENERIC, isSVGTag(tagName))
-
-    if (!html) html = ''
-
-    if (impl.attrs) attr.attrs = replaceYield(impl.attrs, html)
-
-    // replace all the yield tags with the tag inner html
-    templ = replaceYield(templ, html)
-
-    /* istanbul ignore next */
-    if (tblTags.test(tagName))
-      el = specialTags(el, templ, tagName)
-    else
-      setInnerHTML(el, templ)
-
-    el.stub = true
-
-    return el
-  }
-
-  /*
-    Creates the root element for table or select child elements:
-    tr/th/td/thead/tfoot/tbody/caption/col/colgroup/option/optgroup
-  */
-  function specialTags(el, templ, tagName) {
-    var
-      select = tagName[0] === 'o',
-      parent = select ? 'select>' : 'table>'
-
-    // trim() is important here, this ensures we don't have artifacts,
-    // so we can check if we have only one element inside the parent
-    el.innerHTML = '<' + parent + templ.trim() + '</' + parent
-    parent = el.firstChild
-
-    // returns the immediate parent if tr/th/td/col is the only element, if not
-    // returns the whole tree, as this can include additional elements
-    if (select) {
-      parent.selectedIndex = -1  // for IE9, compatible w/current riot behavior
-    } else {
-      // avoids insertion of cointainer inside container (ex: tbody inside tbody)
-      var tname = rootEls[tagName]
-      if (tname && parent.childNodes.length === 1) parent = $(tname, parent)
-    }
-    return parent
-  }
-
-  /*
-    Replace the yield tag from any tag template with the innerHTML of the
-    original tag in the page
-  */
-  function replaceYield(templ, html) {
-    // do nothing if no yield
-    if (!reHasYield.test(templ)) return templ
-
-    // be careful with #1343 - string on the source having `$1`
-    var n = 1
-    templ = templ.replace(reYieldDest, function (_, ref, def) {
-      var m = html.match(RegExp(rsYieldSrc.replace('@', ref), 'i'))
-      n = 0
-      return (m ? m[1] : def) || ''
-    })
-
-    // yield without any "from", replace yield in templ with the innerHTML
-    if (n || reHasYield.test(templ)) {
-      if (html) html = html.replace(reYieldCls, '').trim()
-      templ = templ.replace(reYieldAll, function (_, def) {
-        return html || def || ''
-      })
-    }
-
-    return templ
-  }
-
-  return _mkdom
-
-})(IE_VERSION)
-
-/**
- * Convert the item looped into an object used to extend the child tag properties
- * @param   { Object } expr - object containing the keys used to extend the children tags
- * @param   { * } key - value to assign to the new object returned
- * @param   { * } val - value containing the position of the item in the array
- * @param   { Object } base - prototype object for the new item
- * @returns { Object } - new object containing the values of the original item
- *
- * The variables 'key' and 'val' are arbitrary.
- * They depend on the collection type looped (Array, Object)
- * and on the expression used on the each tag
- *
- */
-function mkitem(expr, key, val, base) {
-  var item = base ? Object.create(base) : {}
-  item[expr.key] = key
-  if (expr.pos) item[expr.pos] = val
-  return item
-}
-
-/**
- * Unmount the redundant tags
- * @param   { Array } items - array containing the current items to loop
- * @param   { Array } tags - array containing all the children tags
- * @param   { String } tagName - key used to identify the type of tag
- * @param   { Object } parent - parent tag to remove the child from
- */
-function unmountRedundant(items, tags, tagName, parent) {
-
-  var i = tags.length,
-    j = items.length,
-    t
-
-  while (i > j) {
-    t = tags[--i]
-    tags.splice(i, 1)
-    t.unmount()
-    arrayishRemove(parent.tags, tagName, t, true)
-  }
-}
-
-/**
- * Move the nested custom tags in non custom loop tags
- * @param   { Object } child - non custom loop tag
- * @param   { Number } i - current position of the loop tag
- */
-function moveNestedTags(child, i) {
-  Object.keys(child.tags).forEach(function(tagName) {
-    var tag = child.tags[tagName]
-    if (isArray(tag))
-      each(tag, function (t) {
-        moveChildTag(t, tagName, i)
-      })
-    else
-      moveChildTag(tag, tagName, i)
-  })
-}
-
-/**
- * Manage tags having the 'each'
- * @param   { Object } dom - DOM node we need to loop
- * @param   { Tag } parent - parent tag instance where the dom node is contained
- * @param   { String } expr - string contained in the 'each' attribute
- * @returns { Object } expression object for this each loop
- */
-function _each(dom, parent, expr) {
-
-  // remove the each property from the original tag
-  remAttr(dom, 'each')
-
-  var mustReorder = typeof getAttr(dom, 'no-reorder') !== T_STRING || remAttr(dom, 'no-reorder'),
-    tagName = getTagName(dom),
-    impl = __TAG_IMPL[tagName] || { tmpl: getOuterHTML(dom) },
-    useRoot = SPECIAL_TAGS_REGEX.test(tagName),
-    root = dom.parentNode,
-    ref = document.createTextNode(''),
-    child = getTag(dom),
-    isOption = tagName.toLowerCase() === 'option', // the option tags must be treated differently
-    tags = [],
-    oldItems = [],
-    hasKeys,
-    isVirtual = dom.tagName == 'VIRTUAL'
-
-  // parse the each expression
-  expr = tmpl.loopKeys(expr)
-  expr.isLoop = true
-
-  var ifExpr = getAttr(dom, 'if')
-  if (ifExpr) remAttr(dom, 'if')
-
-  // insert a marked where the loop tags will be injected
-  root.insertBefore(ref, dom)
-  root.removeChild(dom)
-
-  expr.update = function updateEach() {
-    // get the new items collection
-    var items = tmpl(expr.val, parent),
-      // create a fragment to hold the new DOM nodes to inject in the parent tag
-      frag = document.createDocumentFragment()
-    root = ref.parentNode
-
-    // object loop. any changes cause full redraw
-    if (!isArray(items)) {
-      hasKeys = items || false
-      items = hasKeys ?
-        Object.keys(items).map(function (key) {
-          return mkitem(expr, key, items[key])
-        }) : []
-    }
-
-    if (ifExpr) {
-      items = items.filter(function(item, i) {
-        var context = mkitem(expr, item, i, parent)
-        return !!tmpl(ifExpr, context)
-      })
-    }
-
-    // loop all the new items
-    items.forEach(function(item, i) {
-      // reorder only if the items are objects
-<<<<<<< HEAD
-      var _mustReorder = mustReorder && item instanceof Object && !hasKeys,
-=======
-      var
-        item = items[i],
-        _mustReorder = mustReorder && typeof item == T_OBJECT && !hasKeys,
->>>>>>> 9a34672c
-        oldPos = oldItems.indexOf(item),
-        pos = ~oldPos && _mustReorder ? oldPos : i,
-        // does a tag exist in this position?
-        tag = tags[pos], domToInsert
-
-      item = !hasKeys && expr.key ? mkitem(expr, item, i) : item
-
-      // new tag
-      if (
-        !_mustReorder && !tag // with no-reorder we just update the old tags
-        ||
-        _mustReorder && !~oldPos || !tag // by default we always try to reorder the DOM elements
-      ) {
-
-        tag = new Tag(impl, {
-          parent: parent,
-          isLoop: true,
-          hasImpl: !!__TAG_IMPL[tagName],
-          root: useRoot ? root : dom.cloneNode(),
-          item: item
-        }, dom.innerHTML)
-
-        tag.mount()
-        domToInsert = tag.root
-        // this tag must be appended
-        if (i == tags.length) {
-          if (isVirtual)
-            makeVirtual(tag, frag)
-          else frag.appendChild(domToInsert)
-        }
-        // this tag must be insert
-        else {
-          if (isVirtual)
-            makeVirtual(tag, root, tags[i])
-          else root.insertBefore(domToInsert, tags[i].root)
-          oldItems.splice(i, 0, item)
-        }
-
-        tags.splice(i, 0, tag)
-        if (child) arrayishAdd(parent.tags, tagName, tag, true)
-        pos = i // handled here so no move
-      } else tag.update(item)
-
-      // reorder the tag if it's not located in its previous position
-      if (pos !== i && _mustReorder) {
-        // update the DOM
-        if (isVirtual)
-          moveVirtual(tag, root, tags[i])
-        else root.insertBefore(tag.root, tags[i].root)
-        // update the position attribute if it exists
-        if (expr.pos)
-          tag[expr.pos] = i
-        // move the old tag instance
-        tags.splice(i, 0, tags.splice(pos, 1)[0])
-        // move the old item
-        oldItems.splice(i, 0, oldItems.splice(pos, 1)[0])
-        // if the loop tags are not custom
-        // we need to move all their custom tags into the right position
-        if (!child && tag.tags) moveNestedTags(tag, i)
-      }
-
-      // cache the original item to use it in the events bound to this node
-      // and its children
-      tag._item = item
-      // cache the real parent tag internally
-      defineProperty(tag, '_parent', parent)
-
-    })
-
-    // remove the redundant tags
-    unmountRedundant(items, tags, tagName, parent)
-
-    // insert the new nodes
-    if (isOption) {
-      root.appendChild(frag)
-
-      // #1374 FireFox bug in <option selected={expression}>
-      if (FIREFOX && !root.multiple) {
-        for (var n = 0; n < root.length; n++) {
-          if (root[n].__riot1374) {
-            root.selectedIndex = n  // clear other options
-            delete root[n].__riot1374
-            break
+          return store[name];
+        }
+        // Setter
+        if (isFunction(mix)) {
+          extend(mix.prototype, store[name] || {});
+          store[name] = mix;
+        } else {
+          store[name] = extend(store[name] || {}, mix);
+        }
+      };
+    }();
+
+    /**
+     * Create a new riot tag implementation
+     * @param   { String }   name - name/id of the new riot tag
+     * @param   { String }   tmpl - tag template
+     * @param   { String }   css - custom tag css
+     * @param   { String }   attrs - root tag attributes
+     * @param   { Function } fn - user function
+     * @returns { String } name/id of the tag just created
+     */
+    function tag(name, tmpl, css, attrs, fn) {
+      if (isFunction(attrs)) {
+        fn = attrs;
+        if (/^[\w\-]+\s?=/.test(css)) {
+          attrs = css;
+          css = '';
+        } else attrs = '';
+      }
+      if (css) {
+        if (isFunction(css)) fn = css;else styleManager.add(css);
+      }
+      name = name.toLowerCase();
+      __TAG_IMPL[name] = { name: name, tmpl: tmpl, attrs: attrs, fn: fn };
+      return name;
+    }
+
+    /**
+     * Export the Tag constructor
+     * TODO: make a better tag constructor
+     */
+    // export function Tag() {}
+
+    /**
+     * Create a new riot tag implementation (for use by the compiler)
+     * @param   { String }   name - name/id of the new riot tag
+     * @param   { String }   tmpl - tag template
+     * @param   { String }   css - custom tag css
+     * @param   { String }   attrs - root tag attributes
+     * @param   { Function } fn - user function
+     * @returns { String } name/id of the tag just created
+     */
+    function tag2(name, tmpl, css, attrs, fn) {
+      if (css) styleManager.add(css);
+      //if (bpair) riot.settings.brackets = bpair
+      __TAG_IMPL[name] = { name: name, tmpl: tmpl, attrs: attrs, fn: fn };
+      return name;
+    }
+
+    /**
+     * Mount a tag using a specific tag implementation
+     * @param   { String } selector - tag DOM selector
+     * @param   { String } tagName - tag implementation name
+     * @param   { Object } opts - tag logic
+     * @returns { Array } new tags instances
+     */
+    function mount(selector, tagName, opts) {
+
+      var els,
+          allTags,
+          tags = [];
+
+      // helper functions
+
+      function addRiotTags(arr) {
+        var list = '';
+        each(arr, function (e) {
+          if (!/[^-\w]/.test(e)) {
+            e = e.trim().toLowerCase();
+            list += ',[' + RIOT_TAG_IS + '="' + e + '"],[' + RIOT_TAG + '="' + e + '"]';
           }
-        }
-      }
-    }
-    else root.insertBefore(frag, ref)
-
-    // clone the items array
-    oldItems = items.slice()
-  }
-
-  expr.unmount = function() {
-    each(tags, function(t) { t.unmount() })
-  }
-
-  return expr
-}
-
-function IfExpr(dom, parentTag, expr) {
-  remAttr(dom, 'if')
-  this.parentTag = parentTag
-  this.expr = expr
-  this.stub = document.createTextNode('')
-  this.pristine = dom
-
-  var p = dom.parentNode
-  p.insertBefore(this.stub, dom)
-  p.removeChild(dom)
-}
-
-IfExpr.prototype.update = function() {
-  var newValue = tmpl(this.expr, this.parentTag)
-
-  if (newValue && !this.current) { // insert
-    this.current = this.pristine.cloneNode(true)
-    this.stub.parentNode.insertBefore(this.current, this.stub)
-
-    this.expressions = []
-    parseExpressions(this.current, this.parentTag, this.expressions, true)
-  }
-
-  else if (!newValue && this.current) { // remove
-    unmountAll(this.expressions)
-    this.current.parentNode.removeChild(this.current)
-    this.current = null
-    this.expressions = []
-  }
-
-  if (newValue) update(this.expressions, this.parentTag)
-}
-
-
-IfExpr.prototype.unmount = function() {
-  unmountAll(this.expressions || [])
-  delete this.pristine
-  delete this.parentNode
-  delete this.stub
-}
-function NamedExpr(dom, attrName, attrValue, parent) {
-  this.dom = dom
-  this.attr = attrName
-  this.rawValue = attrValue
-  this.parent = parent
-  this.customParent = getImmediateCustomParentTag(parent)
-  this.hasExp = tmpl.hasExpr(attrValue)
-  this.firstRun = true
-}
-
-
-NamedExpr.prototype.update = function() {
-  var value = this.rawValue
-  if (this.hasExp)
-    value = tmpl(this.rawValue, this.parent)
-
-  // if nothing changed, we're done
-  if (!this.firstRun && value === this.value) return
-
-  // if the named element is a custom tag, then we set the tag itself, rather than DOM
-  var tagOrDom = this.tag || this.dom
-
-  // the name changed, so we need to remove it from the old key (if present)
-  if (!isBlank(this.value))
-    arrayishRemove(this.customParent, this.value, tagOrDom)
-
-  if (isBlank(value)) {
-    // if the value is blank, we remove it
-    remAttr(this.dom, this.attr)
-  } else {
-    // add it to the parent tag, and set the actual DOM attr
-    arrayishAdd(this.customParent, value, tagOrDom)
-    setAttr(this.dom, this.attr, value)
-  }
-  this.value = value
-  this.firstRun = false
-}
-
-NamedExpr.prototype.unmount = function() {
-  var tagOrDom = this.tag || this.dom
-  if (!isBlank(this.value))
-    arrayishRemove(this.customParent, this.value, tagOrDom)
-  delete this.dom
-  delete this.parent
-  delete this.customParent
-}
-/**
- * Object that will be used to inject and manage the css of every tag instance
- */
-var styleManager = (function(_riot) {
-
-  if (!window) return { // skip injection on the server
-    add: function () {},
-    inject: function () {}
-  }
-
-  var styleNode = (function () {
-    // create a new style element with the correct type
-    var newNode = mkEl('style')
-    setAttr(newNode, 'type', 'text/css')
-
-    // replace any user node or insert the new one into the head
-    var userNode = $('style[type=riot]')
-    if (userNode) {
-      if (userNode.id) newNode.id = userNode.id
-      userNode.parentNode.replaceChild(newNode, userNode)
-    }
-    else document.getElementsByTagName('head')[0].appendChild(newNode)
-
-    return newNode
-  })()
-
-  // Create cache and shortcut to the correct property
-  var cssTextProp = styleNode.styleSheet,
-    stylesToInject = ''
-
-  // Expose the style node in a non-modificable property
-  Object.defineProperty(_riot, 'styleNode', {
-    value: styleNode,
-    writable: true
-  })
-
-  /**
-   * Public api
-   */
-  return {
-    /**
-     * Save a tag style to be later injected into DOM
-     * @param   { String } css [description]
-     */
-    add: function(css) {
-      stylesToInject += css
-    },
-    /**
-     * Inject all previously saved tag styles into DOM
-     * innerHTML seems slow: http://jsperf.com/riot-insert-style
-     */
-    inject: function() {
-      if (stylesToInject) {
-        if (cssTextProp) cssTextProp.cssText += stylesToInject
-        else styleNode.innerHTML += stylesToInject
-        stylesToInject = ''
-      }
-    }
-  }
-
-})(riot)
-function parseExpressions(root, tag, expressions, includeRoot) {
-  var base = {parent: {children: expressions}}
-
-  walk(root, function(dom, ctx) {
-    var type = dom.nodeType, parent = ctx.parent, attr, expr, childTag
-
-    // text node
-    if (type == 3 && dom.parentNode.tagName != 'STYLE' && tmpl.hasExpr(dom.nodeValue))
-      parent.children.push({dom: dom, expr: dom.nodeValue})
-
-    if (type != 1) return ctx // not an element
-
-    // loop. each does it's own thing (for now)
-    if (attr = getAttr(dom, 'each')) {
-      parent.children.push(_each(dom, tag, attr))
-      return false
-    }
-
-    // if-attrs become the new parent. Any following expressions (either on the current
-    // element, or below it) become children of this expression.
-    if (attr = getAttr(dom, 'if')) {
-      parent.children.push(new IfExpr(dom, tag, attr))
-      return false
-    }
-
-    // attribute expressions
-    var allAttrs = [], nameExps = []
-    each(dom.attributes, function(attr) {
-      var name = attr.name, bool = BOOL_ATTRS.test(name)
-      var hasExp = tmpl.hasExpr(attr.value)
-
-      if (name === 'name' || name === 'id') {
-        expr = new NamedExpr(dom, name, attr.value, tag)
-        parent.children.push(expr)
-        nameExps.push(expr)
-        allAttrs.push(expr)
-        return
-      }
-
-      expr = {dom: dom, expr: attr.value, attr: attr.name, bool: bool}
-      allAttrs.push(expr) // stores all attributes, even without expressions
-
-      if (!hasExp) return // no expressions here
-      parent.children.push(expr)
-      if (bool) { remAttr(dom, name); return false }
-    })
-
-    if (expr = getAttr(dom, RIOT_TAG)) {
-      if (tmpl.hasExpr(expr)) {
-        attr = {isRtag: true, expr: expr, dom: dom, children: []}
-        parent.children.push(attr)
-        parent = attr
-      }
-    }
-
-    // if this is a tag, stop traversing here.
-    // we ignore the root, since parseExpressions is called while we're mounting that root
-    var tagImpl = getTag(dom)
-    if (tagImpl && (dom !== root || includeRoot)) {
-      var conf = {root: dom, parent: tag, hasImpl: true, ownAttrs: allAttrs}
-      childTag = initChildTag(tagImpl, conf, dom.innerHTML, tag)
-
-      parent.children.push(childTag)
-      each(nameExps, function(ex) { ex.tag = childTag })
-      return false
-    }
-
-    // whatever the parent is, all child elements get the same parent.
-    // If this element had an if-attr, that's the parent for all child elements
-    return {parent: parent}
-  }, base)
-}
-function Tag(impl, conf, innerHTML) {
-
-  var self = riot.observable(this),
-    opts = inherit(conf.opts) || {},
-    parent = conf.parent,
-    isLoop = conf.isLoop,
-    hasImpl = conf.hasImpl,
-    ownAttrs = conf.ownAttrs, // attributes on this tag (evaluated in parent context)
-    item = cleanUpData(conf.item),
-    expressions = [],
-    root = conf.root,
-    fn = impl.fn,
-    tagName = conf.tagName || root.tagName.toLowerCase(),    attr = {},
-    implAttr = {},
-    propsInSyncWithParent = [],
-    dom
-
-  // only call unmount if we have a valid __TAG_IMPL (has name property)
-  if (impl.name && root._tag) root._tag.unmount(true)
-
-  // not yet mounted
-  this.isMounted = false
-  root.isLoop = isLoop
-  this._hasImpl = hasImpl
-
-  // create a unique id to this tag
-  // it could be handy to use it also to improve the virtual dom rendering speed
-  defineProperty(this, '_riot_id', ++__uid) // base 1 allows test !t._riot_id
-
-  extend(this, { parent: parent, root: root, opts: opts}, item)
-  // protect the "tags" property from being overridden
-  defineProperty(this, 'tags', {})
-
-  // grab attributes
-  each(root.attributes, function(el) {
-    var val = el.value
-    // remember attributes with expressions only
-    if (tmpl.hasExpr(val)) attr[el.name] = val
-  })
-
-  dom = mkdom(impl, innerHTML, implAttr)
-  implAttr = implAttr.attrs || ''
-
-  // options
-  function updateOpts() {
-    var ctx = hasImpl && isLoop ? self : parent || self
-
-    // If we're nested beneath another tag, then our attributes are evaluated
-    // in that parent context. Here, we copy them onto opts.
-    if (ownAttrs) {
-      each(ownAttrs || [], function(expr) {
-        // if the attribute doesn't actually have an expression, there
-        // won't be a value. Just use the string itself in this case.
-        var v = expr.hasOwnProperty('value') ? expr.value : expr.expr
-        opts[toCamel(expr.attr)] = v
-      })
-
-    } else {
-      each(root.attributes, function(el) {
-        var val = el.value, hasTmpl = tmpl.hasExpr(val)
-        if (hasTmpl && ownAttrs) return // already handled above
-        opts[toCamel(el.name)] = hasTmpl ? tmpl(val, ctx) : val
-      })
-    }
-  }
-
-  function normalizeData(data) {
-    for (var key in item) {
-      if (typeof self[key] !== T_UNDEF && isWritable(self, key))
-        self[key] = data[key]
-    }
-  }
-
-  function inheritFromParent () {
-    each(Object.keys(self.parent), function(k) {
-      // some properties must be always in sync with the parent tag
-      var mustSync = !RESERVED_WORDS_BLACKLIST.test(k) && contains(propsInSyncWithParent, k)
-      if (typeof self[k] === T_UNDEF || mustSync) {
-        // track the property to keep in sync
-        // so we can keep it updated
-        if (!mustSync) propsInSyncWithParent.push(k)
-        self[k] = self.parent[k]
-      }
-    })
-  }
-
-  /**
-   * Update the tag expressions and options
-   * @param   { * }  data - data we want to use to extend the tag properties
-   * @returns { self }
-   */
-  defineProperty(this, 'update', function tagUpdate(data) {
-    if (typeof self.shouldUpdate == T_FUNCTION && !self.shouldUpdate()) return
-
-    // make sure the data passed will not override
-    // the component core methods
-    data = cleanUpData(data)
-    // inherit properties from the parent, but only for anonymous tags
-    if (isLoop && !hasImpl) inheritFromParent()
-    // normalize the tag properties in case an item object was initially passed
-    if (data && isObject(item)) {
-      normalizeData(data)
-      item = data
-    }
-    extend(self, data)
-    updateOpts()
-    if (self.isMounted) self.trigger('update', data)
-    update(expressions, self)
-    if (self.isMounted) self.trigger('updated')
-
-    return this
-
-  })
-
-  defineProperty(this, 'mixin', function tagMixin() {
-    each(arguments, function(mix) {
-      var instance
-
-      mix = typeof mix === T_STRING ? riot.mixin(mix) : mix
-
-      // check if the mixin is a function
-      if (isFunction(mix)) {
-        // create the new mixin instance
-        instance = new mix()
-        // save the prototype to loop it afterwards
-        mix = mix.prototype
-      } else instance = mix
-
-      // loop the keys in the function prototype or the all object keys
-      each(Object.getOwnPropertyNames(mix), function(key) {
-        // bind methods to self
-        if (key != 'init')
-          self[key] = isFunction(instance[key]) ?
-                        instance[key].bind(self) :
-                        instance[key]
-      })
-
-      // init method will be called automatically
-      if (instance.init) instance.init.bind(self)()
-    })
-    return this
-  })
-
-  defineProperty(this, 'mount', function tagMount(forceUpdate) {
-
-    updateOpts()
-
-    // keep a reference to the tag just created
-    // so we will be able to mount this tag multiple times
-    root._tag = this
-
-    // add global mixin
-    var globalMixin = riot.mixin(GLOBAL_MIXIN)
-    if (globalMixin)
-      for (var i in globalMixin)
-        if (globalMixin.hasOwnProperty(i))
-          self.mixin(globalMixin[i])
-
-    // initialiation
-    if (fn) fn.call(self, opts)
-
-    // update the root adding custom attributes coming from the compiler
-    // it fixes also #1087
-    if (implAttr || hasImpl) {
-      walkAttributes(implAttr, function (k, v) { setAttr(root, k, v) })
-      parseExpressions(self.root, self, expressions)
-    }
-
-    // parse layout after init. fn may calculate args for nested custom tags
-    parseExpressions(dom, self, expressions)
-
-    self.update(item)
-
-    // internal use only, fixes #403
-    self.trigger('before-mount')
-
-    if (isLoop && !hasImpl) {
-      // update the root attribute for the looped elements
-      self.root = root = dom.firstChild
-
-    } else {
-      while (dom.firstChild) root.appendChild(dom.firstChild)
-      if (root.stub) self.root = root = parent.root
-    }
-
-
-    defineProperty(self, 'root', root)
-    self.isMounted = true
-
-    // if it's not a child tag we can trigger its mount event
-    if (!self.parent || self.parent.isMounted) {
-      self.trigger('mount')
-    }
-    // otherwise we need to wait that the parent event gets triggered
-    else self.parent.one('mount', function() {
-      // avoid to trigger the `mount` event for the tags
-      // not visible included in an if statement
-      if (!isInStub(self.root)) {
-        self.trigger('mount')
-      }
-    })
-  })
-
-
-  defineProperty(this, 'unmount', function tagUnmount(keepRootTag) {
-    var el = self.root,
-      p = el.parentNode,
-      ptag,
-      tagIndex = __VIRTUAL_DOM.indexOf(self)
-
-    self.trigger('before-unmount')
-
-    // remove this tag instance from the global virtualDom variable
-    if (~tagIndex)
-      __VIRTUAL_DOM.splice(tagIndex, 1)
-
-    if (p) {
-
-      if (parent) {
-        ptag = getImmediateCustomParentTag(parent)
-        arrayishRemove(ptag.tags, tagName, self)
-      }
-
-      else
-        while (el.firstChild) el.removeChild(el.firstChild)
-
-      if (!keepRootTag)
-        p.removeChild(el)
-      else {
-        // the riot-tag and the data-is attributes aren't needed anymore, remove them
-        remAttr(p, RIOT_TAG_IS)
-        remAttr(p, RIOT_TAG) // this will be removed in riot 3.0.0
-      }
-
-    }
-
-    if (this._virts) {
-      each(this._virts, function(v) {
-        if (v.parentNode) v.parentNode.removeChild(v)
-      })
-    }
-
-    // allow expressions to unmount themselves
-    unmountAll(expressions)
-
-    self.trigger('unmount')
-    self.off('*')
-    self.isMounted = false
-    delete self.root._tag
-
-  })
-}
-/**
- * Attach an event to a DOM node
- * @param { String } name - event name
- * @param { Function } handler - event callback
- * @param { Object } dom - dom node
- * @param { Tag } tag - tag instance
- */
-function setEventHandler(name, handler, dom, tag) {
-
-  dom[name] = function(e) {
-
-    var ptag = tag._parent,
-      item = tag._item
-
-    if (!item)
-      while (ptag && !item) {
-        item = ptag._item
-        ptag = ptag._parent
-      }
-
-    // cross browser event fix
-    e = e || window.event
-
-    // override the event properties
-    if (isWritable(e, 'currentTarget')) e.currentTarget = dom
-    if (isWritable(e, 'target')) e.target = e.srcElement
-    if (isWritable(e, 'which')) e.which = e.charCode || e.keyCode
-
-    e.item = item
-
-    handler.call(tag, e)
-
-    if (!e.preventUpdate) {
-      getImmediateCustomParentTag(tag).update()
-    }
-
-  }
-
-}
-
-/**
- * Update the expressions in a Tag instance
- * @param   { Array } expressions - expression that must be re evaluated
- * @param   { Tag } tag - tag instance
- */
-function update(expressions, tag) {
-
-  each(expressions, function(expr, i) {
-
-    var dom = expr.dom,
-      attrName = expr.attr,
-      value = tmpl(expr.expr, tag),
-      parent = dom && dom.parentNode,
-      isValueAttr = attrName == 'value'
-
-    if (expr.bool)
-      value = value ? attrName : false
-    else if (value == null)
-      value = ''
-
-    // leave out riot- prefixes from strings inside textarea
-    // fix #815: any value -> string
-    if (parent && parent.tagName == 'TEXTAREA') {
-      value = ('' + value).replace(/riot-/g, '')
-      // change textarea's value
-      parent.value = value
-    }
-
-    if (expr._riot_id) { // if it's a tag
-      if (expr.isMounted) {
-        expr.update()
-
-      // if it hasn't been mounted yet, do that now.
-      } else {
-        expr.mount()
-
-        if (expr.root.tagName == 'VIRTUAL') {
-          var frag = document.createDocumentFragment()
-          makeVirtual(expr, frag)
-          expr.root.parentElement.replaceChild(frag, expr.root)
-        }
-      }
-      return
-    }
-
-    if (expr.update) {
-      expr.update()
-      return
-    }
-
-    var old = expr.value
-    expr.value = value
-
-    if (expr.isRtag && value) return updateRtag(expr, tag)
-
-    // no change, so nothing more to do
-    if (
-      isValueAttr && dom.value == value || // was the value of this dom node changed?
-      !isValueAttr && old === value // was the old value still the same?
-    ) return
-
-    // text node
-    if (!attrName) {
-      dom.nodeValue = '' + value    // #815 related
-      return
-    }
-
-    // remove original attribute
-    remAttr(dom, attrName)
-    // event handler
-    if (isFunction(value)) {
-      setEventHandler(attrName, value, dom, tag)
-
-    // show / hide
-    } else if (/^(show|hide)$/.test(attrName)) {
-      if (attrName == 'hide') value = !value
-      dom.style.display = value ? '' : 'none'
-
-    // field value
-    } else if (attrName == 'value') {
-      dom.value = value
-
-    // <img src="{ expr }">
-    } else if (startsWith(attrName, RIOT_PREFIX) && attrName != RIOT_TAG) {
-
-      if (value)
-        setAttr(dom, attrName.slice(RIOT_PREFIX.length), value)
-
-    } else {
-      // <select> <option selected={true}> </select>
-      if (attrName == 'selected' && parent && /^(SELECT|OPTGROUP)$/.test(parent.nodeName) && value)
-        parent.value = dom.value
-
-      if (expr.bool) {
-        dom[attrName] = value
-        if (!value) return
-      }
-
-      if (value === 0 || value && typeof value !== T_OBJECT)
-        setAttr(dom, attrName, value)
-
-    }
-
-  })
-
-}
-
-/**
- * Update dynamically created riot-tag with changing expressions
- * @param   { Object } expr - expression tag and expression info
- * @param   { Tag } parent - parent for tag creation
- */
-
-function updateRtag(expr, parent) {
-  var tagName = tmpl(expr.value, parent),
-    conf
-
-  if (expr.tag && expr.tagName == tagName) {
-    expr.tag.update()
-    return
-  }
-
-  // sync _parent to accommodate changing tagnames
-  if (expr.tag) {
-    var delName = expr.tag.opts.riotTag,
-      tags = expr.tag._parent.tags[delName]
-
-    if (isArray(tags)) tags.splice(tags.indexOf(expr.tag), 1); else delete expr.tag._parent.tags[delName]
-
-  }
-
-  expr.impl = __TAG_IMPL[tagName]
-  conf = {root: expr.dom, parent: parent, hasImpl: true, tagName: tagName}
-  expr.tag = initChildTag(expr.impl, conf, expr.dom.innerHTML, parent)
-  expr.tagName = tagName
-  expr.tag.mount()
-  expr.tag.update()
-
-}
-/**
- * Specialized function for looping an array-like collection with `each={}`
- * @param   { Array } els - collection of items
- * @param   {Function} fn - callback function
- * @returns { Array } the array looped
- */
-function each(els, fn) {
-  var len = els ? els.length : 0
-
-  for (var i = 0, el; i < len; i++) {
-    el = els[i]
-    // return false -> current item was removed by fn during the loop
-    if (el != null && fn(el, i) === false) i--
-  }
-  return els
-}
-
-/**
- * Detect if the argument passed is a function
- * @param   { * } v - whatever you want to pass to this function
- * @returns { Boolean } -
- */
-function isFunction(v) {
-  return typeof v === T_FUNCTION || false   // avoid IE problems
-}
-
-/**
- * Get the outer html of any DOM node SVGs included
- * @param   { Object } el - DOM node to parse
- * @returns { String } el.outerHTML
- */
-function getOuterHTML(el) {
-  if (el.outerHTML) return el.outerHTML
-  // some browsers do not support outerHTML on the SVGs tags
-  else {
-    var container = mkEl('div')
-    container.appendChild(el.cloneNode(true))
-    return container.innerHTML
-  }
-}
-
-/**
- * Set the inner html of any DOM node SVGs included
- * @param { Object } container - DOM node where we will inject the new html
- * @param { String } html - html to inject
- */
-function setInnerHTML(container, html) {
-  if (typeof container.innerHTML != T_UNDEF) container.innerHTML = html
-  // some browsers do not support innerHTML on the SVGs tags
-  else {
-    var doc = new DOMParser().parseFromString(html, 'application/xml')
-    container.appendChild(
-      container.ownerDocument.importNode(doc.documentElement, true)
-    )
-  }
-}
-
-/**
- * Checks wether a DOM node must be considered part of an svg document
- * @param   { String }  name - tag name
- * @returns { Boolean } -
- */
-function isSVGTag(name) {
-  return ~SVG_TAGS_LIST.indexOf(name)
-}
-
-/**
- * Detect if the argument passed is an object, exclude null.
- * NOTE: Use isObject(x) && !isArray(x) to excludes arrays.
- * @param   { * } v - whatever you want to pass to this function
- * @returns { Boolean } -
- */
-function isObject(v) {
-  return v && typeof v === T_OBJECT         // typeof null is 'object'
-}
-
-/**
- * Detect if a value is empty. Different from falsy, because we dont consider 0 or false to be blank
- * @param { * } v - value to check
- * @returns { Boolean } -
- */
-function isBlank(v) {
-  return typeof v === T_UNDEF || v === null || v === ''
-}
-
-/**
- * Remove any DOM attribute from a node
- * @param   { Object } dom - DOM node we want to update
- * @param   { String } name - name of the property we want to remove
- */
-function remAttr(dom, name) {
-  dom.removeAttribute(name)
-}
-
-/**
- * Convert a string containing dashes to camel case
- * @param   { String } string - input string
- * @returns { String } my-string -> myString
- */
-function toCamel(string) {
-  return string.replace(/-(\w)/g, function(_, c) {
-    return c.toUpperCase()
-  })
-}
-
-/**
- * Get the value of any DOM attribute on a node
- * @param   { Object } dom - DOM node we want to parse
- * @param   { String } name - name of the attribute we want to get
- * @returns { String | undefined } name of the node attribute whether it exists
- */
-function getAttr(dom, name) {
-  return dom.getAttribute(name)
-}
-
-/**
- * Set any DOM attribute
- * @param { Object } dom - DOM node we want to update
- * @param { String } name - name of the property we want to set
- * @param { String } val - value of the property we want to set
- */
-function setAttr(dom, name, val) {
-  dom.setAttribute(name, val)
-}
-
-/**
- * Detect the tag implementation by a DOM node
- * @param   { Object } dom - DOM node we need to parse to get its tag implementation
- * @returns { Object } it returns an object containing the implementation of a custom tag (template and boot function)
- */
-function getTag(dom) {
-  return dom.tagName && __TAG_IMPL[getAttr(dom, RIOT_TAG_IS) ||
-    getAttr(dom, RIOT_TAG) || dom.tagName.toLowerCase()]
-}
-
-/**
- * Move the position of a custom tag in its parent tag
- * @param   { Object } tag - child tag instance
- * @param   { String } tagName - key where the tag was stored
- * @param   { Number } newPos - index where the new tag will be stored
- */
-function moveChildTag(tag, tagName, newPos) {
-  var parent = tag.parent,
-    tags
-  // no parent no move
-  if (!parent) return
-
-  tags = parent.tags[tagName]
-
-  if (isArray(tags))
-    tags.splice(newPos, 0, tags.splice(tags.indexOf(tag), 1)[0])
-  else arrayishAdd(parent.tags, tagName, tag)
-}
-
-/**
- * Create a new child tag including it correctly into its parent
- * @param   { Object } child - child tag implementation
- * @param   { Object } opts - tag options containing the DOM node where the tag will be mounted
- * @param   { String } innerHTML - inner html of the child node
- * @param   { Object } parent - instance of the parent tag including the child custom tag
- * @param   { Boolean } skipName - hack to ignore the name attribute when attaching to parent
- * @returns { Object } instance of the new child tag just created
- */
-function initChildTag(child, opts, innerHTML, parent) {
-  var tag = new Tag(child, opts, innerHTML),
-    tagName = opts.tagName || getTagName(opts.root, true),
-    ptag = getImmediateCustomParentTag(parent)
-  // fix for the parent attribute in the looped elements
-  tag.parent = ptag
-  // store the real parent tag
-  // in some cases this could be different from the custom parent tag
-  // for example in nested loops
-  tag._parent = parent
-
-  // add this tag to the custom parent tag
-  arrayishAdd(ptag.tags, tagName, tag)
-
-  // and also to the real parent tag
-  if (ptag !== parent)
-    arrayishAdd(parent.tags, tagName, tag)
-
-  // empty the child node once we got its template
-  // to avoid that its children get compiled multiple times
-  opts.root.innerHTML = ''
-
-  return tag
-}
-
-/**
- * Loop backward all the parents tree to detect the first custom parent tag
- * @param   { Object } tag - a Tag instance
- * @returns { Object } the instance of the first custom parent tag found
- */
-function getImmediateCustomParentTag(tag) {
-  var ptag = tag
-  while (!ptag._hasImpl) {
-    if (!ptag.parent) break
-    ptag = ptag.parent
-  }
-  return ptag
-}
-
-
-function unmountAll(expressions) {
-  var i, expl = expressions.length, expr
-  for (i = 0; i < expl; i++) {
-    expr = expressions[i]
-    if (expr instanceof Tag) expr.unmount(true)
-    else if (expr.unmount) expr.unmount()
-  }
-}
-
-/**
- * Helper function to set an immutable property
- * @param   { Object } el - object where the new property will be set
- * @param   { String } key - object key where the new property will be stored
- * @param   { * } value - value of the new property
-* @param   { Object } options - set the propery overriding the default options
- * @returns { Object } - the initial object
- */
-function defineProperty(el, key, value, options) {
-  Object.defineProperty(el, key, extend({
-    value: value,
-    enumerable: false,
-    writable: false,
-    configurable: true
-  }, options))
-  return el
-}
-
-/**
- * Get the tag name of any DOM node
- * @param   { Object } dom - DOM node we want to parse
- * @param   { Boolean } skipName - hack to ignore the name attribute when attaching to parent
- * @returns { String } name to identify this dom node in riot
- */
-function getTagName(dom, skipName) {
-  var child = getTag(dom),
-    namedTag = !skipName && getAttr(dom, 'name'),
-    tagName = namedTag && !tmpl.hasExpr(namedTag) ?
-                namedTag :
-              child ? child.name : dom.tagName.toLowerCase()
-
-  return tagName
-}
-
-/**
- * Extend any object with other properties
- * @param   { Object } src - source object
- * @returns { Object } the resulting extended object
- *
- * var obj = { foo: 'baz' }
- * extend(obj, {bar: 'bar', foo: 'bar'})
- * console.log(obj) => {bar: 'bar', foo: 'bar'}
- *
- */
-function extend(src) {
-  var obj, args = arguments
-  for (var i = 1; i < args.length; ++i) {
-    if (obj = args[i]) {
-      for (var key in obj) {
-        // check if this property of the source object could be overridden
-        if (isWritable(src, key))
-          src[key] = obj[key]
-      }
-    }
-  }
-  return src
-}
-
-/**
- * Check whether an array contains an item
- * @param   { Array } arr - target array
- * @param   { * } item - item to test
- * @returns { Boolean } Does 'arr' contain 'item'?
- */
-function contains(arr, item) {
-  return ~arr.indexOf(item)
-}
-
-/**
- * Check whether an object is a kind of array
- * @param   { * } a - anything
- * @returns {Boolean} is 'a' an array?
- */
-function isArray(a) { return Array.isArray(a) || a instanceof Array }
-
-/**
- * Detect whether a property of an object could be overridden
- * @param   { Object }  obj - source object
- * @param   { String }  key - object property
- * @returns { Boolean } is this property writable?
- */
-function isWritable(obj, key) {
-  var props = Object.getOwnPropertyDescriptor(obj, key)
-  return typeof obj[key] === T_UNDEF || props && props.writable
-}
-
-
-/**
- * With this function we avoid that the internal Tag methods get overridden
- * @param   { Object } data - options we want to use to extend the tag instance
- * @returns { Object } clean object without containing the riot internal reserved words
- */
-function cleanUpData(data) {
-  if (!(data instanceof Tag) && !(data && typeof data.trigger == T_FUNCTION))
-    return data
-
-  var o = {}
-  for (var key in data) {
-    if (!RESERVED_WORDS_BLACKLIST.test(key)) o[key] = data[key]
-  }
-  return o
-}
-
-/**
- * Walk down recursively all the children tags starting dom node
- * @param   { Object }   dom - starting node where we will start the recursion
- * @param   { Function } fn - callback to transform the child node just found
- * @param   { Object }   context - fn can optionally return an object, which is passed to children
- */
-function walk(dom, fn, context) {
-  if (dom) {
-    var res = fn(dom, context), next
-    // stop the recursion
-    if (res === false) return
-    else {
-      dom = dom.firstChild
-
-      while (dom) {
-        next = dom.nextSibling
-        walk(dom, fn, res)
-        dom = next
-      }
-    }
-  }
-}
-
-/**
- * Minimize risk: only zero or one _space_ between attr & value
- * @param   { String }   html - html string we want to parse
- * @param   { Function } fn - callback function to apply on any attribute found
- */
-function walkAttributes(html, fn) {
-  var m,
-    re = /([-\w]+) ?= ?(?:"([^"]*)|'([^']*)|({[^}]*}))/g
-
-  while (m = re.exec(html)) {
-    fn(m[1].toLowerCase(), m[2] || m[3] || m[4])
-  }
-}
-
-/**
- * Check whether a DOM node is in stub mode, useful for the riot 'if' directive
- * @param   { Object }  dom - DOM node we want to parse
- * @returns { Boolean } -
- */
-function isInStub(dom) {
-  while (dom) {
-    if (dom.inStub) return true
-    dom = dom.parentNode
-  }
-  return false
-}
-
-/**
- * Create a generic DOM node
- * @param   { String } name - name of the DOM node we want to create
- * @param   { Boolean } isSvg - should we use a SVG as parent node?
- * @returns { Object } DOM node just created
- */
-function mkEl(name, isSvg) {
-  return isSvg ?
-    document.createElementNS('http://www.w3.org/2000/svg', 'svg') :
-    document.createElement(name)
-}
-
-/**
- * Shorter and fast way to select multiple nodes in the DOM
- * @param   { String } selector - DOM selector
- * @param   { Object } ctx - DOM node where the targets of our search will is located
- * @returns { Object } dom nodes found
- */
-function $$(selector, ctx) {
-  return (ctx || document).querySelectorAll(selector)
-}
-
-/**
- * Shorter and fast way to select a single node in the DOM
- * @param   { String } selector - unique dom selector
- * @param   { Object } ctx - DOM node where the target of our search will is located
- * @returns { Object } dom node found
- */
-function $(selector, ctx) {
-  return (ctx || document).querySelector(selector)
-}
-
-/**
- * Simple object prototypal inheritance
- * @param   { Object } parent - parent object
- * @returns { Object } child instance
- */
-function inherit(parent) {
-  function Child() {}
-  Child.prototype = parent
-  return new Child()
-}
-
-/**
- * Set the property of an object for a given key. If something already
- * exists there, then it becomes an array containing both the old and new value.
- * @param { Object } obj - object on which to set the property
- * @param { String } key - property name
- * @param { Object } value - the value of the property to be set
- * @param { Boolean } ensureArray - ensure that the property remains an array
- */
-function arrayishAdd(obj, key, value, ensureArray) {
-  var dest = obj[key]
-  var isArr = isArray(dest)
-
-  if (dest && dest === value) return
-
-  // if the key was never set, set it once
-  if (!dest && ensureArray) obj[key] = [value]
-  else if (!dest) obj[key] = value
-  // if it was an array and not yet set
-  else if (!isArr || isArr && !contains(dest, value)) {
-    if (isArr) dest.push(value)
-    else obj[key] = [dest, value]
-  }
-}
-
-/**
- * Removes an item from an object at a given key. If the key points to an array,
- * then the item is just removed from the array.
- * @param { Object } obj - object on which to remove the property
- * @param { String } key - property name
- * @param { Object } value - the value of the property to be removed
- * @param { Boolean } ensureArray - ensure that the property remains an array
-*/
-function arrayishRemove(obj, key, value, ensureArray) {
-  if (isArray(obj[key])) {
-    each(obj[key], function(item, i) {
-      if (item === value) obj[key].splice(i, 1)
-    })
-    if (!obj[key].length) delete obj[key]
-    else if (obj[key].length == 1 && !ensureArray) obj[key] = obj[key][0]
-  } else
-    delete obj[key] // otherwise just delete the key
-}
-
-/**
- * Faster String startsWith alternative
- * @param   { String } src - source string
- * @param   { String } str - test string
- * @returns { Boolean } -
- */
-function startsWith(src, str) {
-  return src.slice(0, str.length) === str
-}
-
-/**
- * requestAnimationFrame function
- * Adapted from https://gist.github.com/paulirish/1579671, license MIT
- */
-var rAF = (function (w) {
-  var raf = w.requestAnimationFrame    ||
-            w.mozRequestAnimationFrame || w.webkitRequestAnimationFrame
-
-  if (!raf || /iP(ad|hone|od).*OS 6/.test(w.navigator.userAgent)) {  // buggy iOS6
-    var lastTime = 0
-
-    raf = function (cb) {
-      var nowtime = Date.now(), timeout = Math.max(16 - (nowtime - lastTime), 0)
-      setTimeout(function () { cb(lastTime = nowtime + timeout) }, timeout)
-    }
-  }
-  return raf
-
-})(window || {})
-
-/**
- * Mount a tag creating new Tag instance
- * @param   { Object } root - dom node where the tag will be mounted
- * @param   { String } tagName - name of the riot tag we want to mount
- * @param   { Object } opts - options to pass to the Tag instance
- * @returns { Tag } a new Tag instance
- */
-function mountTo(root, tagName, opts) {
-  var tag = __TAG_IMPL[tagName],
-    // cache the inner HTML to fix #855
-    innerHTML = root._innerHTML = root._innerHTML || root.innerHTML
-
-  // clear the inner html
-  root.innerHTML = ''
-
-  var conf = { root: root, opts: opts }
-  if (opts && opts.parent) conf.parent = opts.parent
-  if (tag && root) tag = new Tag(tag, conf, innerHTML)
-
-  if (tag && tag.mount) {
-    tag.mount(true)
-    // add this tag to the virtualDom variable
-    if (!contains(__VIRTUAL_DOM, tag)) __VIRTUAL_DOM.push(tag)
-  }
-
-  return tag
-}
-
-
-/**
- * Adds the elements for a virtual tag
- * @param { Tag } tag - the tag whose root's children will be inserted or appended
- * @param { Node } src - the node that will do the inserting or appending
- * @param { Tag } target - only if inserting, insert before this tag's first child
- */
-function makeVirtual(tag, src, target) {
-  var head = document.createTextNode(''), tail = document.createTextNode(''), sib, el
-  tag._head = tag.root.insertBefore(head, tag.root.firstChild)
-  tag._tail = tag.root.appendChild(tail)
-  el = tag._head
-  tag._virts = []
-  while (el) {
-    sib = el.nextSibling
-    if (target)
-      src.insertBefore(el, target._head)
-    else
-      src.appendChild(el)
-
-    tag._virts.push(el) // hold for unmounting
-    el = sib
-  }
-}
-
-/**
- * Move virtual tag and all child nodes
- * @param { Tag } tag - first child reference used to start move
- * @param { Node } src  - the node that will do the inserting
- * @param { Tag } target - insert before this tag's first child
- */
-function moveVirtual(tag, src, target) {
-  var el = tag._head, sib
-  while (el) {
-    sib = el.nextSibling
-    src.insertBefore(el, target._head)
-    el = sib
-    if (el == tag._tail) {
-      src.insertBefore(el, target._head)
-      break
-    }
-  }
-}
-/**
- * Riot public api
- */
-
-// share methods for other riot parts, e.g. compiler
-riot.util = { brackets: brackets, tmpl: tmpl }
-
-/**
- * Create a mixin that could be globally shared across all the tags
- */
-riot.mixin = (function() {
-  var mixins = {},
-    globals = mixins[GLOBAL_MIXIN] = {},
-    _id = 0
-
-  /**
-   * Create/Return a mixin by its name
-   * @param   { String }  name - mixin name (global mixin if object)
-   * @param   { Object }  mixin - mixin logic
-   * @param   { Boolean } g - is global?
-   * @returns { Object }  the mixin logic
-   */
-  return function(name, mixin, g) {
-    // Unnamed global
-    if (isObject(name)) {
-      riot.mixin('__unnamed_'+_id++, name, true)
-      return
-    }
-
-    var store = g ? globals : mixins
-
-    // Getter
-    if (!mixin) {
-      if (typeof store[name] === T_UNDEF) {
-        throw new Error('Unregistered mixin: ' + name)
-      }
-      return store[name]
-    }
-    // Setter
-    if (isFunction(mixin)) {
-      extend(mixin.prototype, store[name] || {})
-      store[name] = mixin
-    }
-    else {
-      store[name] = extend(store[name] || {}, mixin)
-    }
-  }
-
-})()
-
-/**
- * Create a new riot tag implementation
- * @param   { String }   name - name/id of the new riot tag
- * @param   { String }   html - tag template
- * @param   { String }   css - custom tag css
- * @param   { String }   attrs - root tag attributes
- * @param   { Function } fn - user function
- * @returns { String } name/id of the tag just created
- */
-riot.tag = function(name, html, css, attrs, fn) {
-  if (isFunction(attrs)) {
-    fn = attrs
-    if (/^[\w\-]+\s?=/.test(css)) {
-      attrs = css
-      css = ''
-    } else attrs = ''
-  }
-  if (css) {
-    if (isFunction(css)) fn = css
-    else styleManager.add(css)
-  }
-  name = name.toLowerCase()
-  __TAG_IMPL[name] = { name: name, tmpl: html, attrs: attrs, fn: fn }
-  return name
-}
-
-/**
- * Create a new riot tag implementation (for use by the compiler)
- * @param   { String }   name - name/id of the new riot tag
- * @param   { String }   html - tag template
- * @param   { String }   css - custom tag css
- * @param   { String }   attrs - root tag attributes
- * @param   { Function } fn - user function
- * @returns { String } name/id of the tag just created
- */
-riot.tag2 = function(name, html, css, attrs, fn) {
-  if (css) styleManager.add(css)
-  //if (bpair) riot.settings.brackets = bpair
-  __TAG_IMPL[name] = { name: name, tmpl: html, attrs: attrs, fn: fn }
-  return name
-}
-
-/**
- * Mount a tag using a specific tag implementation
- * @param   { String } selector - tag DOM selector
- * @param   { String } tagName - tag implementation name
- * @param   { Object } opts - tag logic
- * @returns { Array } new tags instances
- */
-riot.mount = function(selector, tagName, opts) {
-
-  var els,
-    allTags,
-    tags = []
-
-  // helper functions
-
-  function addRiotTags(arr) {
-    var list = ''
-    each(arr, function (e) {
-      if (!/[^-\w]/.test(e)) {
-        e = e.trim().toLowerCase()
-        list += ',[' + RIOT_TAG_IS + '="' + e + '"],[' + RIOT_TAG + '="' + e + '"]'
-      }
-    })
-    return list
-  }
-
-  function selectAllTags() {
-    var keys = Object.keys(__TAG_IMPL)
-    return keys + addRiotTags(keys)
-  }
-
-  function pushTags(root) {
-    if (root.tagName) {
-      var riotTag = getAttr(root, RIOT_TAG_IS) || getAttr(root, RIOT_TAG)
-
-      // have tagName? force riot-tag to be the same
-      if (tagName && riotTag !== tagName) {
-        riotTag = tagName
-        setAttr(root, RIOT_TAG_IS, tagName)
-        setAttr(root, RIOT_TAG, tagName) // this will be removed in riot 3.0.0
-      }
-      var tag = mountTo(root, riotTag || root.tagName.toLowerCase(), opts)
-
-      if (tag) tags.push(tag)
-    } else if (root.length) {
-      each(root, pushTags)   // assume nodeList
-    }
-  }
-
-  // ----- mount code -----
-
-  // inject styles into DOM
-  styleManager.inject()
-
-  if (isObject(tagName)) {
-    opts = tagName
-    tagName = 0
-  }
-
-  // crawl the DOM to find the tag
-  if (typeof selector === T_STRING) {
-    if (selector === '*')
-      // select all the tags registered
-      // and also the tags found with the riot-tag attribute set
-      selector = allTags = selectAllTags()
-    else
-      // or just the ones named like the selector
-      selector += addRiotTags(selector.split(/, */))
-
-    // make sure to pass always a selector
-    // to the querySelectorAll function
-    els = selector ? $$(selector) : []
-  }
-  else
-    // probably you have passed already a tag or a NodeList
-    els = selector
-
-  // select all the registered and mount them inside their root elements
-  if (tagName === '*') {
-    // get all custom tags
-    tagName = allTags || selectAllTags()
-    // if the root els it's just a single tag
-    if (els.tagName)
-      els = $$(tagName, els)
-    else {
-      // select all the children for all the different root elements
-      var nodeList = []
-      each(els, function (_el) {
-        nodeList.push($$(tagName, _el))
-      })
-      els = nodeList
-    }
-    // get rid of the tagName
-    tagName = 0
-  }
-
-  pushTags(els)
-
-  return tags
-}
-
-/**
- * Update all the tags instances created
- * @returns { Array } all the tags instances
- */
-riot.update = function() {
-  return each(__VIRTUAL_DOM, function(tag) {
-    tag.update()
-  })
-}
-
-riot.unregister = function(name) {
-  delete __TAG_IMPL[name]
-}
-
-/**
- * Export the Virtual DOM
- */
-riot.vdom = __VIRTUAL_DOM
-
-/**
- * Export the Tag constructor
- */
-riot.Tag = Tag
-  // support CommonJS, AMD & browser
-  /* istanbul ignore next */
-  if (typeof exports === T_OBJECT)
-    module.exports = riot
-  else if (typeof define === T_FUNCTION && typeof define.amd !== T_UNDEF)
-    define(function() { return riot })
-  else
-    window.riot = riot
-
-})(typeof window != 'undefined' ? window : void 0);+        });
+        return list;
+      }
+
+      function selectAllTags() {
+        var keys = Object.keys(__TAG_IMPL);
+        return keys + addRiotTags(keys);
+      }
+
+      function pushTags(root) {
+        if (root.tagName) {
+          var riotTag = getAttr(root, RIOT_TAG_IS) || getAttr(root, RIOT_TAG);
+
+          // have tagName? force riot-tag to be the same
+          if (tagName && riotTag !== tagName) {
+            riotTag = tagName;
+            setAttr(root, RIOT_TAG_IS, tagName);
+            setAttr(root, RIOT_TAG, tagName); // this will be removed in riot 3.0.0
+          }
+          var tag = mountTo(root, riotTag || root.tagName.toLowerCase(), opts);
+
+          if (tag) tags.push(tag);
+        } else if (root.length) {
+          each(root, pushTags); // assume nodeList
+        }
+      }
+
+      // ----- mount code -----
+
+      // inject styles into DOM
+      styleManager.inject();
+
+      if (isObject(tagName)) {
+        opts = tagName;
+        tagName = 0;
+      }
+
+      // crawl the DOM to find the tag
+      if (typeof selector === T_STRING) {
+        if (selector === '*')
+          // select all the tags registered
+          // and also the tags found with the riot-tag attribute set
+          selector = allTags = selectAllTags();else
+          // or just the ones named like the selector
+          selector += addRiotTags(selector.split(/, */));
+
+        // make sure to pass always a selector
+        // to the querySelectorAll function
+        els = selector ? $$(selector) : [];
+      } else
+        // probably you have passed already a tag or a NodeList
+        els = selector;
+
+      // select all the registered and mount them inside their root elements
+      if (tagName === '*') {
+        // get all custom tags
+        tagName = allTags || selectAllTags();
+        // if the root els it's just a single tag
+        if (els.tagName) els = $$(tagName, els);else {
+          // select all the children for all the different root elements
+          var nodeList = [];
+          each(els, function (_el) {
+            nodeList.push($$(tagName, _el));
+          });
+          els = nodeList;
+        }
+        // get rid of the tagName
+        tagName = 0;
+      }
+
+      pushTags(els);
+
+      return tags;
+    }
+
+    /**
+     * Update all the tags instances created
+     * @returns { Array } all the tags instances
+     */
+    function update() {
+      return each(__VIRTUAL_DOM, function (tag) {
+        tag.update();
+      });
+    }
+
+    function unregister(name) {
+      delete __TAG_IMPL[name];
+    }
+
+    /**
+     * Export the Virtual DOM
+     */
+    var vdom = __VIRTUAL_DOM;
+
+var r = Object.freeze({
+      observable: observable,
+      settings: settings,
+      util: util,
+      mixin: mixin,
+      tag: tag,
+      tag2: tag2,
+      mount: mount,
+      update: update,
+      unregister: unregister,
+      vdom: vdom
+    });
+
+    return r;
+
+}));