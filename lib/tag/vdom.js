
/*
 Virtual dom is an array of custom tags on the document.
 Updates and unmounts propagate downwards from parent to children.
*/

var virtualDom = [],
    tagImpl = {}


function getTag(dom) {
<<<<<<< HEAD
  return tagImpl[dom.tagName.toLowerCase()]
=======
  return tag_impl[dom.getAttribute('riot-tag') || dom.tagName.toLowerCase()]
>>>>>>> 555db88e
}

function injectStyle(css) {
  var node = document.createElement('style')
  node.innerHTML = css
  document.head.appendChild(node)
}

function mountTo(root, tagName, opts) {
  var tag = tagImpl[tagName]

  if (tag && root) tag = new Tag(tag, { root: root, opts: opts })

  if (tag && tag.mount) {
    tag.mount()
    virtualDom.push(tag)
    return tag.on('unmount', function() {
      virtualDom.splice(virtualDom.indexOf(tag), 1)
    })
  }

}

riot.tag = function(name, html, css, fn) {
  if (typeof css == 'function') fn = css
  else if (css) injectStyle(css)
  tagImpl[name] = { name: name, tmpl: html, fn: fn }
  return name
}

riot.mount = function(selector, tagName, opts) {
<<<<<<< HEAD
=======
  if (selector == '*') selector = Object.keys(tag_impl).join(', ')

  if (typeof tagName == 'object') { opts = tagName; tagName = 0 }
>>>>>>> 555db88e

  var el,
      tags = []

  // all the tags registered
  if (selector == '*')
    el = $$(Object.keys(tagImpl).join(', '))
  // select only the tags found
  else if(typeof selector == 'string')
    el = $$(selector)
  else
    el = selector

  // select all the registered and mount them inside their root elements
  if (tagName == '*') {
    // get all custom tags
    tagName = Object.keys(tagImpl).join(', ')
    // if the root el it's just a single tag
    if (el.tagName) {
      el = $$(tagName, el)
    } else {
      var nodeList = []
      // select all the children for all the different root elements
      each(el, function(tag) {
        nodeList = $$(tagName, tag)
      })
      el = nodeList
    }
    // get rid of the tagName
    tagName = 0
  }

  if (typeof tagName == 'object') { opts = tagName; tagName = 0 }

  function push(root) {
    var name = tagName || root.getAttribute('riot-tag') || root.tagName.toLowerCase(),
        tag = mountTo(root, name, opts)

    if (tag) tags.push(tag)
  }

  // DOM node
  if (el.tagName) {
    push(selector)
  // selector or NodeList
  } else {
<<<<<<< HEAD
    each(el, push)
=======
    if(typeof selector == 'string')
      selector.split(',').map(function(t) {
        selector += ', *[riot-tag="'+ t.trim()+'"]'
      })
    each(typeof selector == 'string' ? document.querySelectorAll(selector) : selector, push)
    return tags
>>>>>>> 555db88e
  }

  return tags

}

// update everything
riot.update = function() {
  return each(virtualDom, function(tag) {
    tag.update()
  })
}

// @deprecated
riot.mountTo = riot.mount

<|MERGE_RESOLUTION|>--- conflicted
+++ resolved
@@ -9,11 +9,7 @@
 
 
 function getTag(dom) {
-<<<<<<< HEAD
-  return tagImpl[dom.tagName.toLowerCase()]
-=======
-  return tag_impl[dom.getAttribute('riot-tag') || dom.tagName.toLowerCase()]
->>>>>>> 555db88e
+  return tagImpl[dom.getAttribute('riot-tag') || dom.tagName.toLowerCase()]
 }
 
 function injectStyle(css) {
@@ -45,22 +41,24 @@
 }
 
 riot.mount = function(selector, tagName, opts) {
-<<<<<<< HEAD
-=======
-  if (selector == '*') selector = Object.keys(tag_impl).join(', ')
-
-  if (typeof tagName == 'object') { opts = tagName; tagName = 0 }
->>>>>>> 555db88e
 
   var el,
       tags = []
 
-  // all the tags registered
-  if (selector == '*')
-    el = $$(Object.keys(tagImpl).join(', '))
-  // select only the tags found
-  else if(typeof selector == 'string')
+  if(typeof selector == 'string') {
+    // all the tags registered
+    if (selector == '*')
+      selector = $$(Object.keys(tagImpl).join(', '))
+    // select only the tags found
+    // having the riot-tag attribute equal to the selector
+    // or just named like the selector
+    else {
+      selector.split(',').map(function(t) {
+        selector += ', *[riot-tag="'+ t.trim() + '"]'
+      })
+    }
     el = $$(selector)
+  }
   else
     el = selector
 
@@ -93,21 +91,11 @@
   }
 
   // DOM node
-  if (el.tagName) {
+  if (el.tagName)
     push(selector)
   // selector or NodeList
-  } else {
-<<<<<<< HEAD
+  else
     each(el, push)
-=======
-    if(typeof selector == 'string')
-      selector.split(',').map(function(t) {
-        selector += ', *[riot-tag="'+ t.trim()+'"]'
-      })
-    each(typeof selector == 'string' ? document.querySelectorAll(selector) : selector, push)
-    return tags
->>>>>>> 555db88e
-  }
 
   return tags
 
