
<<<<<<< HEAD
var FN = {}, // Precompiled templates (JavaScript functions)
  template_escape = {"\\": "\\\\", "\n": "\\n", "\r": "\\r", "'": "\\'"},
  render_escape = {'&': '&amp;', '"': '&quot;', '<': '&lt;', '>': '&gt;'};

function escape(str) {
  return !(str || str === 0) ? '' : (str+'').replace(/[&\"<>]/g, function(char) {
    return render_escape[char];
  });
}

$.render = function(tmpl, data, escape_fn) {
  if (typeof escape_fn != 'function' && escape_fn !== false) escape_fn = escape;
  tmpl = tmpl || '';

  return (FN[tmpl] = FN[tmpl] || new Function("_", "e", "return '" +

    tmpl.replace(/[\\\n\r']/g, function(char) {
      return template_escape[char];

    }).replace(/{\s*([\w\.]+)\s*}/g, "'+(function(){try{return e?e(_.$1):_.$1}catch(e){return ''}})()+'") + "'"

  ))(data, escape_fn);

};
=======
// Precompiled templates (JavaScript functions)
var FN = {};

var ESCAPING_MAP = {
  "\\": "\\\\",
  "\n": "\\n",
  "\r": "\\r",
  "\u2028": "\\u2028",
  "\u2029": "\\u2029",
  "'": "\\'"
};

var ENTITIES_MAP = {
  '&': '&amp;',
  '"': '&quot;',
  '<': '&lt;',
  '>': '&gt;'
};

// Render a template with data
$.render = function(template, data) {
  if(!template) return '';

  FN[template] = FN[template] || new Function("_", "E",
    "return '" + template
      .replace(
        /[\\\n\r\u2028\u2029']/g,
        function(escape) { return ESCAPING_MAP[escape]; }
      ).replace(
        /\{\s*([\.\w]+)\s*\}/g,
        "'+(function(){try{return(typeof(_.$1)!=='undefined'&&_.$1!==null?(_.$1+'').replace(/[&\"<>]/g,function(e){return E[e];}):'')}catch(e){return ''}})()+'"
      )+"'"
  );

  return FN[template](data, ENTITIES_MAP);
};
>>>>>>> ba7dfa9c
<|MERGE_RESOLUTION|>--- conflicted
+++ resolved
@@ -1,11 +1,10 @@
 
-<<<<<<< HEAD
 var FN = {}, // Precompiled templates (JavaScript functions)
   template_escape = {"\\": "\\\\", "\n": "\\n", "\r": "\\r", "'": "\\'"},
   render_escape = {'&': '&amp;', '"': '&quot;', '<': '&lt;', '>': '&gt;'};
 
 function escape(str) {
-  return !(str || str === 0) ? '' : (str+'').replace(/[&\"<>]/g, function(char) {
+  return !(str || str === 0 || str === false) ? '' : (str+'').replace(/[&\"<>]/g, function(char) {
     return render_escape[char];
   });
 }
@@ -23,42 +22,4 @@
 
   ))(data, escape_fn);
 
-};
-=======
-// Precompiled templates (JavaScript functions)
-var FN = {};
-
-var ESCAPING_MAP = {
-  "\\": "\\\\",
-  "\n": "\\n",
-  "\r": "\\r",
-  "\u2028": "\\u2028",
-  "\u2029": "\\u2029",
-  "'": "\\'"
-};
-
-var ENTITIES_MAP = {
-  '&': '&amp;',
-  '"': '&quot;',
-  '<': '&lt;',
-  '>': '&gt;'
-};
-
-// Render a template with data
-$.render = function(template, data) {
-  if(!template) return '';
-
-  FN[template] = FN[template] || new Function("_", "E",
-    "return '" + template
-      .replace(
-        /[\\\n\r\u2028\u2029']/g,
-        function(escape) { return ESCAPING_MAP[escape]; }
-      ).replace(
-        /\{\s*([\.\w]+)\s*\}/g,
-        "'+(function(){try{return(typeof(_.$1)!=='undefined'&&_.$1!==null?(_.$1+'').replace(/[&\"<>]/g,function(e){return E[e];}):'')}catch(e){return ''}})()+'"
-      )+"'"
-  );
-
-  return FN[template](data, ENTITIES_MAP);
-};
->>>>>>> ba7dfa9c
+};