--- conflicted
+++ resolved
@@ -1,29 +1,3 @@
-<<<<<<< HEAD
-// be aware, internal usage
-// ATTENTION: prefix the global dynamic variables with `__`
-// counter to give a unique id to all the Tag instances
-export var __uid = 0
-// tags instances cache
-export var __virtualDom = []
-// tags implementation cache
-export var  __tagImpl = {}
-/**
- * Const
- */
-// riot specific prefixes
-export const  RIOT_PREFIX = 'riot-'
-export const  RIOT_TAG = RIOT_PREFIX + 'tag'
-// for typeof == '' comparisons
-export const  T_STRING = 'string'
-export const  T_OBJECT = 'object'
-export const  T_UNDEF  = 'undefined'
-export const  T_FUNCTION = 'function'
-// special native tags that cannot be treated like the others
-export const  SPECIAL_TAGS_REGEX = /^(?:opt(ion|group)|tbody|col|t[rhd])$/
-export const  RESERVED_WORDS_BLACKLIST = ['_item', '_id', '_parent', 'update', 'root', 'mount', 'unmount', 'mixin', 'isMounted', 'isLoop', 'tags', 'parent', 'opts', 'trigger', 'on', 'off', 'one']
-// version# for IE 8-11, 0 for others
-export const  IE_VERSION = (window && window.document || {}).documentMode | 0
-=======
 var riot = { version: 'WIP', settings: {} },
   // be aware, internal usage
   // ATTENTION: prefix the global dynamic variables with `__`
@@ -66,5 +40,4 @@
   IE_VERSION = (window && window.document || {}).documentMode | 0,
 
   // detect firefox to fix #1374
-  FIREFOX = window && !!window.InstallTrigger
->>>>>>> f49db7a9
+  FIREFOX = window && !!window.InstallTrigger