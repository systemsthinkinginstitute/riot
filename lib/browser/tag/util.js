--- conflicted
+++ resolved
@@ -63,20 +63,6 @@
 }
 
 /**
-<<<<<<< HEAD
- * Detect whether a property of an object could be overridden
- * @param   { Object }  obj - source object
- * @param   { String }  key - object property
- * @returns { Boolean } is this property writable?
- */
-function isWritable(obj, key) {
-  var props = Object.getOwnPropertyDescriptor(obj, key)
-  return typeof obj[key] === T_UNDEF || !!props && props.writable
-}
-
-/**
-=======
->>>>>>> d11ee2ca
  * Detect the tag implementation by a DOM node
  * @param   { Object } dom - DOM node we need to parse to get its tag implementation
  * @returns { Object } it returns an object containing the implementation of a custom tag (template and boot function)
@@ -199,7 +185,7 @@
 function getTagName(dom) {
   var child = getTag(dom),
     namedTag = getAttr(dom, 'name'),
-    tagName = namedTag && !tmpl.hasExpr(namedTag) ?
+    tagName = namedTag && !contains(namedTag, brackets(0)) ?
                 namedTag :
               child ? child.name : dom.tagName.toLowerCase()
 
@@ -246,6 +232,18 @@
  * @returns {Boolean} is 'a' an array?
  */
 function isArray(a) { return Array.isArray(a) || a instanceof Array }
+
+/**
+ * Detect whether a property of an object could be overridden
+ * @param   { Object }  obj - source object
+ * @param   { String }  key - object property
+ * @returns { Boolean } is this property writable?
+ */
+function isWritable(obj, key) {
+  var props = Object.getOwnPropertyDescriptor(obj, key)
+  return typeof obj[key] === T_UNDEF || props && props.writable
+}
+
 
 /**
  * With this function we avoid that the internal Tag methods get overridden
@@ -403,7 +401,7 @@
   if (!key) return
 
   // check whether this key has been already evaluated
-  if (tmpl.hasExpr(key))
+  if (contains(key, brackets(0)))
     // wait the first updated event only once
     parent.one('updated', function() {
       key = getNamedKey(dom)
