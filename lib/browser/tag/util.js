--- conflicted
+++ resolved
@@ -337,9 +337,6 @@
  * @returns { String } tag template updated without the yield tag
  */
 function replaceYield(tmpl, innerHTML) {
-<<<<<<< HEAD
-  return tmpl.replace(/<yield\s*(?:\/>|>\s*<\/yield\s*>)/gi, innerHTML || '')
-=======
   var tmplElement = mkElWithInnerHTML('div', tmpl)
   // if ($('yield[from]'.tmplElement)) { // this issues test errors
   if (tmplElement.querySelector && tmplElement.querySelector('yield[from]')) { // code coverage path not taken (?)
@@ -353,11 +350,9 @@
       }
     })
     return tmplElement.innerHTML
-  } else {
+  } else
     // just replace yield in tmpl with the innerHTML
-    return tmpl.replace(/<(yield)\s*\/?>(<\/\1>)?/gi, innerHTML || '')
-  }
->>>>>>> 3584e151
+    return tmpl.replace(/<yield\s*(?:\/>|>\s*<\/yield\s*>)/gi, innerHTML || '')
 }
 
 /**
