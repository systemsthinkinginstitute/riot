--- conflicted
+++ resolved
@@ -1,11 +1,7 @@
 /**
  * Object that will be used to inject and manage the css of every tag instance
  */
-<<<<<<< HEAD
-export default (function() {
-=======
 var styleManager = (function(_riot) {
->>>>>>> f49db7a9
 
   if (!window) return { // skip injection on the server
     add: function () {},
