import observable from 'riot-observable'
import { parseExpressions, parseAttributes } from './parse'
import NamedExpr from './named'
import update from './update'
import { tmpl } from 'riot-tmpl'
import mkdom from './mkdom'
import { mixin } from './core'

import {
  GLOBAL_MIXIN,
  __VIRTUAL_DOM,
  RIOT_TAG_IS,
  RIOT_TAG
} from './../common/global-variables'

import {
  isReservedName,
  isUndefined,
  isString,
  isFunction,
  isObject,
  isWritable,
  contains,
  inherit,
  cleanUpData,
  defineProperty,
  extend,
  each,
  walkAttrs,
  toCamel,
  setAttr,
  remAttr,
  unmountAll,
  arrayishRemove,
  getImmediateCustomParentTag
} from './../common/util'

// counter to give a unique id to all the Tag instances
var __uid = 0

export default function Tag(impl, conf, innerHTML) {

  var self = observable(this),
    opts = inherit(conf.opts) || {},
    parent = conf.parent,
    isLoop = conf.isLoop,
    anonymous = conf.anonymous,
    item = cleanUpData(conf.item),
    instAttrs = [], // All attributes on the Tag when it's first parsed
    implAttrs = [], // expressions on this type of Tag
    expressions = [],
    root = conf.root,
    tagName = conf.tagName || root.tagName.toLowerCase(),
    propsInSyncWithParent = [],
    dom

  // only call unmount if we have a valid __TAG_IMPL (has name property)
  if (impl.name && root._tag) root._tag.unmount(true)

  // not yet mounted
  this.isMounted = false
  root.isLoop = isLoop
  this._internal = {
    anonymous: anonymous,
    origAttrs: instAttrs,
    innerHTML: innerHTML
  }

  // create a unique id to this tag
  // it could be handy to use it also to improve the virtual dom rendering speed
  defineProperty(this, '_riot_id', ++__uid) // base 1 allows test !t._riot_id

  extend(this, { parent: parent, root: root, opts: opts}, item)
  // protect the "tags" property from being overridden
  defineProperty(this, 'tags', {})

  dom = mkdom(impl.tmpl, innerHTML)

  // We need to update opts for this tag. That requires updating the expressions
  // in any attributes on the tag, and then copying the result onto opts.
  function updateOpts() {
    // anonymous `each` tags treat `dom` and `root` differently. In this case
    // (and only this case) we don't need to do updateOpts, because the regular parse
    // will update those attrs. Plus, anonymous tags don't need opts anyway
    if (isLoop && anonymous) return

    var ctx = !anonymous && isLoop ? self : parent || self
    each(instAttrs, function(attr) {
      if (attr.expr) update([attr.expr], ctx)
      opts[toCamel(attr.name)] = attr.expr ? attr.expr.value : attr.value
    })
  }

  function normalizeData(data) {
    for (var key in item) {
      if (!isUndefined(self[key]) && isWritable(self, key))
        self[key] = data[key]
    }
  }

  function inheritFrom(target) {
    each(Object.keys(target), function(k) {
      // some properties must be always in sync with the parent tag
<<<<<<< HEAD
      var mustSync = !isReservedName(k) && contains(propsInSyncWithParent, k)
      if (isUndefined(self[k]) || mustSync) {
=======
      var mustSync = !RESERVED_WORDS_BLACKLIST.test(k) && contains(propsInSyncWithParent, k)

      if (typeof self[k] === T_UNDEF || mustSync) {
>>>>>>> a8b0d1c1
        // track the property to keep in sync
        // so we can keep it updated
        if (!mustSync) propsInSyncWithParent.push(k)
        self[k] = target[k]
      }
    })
  }

  /**
   * Update the tag expressions and options
   * @param   { * }  data - data we want to use to extend the tag properties
   * @returns { self }
   */
  defineProperty(this, 'update', function tagUpdate(data) {
    if (isFunction(self.shouldUpdate) && !self.shouldUpdate()) return

    // make sure the data passed will not override
    // the component core methods
    data = cleanUpData(data)

    // inherit properties from the parent, but only for anonymous tags
    if (isLoop && anonymous) inheritFrom(self.parent)

    // normalize the tag properties in case an item object was initially passed
    if (data && isObject(item)) {
      normalizeData(data)
      item = data
    }
    extend(self, data)
    updateOpts()
    if (self.isMounted) self.trigger('update', data)
    update(expressions, self)
    if (self.isMounted) self.trigger('updated')

    return this

  })

  defineProperty(this, 'mixin', function tagMixin() {
    each(arguments, function(mix) {
      var instance,
        props = [],
        obj

      mix = isString(mix) ? mixin(mix) : mix

      // check if the mixin is a function
      if (isFunction(mix)) {
        // create the new mixin instance
        instance = new mix()
      } else instance = mix

      // build multilevel prototype inheritance chain property list
      do props = props.concat(Object.getOwnPropertyNames(obj || instance))
      while (obj = Object.getPrototypeOf(obj || instance))

      // loop the keys in the function prototype or the all object keys
      each(props, function(key) {
<<<<<<< HEAD
        // bind methods to self (if not init or riot.observable functions)
        if (!isReservedName(key)) {
          const descriptor = Object.getOwnPropertyDescriptor(instance, key)
          const hasGetterSetter = descriptor && (descriptor.get || descriptor.set)

          // apply getter/setter
          if (hasGetterSetter)
=======
        // bind methods to self
        // allow mixins to override other properties/parent mixins
        if (key != 'init') {
          // check for getters/setters
          var descriptor = Object.getOwnPropertyDescriptor(instance, key)
          var hasGetterSetter = descriptor && (descriptor.get || descriptor.set)

          // apply method only if it does not already exist on the instance
          if (!self.hasOwnProperty(key) && hasGetterSetter) {
>>>>>>> a8b0d1c1
            Object.defineProperty(self, key, descriptor)
          } else {
            self[key] = isFunction(instance[key]) ?
              instance[key].bind(self) :
              instance[key]
          }
        }
      })

      // init method will be called automatically
      if (instance.init)
        instance.init.bind(self)()
    })
    return this
  })

  defineProperty(this, 'mount', function tagMount(forceUpdate) {
    root._tag = this // keep a reference to the tag just created

    // add global mixin
    var globalMixin = mixin(GLOBAL_MIXIN)
    if (globalMixin)
      for (var i in globalMixin)
        if (globalMixin.hasOwnProperty(i))
          self.mixin(globalMixin[i])

    // Read all the attrs on this instance. This give us the info we need for updateOpts
    parseAttributes(root, root.attributes, parent, function(attr, expr) {
      if (!anonymous && expr instanceof NamedExpr) expr.tag = self
      attr.expr = expr
      instAttrs.push(attr)
    })

    // children in loop should inherit from true parent
    if (self._parent && anonymous) inheritFrom(self._parent)


    // initialiation
    updateOpts()
    if (impl.fn) impl.fn.call(self, opts)

    // update the root adding custom attributes coming from the compiler
    implAttrs = []
    walkAttrs(impl.attrs, function (k, v) { implAttrs.push({name: k, value: v}) })
    parseAttributes(root, implAttrs, self, function(attr, expr) {
      if (expr) expressions.push(expr)
      else setAttr(root, attr.name, attr.value)
    })

    // parse layout after init. fn may calculate args for nested custom tags
    parseExpressions(dom, self, expressions, false)

    self.update(item)

    // internal use only, fixes #403
    self.trigger('before-mount')

    if (isLoop && anonymous) {
      // update the root attribute for the looped elements
      self.root = root = dom.firstChild

    } else {
      while (dom.firstChild) root.appendChild(dom.firstChild)
      if (root.stub) self.root = root = parent.root
    }

    defineProperty(self, 'root', root)
    self.isMounted = true

    // if it's not a child tag we can trigger its mount event
    if (!self.parent || self.parent.isMounted) {
      self.trigger('mount')
    }
    // otherwise we need to wait that the parent event gets triggered
    else self.parent.one('mount', function() {
      self.trigger('mount')
    })
  })


  defineProperty(this, 'unmount', function tagUnmount(keepRootTag) {
    var el = self.root,
      p = el.parentNode,
      ptag,
      tagIndex = __VIRTUAL_DOM.indexOf(self)

    self.trigger('before-unmount')

    // remove this tag instance from the global virtualDom variable
    if (~tagIndex)
      __VIRTUAL_DOM.splice(tagIndex, 1)

    if (p) {

      if (parent) {
        ptag = getImmediateCustomParentTag(parent)
        arrayishRemove(ptag.tags, tagName, self)
      }

      else
        while (el.firstChild) el.removeChild(el.firstChild)

      if (!keepRootTag)
        p.removeChild(el)
      else {
        // the riot-tag and the data-is attributes aren't needed anymore, remove them
        remAttr(p, RIOT_TAG_IS)
        remAttr(p, RIOT_TAG) // this will be removed in riot 3.0.0
      }

    }

    if (this._virts) {
      each(this._virts, function(v) {
        if (v.parentNode) v.parentNode.removeChild(v)
      })
    }

    // allow expressions to unmount themselves
    unmountAll(expressions)

    self.trigger('unmount')
    self.off('*')
    self.isMounted = false
    delete self.root._tag

    if (self.root._eventHandlers) {
      each(Object.keys(self.root._eventHandlers), function (eventName) {
        self.root.removeEventListener(eventName, self.root._eventHandlers[eventName])
      })
      delete self.root._eventHandlers
    }
  })
}<|MERGE_RESOLUTION|>--- conflicted
+++ resolved
@@ -8,32 +8,33 @@
 
 import {
   GLOBAL_MIXIN,
+  T_FUNCTION,
+  T_UNDEF,
+  T_STRING,
+  RESERVED_WORDS_BLACKLIST,
   __VIRTUAL_DOM,
   RIOT_TAG_IS,
   RIOT_TAG
-} from './../common/global-variables'
-
-import {
-  isReservedName,
-  isUndefined,
-  isString,
-  isFunction,
-  isObject,
-  isWritable,
-  contains,
-  inherit,
+} from '../global-variables'
+
+import { inherit,
   cleanUpData,
   defineProperty,
   extend,
   each,
-  walkAttrs,
+  isFunction,
+  walkAttributes,
   toCamel,
+  isObject,
+  isWritable,
+  isInStub,
+  contains,
   setAttr,
   remAttr,
   unmountAll,
   arrayishRemove,
   getImmediateCustomParentTag
-} from './../common/util'
+} from '../util'
 
 // counter to give a unique id to all the Tag instances
 var __uid = 0
@@ -93,7 +94,7 @@
 
   function normalizeData(data) {
     for (var key in item) {
-      if (!isUndefined(self[key]) && isWritable(self, key))
+      if (typeof self[key] !== T_UNDEF && isWritable(self, key))
         self[key] = data[key]
     }
   }
@@ -101,14 +102,9 @@
   function inheritFrom(target) {
     each(Object.keys(target), function(k) {
       // some properties must be always in sync with the parent tag
-<<<<<<< HEAD
-      var mustSync = !isReservedName(k) && contains(propsInSyncWithParent, k)
-      if (isUndefined(self[k]) || mustSync) {
-=======
       var mustSync = !RESERVED_WORDS_BLACKLIST.test(k) && contains(propsInSyncWithParent, k)
 
       if (typeof self[k] === T_UNDEF || mustSync) {
->>>>>>> a8b0d1c1
         // track the property to keep in sync
         // so we can keep it updated
         if (!mustSync) propsInSyncWithParent.push(k)
@@ -153,7 +149,7 @@
         props = [],
         obj
 
-      mix = isString(mix) ? mixin(mix) : mix
+      mix = typeof mix === T_STRING ? mixin(mix) : mix
 
       // check if the mixin is a function
       if (isFunction(mix)) {
@@ -167,15 +163,6 @@
 
       // loop the keys in the function prototype or the all object keys
       each(props, function(key) {
-<<<<<<< HEAD
-        // bind methods to self (if not init or riot.observable functions)
-        if (!isReservedName(key)) {
-          const descriptor = Object.getOwnPropertyDescriptor(instance, key)
-          const hasGetterSetter = descriptor && (descriptor.get || descriptor.set)
-
-          // apply getter/setter
-          if (hasGetterSetter)
-=======
         // bind methods to self
         // allow mixins to override other properties/parent mixins
         if (key != 'init') {
@@ -185,7 +172,6 @@
 
           // apply method only if it does not already exist on the instance
           if (!self.hasOwnProperty(key) && hasGetterSetter) {
->>>>>>> a8b0d1c1
             Object.defineProperty(self, key, descriptor)
           } else {
             self[key] = isFunction(instance[key]) ?
@@ -229,7 +215,7 @@
 
     // update the root adding custom attributes coming from the compiler
     implAttrs = []
-    walkAttrs(impl.attrs, function (k, v) { implAttrs.push({name: k, value: v}) })
+    walkAttributes(impl.attrs, function (k, v) { implAttrs.push({name: k, value: v}) })
     parseAttributes(root, implAttrs, self, function(attr, expr) {
       if (expr) expressions.push(expr)
       else setAttr(root, attr.name, attr.value)
@@ -251,6 +237,7 @@
       while (dom.firstChild) root.appendChild(dom.firstChild)
       if (root.stub) self.root = root = parent.root
     }
+
 
     defineProperty(self, 'root', root)
     self.isMounted = true
