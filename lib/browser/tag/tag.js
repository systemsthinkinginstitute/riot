function Tag(impl, conf, innerHTML) {

  var self = riot.observable(this),
    opts = inherit(conf.opts) || {},
    parent = conf.parent,
    isLoop = conf.isLoop,
    hasImpl = conf.hasImpl,
    ownAttrs = conf.ownAttrs, // attributes on this tag (evaluated in parent context)
    item = cleanUpData(conf.item),
    expressions = [],
    root = conf.root,
<<<<<<< HEAD
    fn = impl.fn,
    tagName = conf.tagName || root.tagName.toLowerCase(),    attr = {},
    implAttr = {},
=======
    tagName = root.tagName.toLowerCase(),
    attr = {},
>>>>>>> 4897dc7d
    propsInSyncWithParent = [],
    dom

  // only call unmount if we have a valid __tagImpl (has name property)
  if (impl.name && root._tag) root._tag.unmount(true)

  // not yet mounted
  this.isMounted = false
  root.isLoop = isLoop

  // keep a reference to the tag just created
  // so we will be able to mount this tag multiple times
  root._tag = this

  // create a unique id to this tag
  // it could be handy to use it also to improve the virtual dom rendering speed
  defineProperty(this, '_riot_id', ++__uid) // base 1 allows test !t._riot_id

  extend(this, { parent: parent, root: root, opts: opts, tags: {} }, item)

  // grab attributes
  each(root.attributes, function(el) {
    var val = el.value
    // remember attributes with expressions only
    if (tmpl.hasExpr(val)) attr[el.name] = val
  })

  dom = mkdom(impl.tmpl, innerHTML)


  // options
  function updateOpts() {
    var ctx = hasImpl && isLoop ? self : parent || self

    // If we're nested beneath another tag, then our attributes are evaluated
    // in that parent context. Here, we copy them onto opts.
    if (ownAttrs) {
      each(ownAttrs || [], function(expr) {
        // if the attribute doesn't actually have an expression, there
        // won't be a value. Just use the string itself in this case.
        var v = expr.hasOwnProperty('value') ? expr.value : expr.expr
        opts[toCamel(expr.attr)] = v
      })

    } else {
      each(root.attributes, function(el) {
        var val = el.value, hasTmpl = tmpl.hasExpr(val)
        if (hasTmpl && ownAttrs) return // already handled above
        opts[toCamel(el.name)] = hasTmpl ? tmpl(val, ctx) : val
      })
    }
  }

  function normalizeData(data) {
    for (var key in item) {
      if (typeof self[key] !== T_UNDEF && isWritable(self, key))
        self[key] = data[key]
    }
  }

  function inheritFromParent () {
    if (!self.parent || !isLoop) return
    each(Object.keys(self.parent), function(k) {
      // some properties must be always in sync with the parent tag
      var mustSync = !contains(RESERVED_WORDS_BLACKLIST, k) && contains(propsInSyncWithParent, k)
      if (typeof self[k] === T_UNDEF || mustSync) {
        // track the property to keep in sync
        // so we can keep it updated
        if (!mustSync) propsInSyncWithParent.push(k)
        self[k] = self.parent[k]
      }
    })
  }

<<<<<<< HEAD
  defineProperty(this, 'update', function tagUpdate(data) {
=======
  /**
   * Update the tag expressions and options
   * @param   { * }  data - data we want to use to extend the tag properties
   * @param   { Boolean } isInherited - is this update coming from a parent tag?
   * @returns { self }
   */
  defineProperty(this, 'update', function(data, isInherited) {
>>>>>>> 4897dc7d

    // make sure the data passed will not override
    // the component core methods
    data = cleanUpData(data)
    // inherit properties from the parent
    inheritFromParent()
    // normalize the tag properties in case an item object was initially passed
    if (data && isObject(item)) {
      normalizeData(data)
      item = data
    }
    extend(self, data)
    updateOpts()
    self.trigger('update', data)
    update(expressions, self)

    // the updated event will be triggered
    // once the DOM will be ready and all the re-flows are completed
    // this is useful if you want to get the "real" root properties
    // 4 ex: root.offsetWidth ...
    if (isInherited && self.parent)
      // closes #1599
      self.parent.one('updated', function() { self.trigger('updated') })
    else rAF(function() { self.trigger('updated') })

    return this
  })

  defineProperty(this, 'mixin', function() {
    each(arguments, function(mix) {
      var instance

      mix = typeof mix === T_STRING ? riot.mixin(mix) : mix

      // check if the mixin is a function
      if (isFunction(mix)) {
        // create the new mixin instance
        instance = new mix()
        // save the prototype to loop it afterwards
        mix = mix.prototype
      } else instance = mix

      // loop the keys in the function prototype or the all object keys
      each(Object.getOwnPropertyNames(mix), function(key) {
        // bind methods to self
        if (key != 'init')
          self[key] = isFunction(instance[key]) ?
                        instance[key].bind(self) :
                        instance[key]
      })

      // init method will be called automatically
      if (instance.init) instance.init.bind(self)()
    })
    return this
  })

  defineProperty(this, 'mount', function tagMount() {

    updateOpts()

    // add global mixin
    var globalMixin = riot.mixin(GLOBAL_MIXIN)
    if (globalMixin) self.mixin(globalMixin)

    // initialiation
    if (impl.fn) impl.fn.call(self, opts)

    // update the root adding custom attributes coming from the compiler
    // it fixes also #1087
    if (impl.attrs)
      walkAttributes(impl.attrs, function (k, v) { setAttr(root, k, v) })
    if (impl.attrs || hasImpl)
      parseExpressions(self.root, self, expressions)

    // parse layout after init. fn may calculate args for nested custom tags
    parseExpressions(dom, self, expressions)

    // unmount automatically when our parent does
    if (parent) parent.on('unmount', self.unmount)

    if (!self.parent || isLoop) self.update(item)

    // internal use only, fixes #403
    self.trigger('before-mount')

    if (isLoop && !hasImpl) {
      // update the root attribute for the looped elements
      root = dom.firstChild
    } else {
      while (dom.firstChild) root.appendChild(dom.firstChild)
      if (root.stub) root = parent.root
    }

<<<<<<< HEAD
=======
    defineProperty(self, 'root', root)

    // parse the named dom nodes in the looped child
    // adding them to the parent as well
    if (isLoop)
      parseNamedElements(self.root, self.parent, null, true)

>>>>>>> 4897dc7d
    // if it's not a child tag we can trigger its mount event
    if (!self.parent || self.parent.isMounted) {
      self.isMounted = true
      self.trigger('mount')
    }
    // otherwise we need to wait that the parent event gets triggered
    else self.parent.one('mount', function() {
      // avoid to trigger the `mount` event for the tags
      // not visible included in an if statement
      if (!isInStub(self.root)) {
        self.parent.isMounted = self.isMounted = true
        self.trigger('mount')
      }
    })
  })


  defineProperty(this, 'unmount', function tagUnmount(keepRootTag) {
    var el = root,
      p = el.parentNode,
      ptag,
      tagIndex = __virtualDom.indexOf(self)

    self.trigger('before-unmount')

    // remove this tag instance from the global virtualDom variable
    if (~tagIndex)
      __virtualDom.splice(tagIndex, 1)

    if (p) {

      if (parent) {
        ptag = getImmediateCustomParentTag(parent)
        // remove this tag from the parent tags object
        // if there are multiple nested tags with same name..
        // remove this element form the array
        if (isArray(ptag.tags[tagName]))
          each(ptag.tags[tagName], function(tag, i) {
            if (tag._riot_id == self._riot_id)
              ptag.tags[tagName].splice(i, 1)
            if (!ptag.tags[tagName].length) delete ptag.tags[tagName]
            if (ptag.tags[tagName].length == 1) ptag.tags[tagName] = ptag.tags[tagName][0]
          })
        else
          // otherwise just delete the tag instance
          delete ptag.tags[tagName]
      }

      else
        while (el.firstChild) el.removeChild(el.firstChild)

      if (!keepRootTag)
        p.removeChild(el)
      else {
        // the riot-tag and the data-is attributes aren't needed anymore, remove them
        remAttr(p, RIOT_TAG_IS)
        remAttr(p, RIOT_TAG) // this will be removed in riot 3.0.0
      }

    }

    if (this._virts) {
      each(this._virts, function(v) {
        if (v.parentNode) v.parentNode.removeChild(v)
      })
    }

    self.trigger('unmount')
    if (parent) parent.off('unmount', self.unmount)
    self.off('*')
    self.isMounted = false
    delete root._tag

  })
<<<<<<< HEAD
=======

  // proxy function to bind updates
  // dispatched from a parent tag
  function onChildUpdate(data) { self.update(data, true) }

  function toggle(isMount) {

    // mount/unmount children
    each(childTags, function(child) { child[isMount ? 'mount' : 'unmount']() })

    // listen/unlisten parent (events flow one way from parent to children)
    if (!parent) return
    var evt = isMount ? 'on' : 'off'

    // the loop tags will be always in sync with the parent automatically
    if (isLoop)
      parent[evt]('unmount', self.unmount)
    else {
      parent[evt]('update', onChildUpdate)[evt]('unmount', self.unmount)
    }
  }


  // named elements available for fn
  parseNamedElements(dom, this, childTags)

>>>>>>> 4897dc7d
}<|MERGE_RESOLUTION|>--- conflicted
+++ resolved
@@ -9,14 +9,9 @@
     item = cleanUpData(conf.item),
     expressions = [],
     root = conf.root,
-<<<<<<< HEAD
     fn = impl.fn,
     tagName = conf.tagName || root.tagName.toLowerCase(),    attr = {},
     implAttr = {},
-=======
-    tagName = root.tagName.toLowerCase(),
-    attr = {},
->>>>>>> 4897dc7d
     propsInSyncWithParent = [],
     dom
 
@@ -44,8 +39,8 @@
     if (tmpl.hasExpr(val)) attr[el.name] = val
   })
 
-  dom = mkdom(impl.tmpl, innerHTML)
-
+  dom = mkdom(impl, innerHTML, implAttr)
+  implAttr = implAttr.attrs || ''
 
   // options
   function updateOpts() {
@@ -91,9 +86,6 @@
     })
   }
 
-<<<<<<< HEAD
-  defineProperty(this, 'update', function tagUpdate(data) {
-=======
   /**
    * Update the tag expressions and options
    * @param   { * }  data - data we want to use to extend the tag properties
@@ -101,7 +93,6 @@
    * @returns { self }
    */
   defineProperty(this, 'update', function(data, isInherited) {
->>>>>>> 4897dc7d
 
     // make sure the data passed will not override
     // the component core methods
@@ -159,7 +150,7 @@
     return this
   })
 
-  defineProperty(this, 'mount', function tagMount() {
+  defineProperty(this, 'mount', function() {
 
     updateOpts()
 
@@ -168,14 +159,14 @@
     if (globalMixin) self.mixin(globalMixin)
 
     // initialiation
-    if (impl.fn) impl.fn.call(self, opts)
+    if (fn) fn.call(self, opts)
 
     // update the root adding custom attributes coming from the compiler
     // it fixes also #1087
-    if (impl.attrs)
-      walkAttributes(impl.attrs, function (k, v) { setAttr(root, k, v) })
-    if (impl.attrs || hasImpl)
+    if (implAttr || hasImpl) {
+      walkAttributes(implAttr, function (k, v) { setAttr(root, k, v) })
       parseExpressions(self.root, self, expressions)
+    }
 
     // parse layout after init. fn may calculate args for nested custom tags
     parseExpressions(dom, self, expressions)
@@ -190,14 +181,13 @@
 
     if (isLoop && !hasImpl) {
       // update the root attribute for the looped elements
-      root = dom.firstChild
+      self.root = root = dom.firstChild
+
     } else {
       while (dom.firstChild) root.appendChild(dom.firstChild)
-      if (root.stub) root = parent.root
-    }
-
-<<<<<<< HEAD
-=======
+      if (root.stub) self.root = root = parent.root
+    }
+
     defineProperty(self, 'root', root)
 
     // parse the named dom nodes in the looped child
@@ -205,7 +195,6 @@
     if (isLoop)
       parseNamedElements(self.root, self.parent, null, true)
 
->>>>>>> 4897dc7d
     // if it's not a child tag we can trigger its mount event
     if (!self.parent || self.parent.isMounted) {
       self.isMounted = true
@@ -223,7 +212,7 @@
   })
 
 
-  defineProperty(this, 'unmount', function tagUnmount(keepRootTag) {
+  defineProperty(this, 'unmount', function(keepRootTag) {
     var el = root,
       p = el.parentNode,
       ptag,
@@ -280,33 +269,4 @@
     delete root._tag
 
   })
-<<<<<<< HEAD
-=======
-
-  // proxy function to bind updates
-  // dispatched from a parent tag
-  function onChildUpdate(data) { self.update(data, true) }
-
-  function toggle(isMount) {
-
-    // mount/unmount children
-    each(childTags, function(child) { child[isMount ? 'mount' : 'unmount']() })
-
-    // listen/unlisten parent (events flow one way from parent to children)
-    if (!parent) return
-    var evt = isMount ? 'on' : 'off'
-
-    // the loop tags will be always in sync with the parent automatically
-    if (isLoop)
-      parent[evt]('unmount', self.unmount)
-    else {
-      parent[evt]('update', onChildUpdate)[evt]('unmount', self.unmount)
-    }
-  }
-
-
-  // named elements available for fn
-  parseNamedElements(dom, this, childTags)
-
->>>>>>> 4897dc7d
 }