--- conflicted
+++ resolved
@@ -40,8 +40,7 @@
   T_STRING,
   RE_RESERVED_NAMES,
   __VIRTUAL_DOM,
-  RIOT_TAG_IS,
-  RIOT_TAG
+  RIOT_TAG_IS
 } from './../common/global-variables'
 
 // counter to give a unique id to all the Tag instances
@@ -201,12 +200,7 @@
     root._tag = this // keep a reference to the tag just created
 
     // add global mixins
-<<<<<<< HEAD
-    var globalMixin = mixin(GLOBAL_MIXIN),
-      frag = document.createDocumentFragment()
-=======
-    var globalMixin = riot.mixin(GLOBAL_MIXIN)
->>>>>>> 0f0a9dfd
+    var globalMixin = mixin(GLOBAL_MIXIN)
 
     if (globalMixin)
       for (var i in globalMixin)
@@ -253,7 +247,6 @@
       if (root.stub) root = parent.root
     }
 
-
     defineProperty(self, 'root', root)
     self.isMounted = true
 
@@ -292,11 +285,9 @@
 
       if (!keepRootTag)
         p.removeChild(el)
-      else {
+      else
         // the riot-tag and the data-is attributes aren't needed anymore, remove them
         remAttr(p, RIOT_TAG_IS)
-        remAttr(p, RIOT_TAG) // this will be removed in riot 3.0.0
-      }
 
     }
 
