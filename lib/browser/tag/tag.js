--- conflicted
+++ resolved
@@ -195,15 +195,10 @@
   defineProperty(this, 'mount', function tagMount(forceUpdate) {
     root._tag = this // keep a reference to the tag just created
 
-<<<<<<< HEAD
-    // add global mixin
-    var globalMixin = mixin(GLOBAL_MIXIN)
-=======
     // add global mixins
     var globalMixin = riot.mixin(GLOBAL_MIXIN),
       frag = document.createDocumentFragment()
 
->>>>>>> c2f8e7c9
     if (globalMixin)
       for (var i in globalMixin)
         if (globalMixin.hasOwnProperty(i))
@@ -245,14 +240,9 @@
       self.root = root = dom.firstChild
 
     } else {
-<<<<<<< HEAD
-      while (dom.firstChild) root.appendChild(dom.firstChild)
-      if (root.stub) self.root = root = parent.root
-=======
       while (dom.firstChild) frag.appendChild(dom.firstChild)
       if (root.stub) root = parent.root
       root.appendChild(frag)
->>>>>>> c2f8e7c9
     }
 
 
