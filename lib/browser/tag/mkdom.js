--- conflicted
+++ resolved
@@ -30,44 +30,8 @@
 function specialTags(el, tmpl, tagName) {
 
   var
-<<<<<<< HEAD
     select = tagName[0] === 'o',
     parent = select ? 'select>' : 'table>'
-=======
-    rootEls = { tr: 'tbody', th: 'tr', td: 'tr', col: 'colgroup' },
-    tblTags = IE_VERSION && IE_VERSION < 10
-      ? SPECIAL_TAGS_REGEX : /^(?:t(?:body|head|foot|[rhd])|caption|col(?:group)?)$/
-
-  /**
-   * Creates a DOM element to wrap the given content. Normally an `DIV`, but can be
-   * also a `TABLE`, `SELECT`, `TBODY`, `TR`, or `COLGROUP` element.
-   *
-   * @param   { String } templ  - The template coming from the custom tag definition
-   * @param   { String } [html] - HTML content that comes from the DOM element where you
-   *           will mount the tag, mostly the original tag in the page
-   * @param   { Boolean } checkSvg - flag needed to know if we need to force the svg rendering in case of loop nodes
-   * @returns {HTMLElement} DOM element with _templ_ merged through `YIELD` with the _html_.
-   */
-  function _mkdom(templ, html, checkSvg) {
-    var
-      match   = templ && templ.match(/^\s*<([-\w]+)/),
-      tagName = match && match[1].toLowerCase(),
-      el = mkEl('div', checkSvg && isSVGTag(tagName))
-
-    // replace all the yield tags with the tag inner html
-    templ = replaceYield(templ, html)
-
-    /* istanbul ignore next */
-    if (tblTags.test(tagName))
-      el = specialTags(el, templ, tagName)
-    else
-      setInnerHTML(el, templ)
-
-    el.stub = true
-
-    return el
-  }
->>>>>>> 406c4a5e
 
   // trim() is important here, this ensures we don't have artifacts,
   // so we can check if we have only one element inside the parent
@@ -115,15 +79,16 @@
  * Creates a DOM element to wrap the given content. Normally an `DIV`, but can be
  * also a `TABLE`, `SELECT`, `TBODY`, `TR`, or `COLGROUP` element.
  *
- * @param   {string} tmpl   - The template coming from the custom tag definition
- * @param   {string} [html] - HTML content that comes from the DOM element where you
+ * @param   { String } tmpl  - The template coming from the custom tag definition
+ * @param   { String } html - HTML content that comes from the DOM element where you
  *           will mount the tag, mostly the original tag in the page
- * @returns {HTMLElement} DOM element with _tmpl_ merged through `YIELD` with the _html_.
+ * @param   { Boolean } checkSvg - flag needed to know if we need to force the svg rendering in case of loop nodes
+ * @returns { HTMLElement } DOM element with _tmpl_ merged through `YIELD` with the _html_.
  */
-export default function mkdom(tmpl, html) {
+export default function mkdom(tmpl, html, checkSvg) {
   var match   = tmpl && tmpl.match(/^\s*<([-\w]+)/),
     tagName = match && match[1].toLowerCase(),
-    el = mkEl(GENERIC, isSVGTag(tagName))
+    el = mkEl(GENERIC, checkSvg && isSVGTag(tagName))
 
   // replace all the yield tags with the tag inner html
   tmpl = replaceYield(tmpl, html)
