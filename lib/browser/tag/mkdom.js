--- conflicted
+++ resolved
@@ -33,11 +33,7 @@
     el.stub = true
 
     // replace all the yield tags with the tag inner html
-<<<<<<< HEAD
-    if (html) templ = replaceYield(templ, html)
-=======
     templ = replaceYield(templ, html || '')
->>>>>>> 168db2c3
 
     /* istanbul ignore next */
     if (checkIE && tagName && (match = tagName.match(SPECIAL_TAGS_REGEX)))
@@ -86,11 +82,7 @@
       })
 
     // yield without any "from", replace yield in templ with the innerHTML
-<<<<<<< HEAD
-    return n ? templ : templ.replace(/<yield\s*(?:\/>|>\s*<\/yield\s*>)/gi, html || '')
-=======
     return n ? templ : templ.replace(/<yield\s*(?:\/>|>\s*<\/yield\s*>)/gi, html)
->>>>>>> 168db2c3
   }
 
   return _mkdom
