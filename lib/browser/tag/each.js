import {
  T_STRING,
  T_OBJECT,
  __TAG_IMPL,
  SPECIAL_TAGS_REGEX,
  FIREFOX
} from '../global-variables'

import {
  remAttr,
  getAttr,
  getTagName,
  getTag,
  isArray,
  arrayishAdd,
  arrayishRemove,
  defineProperty,
  getOuterHTML,
  moveChildTag,
  each,
  makeVirtual,
  moveVirtual
} from '../util'

import { tmpl } from 'riot-tmpl'
import Tag from './tag'

/**
 * Convert the item looped into an object used to extend the child tag properties
 * @param   { Object } expr - object containing the keys used to extend the children tags
 * @param   { * } key - value to assign to the new object returned
 * @param   { * } val - value containing the position of the item in the array
 * @param   { Object } base - prototype object for the new item
 * @returns { Object } - new object containing the values of the original item
 *
 * The variables 'key' and 'val' are arbitrary.
 * They depend on the collection type looped (Array, Object)
 * and on the expression used on the each tag
 *
 */
export function mkitem(expr, key, val, base) {
  var item = base ? Object.create(base) : {}
  item[expr.key] = key
  if (expr.pos) item[expr.pos] = val
  return item
}

/**
 * Unmount the redundant tags
 * @param   { Array } items - array containing the current items to loop
 * @param   { Array } tags - array containing all the children tags
 * @param   { String } tagName - key used to identify the type of tag
 * @param   { Object } parent - parent tag to remove the child from
 */
export function unmountRedundant(items, tags, tagName, parent) {

  var i = tags.length,
    j = items.length,
    t

  while (i > j) {
    t = tags[--i]
    tags.splice(i, 1)
    t.unmount()
    arrayishRemove(parent.tags, tagName, t, true)
  }
}

/**
 * Move the nested custom tags in non custom loop tags
 * @param   { Object } child - non custom loop tag
 * @param   { Number } i - current position of the loop tag
 */
export function moveNestedTags(child, i) {
  Object.keys(child.tags).forEach(function(tagName) {
    var tag = child.tags[tagName]
    if (isArray(tag))
      each(tag, function (t) {
        moveChildTag(t, tagName, i)
      })
    else
      moveChildTag(tag, tagName, i)
  })
}

/**
 * Manage tags having the 'each'
 * @param   { Object } dom - DOM node we need to loop
 * @param   { Tag } parent - parent tag instance where the dom node is contained
 * @param   { String } expr - string contained in the 'each' attribute
 * @returns { Object } expression object for this each loop
 */
export default function _each(dom, parent, expr) {

  // remove the each property from the original tag
  remAttr(dom, 'each')

  var mustReorder = typeof getAttr(dom, 'no-reorder') !== T_STRING || remAttr(dom, 'no-reorder'),
    tagName = getTagName(dom),
    impl = __TAG_IMPL[tagName] || { tmpl: getOuterHTML(dom) },
    useRoot = SPECIAL_TAGS_REGEX.test(tagName),
    root = dom.parentNode,
    ref = document.createTextNode(''),
    child = getTag(dom),
    isOption = tagName.toLowerCase() === 'option', // the option tags must be treated differently
    tags = [],
    oldItems = [],
    hasKeys,
    isVirtual = dom.tagName == 'VIRTUAL'

  // parse the each expression
  expr = tmpl.loopKeys(expr)
  expr.isLoop = true

  var ifExpr = getAttr(dom, 'if')
  if (ifExpr) remAttr(dom, 'if')

  // insert a marked where the loop tags will be injected
  root.insertBefore(ref, dom)
  root.removeChild(dom)

  expr.update = function updateEach() {
    // get the new items collection
    var items = tmpl(expr.val, parent),
      // create a fragment to hold the new DOM nodes to inject in the parent tag
      frag = document.createDocumentFragment()
    root = ref.parentNode

    // object loop. any changes cause full redraw
    if (!isArray(items)) {
      hasKeys = items || false
      items = hasKeys ?
        Object.keys(items).map(function (key) {
          return mkitem(expr, key, items[key])
        }) : []
    }

    if (ifExpr) {
      items = items.filter(function(item, i) {
        var context = mkitem(expr, item, i, parent)
        return !!tmpl(ifExpr, context)
      })
    }

    // loop all the new items
    items.forEach(function(item, i) {
      // reorder only if the items are objects

      var
        _mustReorder = mustReorder && typeof item == T_OBJECT && !hasKeys,
        oldPos = oldItems.indexOf(item),
        pos = ~oldPos && _mustReorder ? oldPos : i,
        // does a tag exist in this position?
        tag = tags[pos], domToInsert

      item = !hasKeys && expr.key ? mkitem(expr, item, i) : item

      // new tag
      if (
        !_mustReorder && !tag // with no-reorder we just update the old tags
        ||
        _mustReorder && !~oldPos || !tag // by default we always try to reorder the DOM elements
      ) {

        tag = new Tag(impl, {
          parent,
          isLoop: true,
          anonymous: !__TAG_IMPL[tagName],
          root: useRoot ? root : dom.cloneNode(),
          item
        }, dom.innerHTML)

        tag.mount()
        domToInsert = tag.root
        // this tag must be appended
        if (i == tags.length) {
          if (isVirtual)
            makeVirtual(tag, frag)
          else frag.appendChild(domToInsert)
        }
        // this tag must be insert
        else {
          if (isVirtual)
            makeVirtual(tag, root, tags[i])
          else root.insertBefore(domToInsert, tags[i].root)
          oldItems.splice(i, 0, item)
        }

        tags.splice(i, 0, tag)
        if (child) arrayishAdd(parent.tags, tagName, tag, true)
        pos = i // handled here so no move
      } else tag.update(item)

      // reorder the tag if it's not located in its previous position
      if (pos !== i && _mustReorder) {
        // update the DOM
        if (isVirtual)
<<<<<<< HEAD
          moveVirtual(tag, root, tags[i])
        else root.insertBefore(tag.root, tags[i].root)
=======
          moveVirtual(tag, root, tags[i], dom.childNodes.length)
        else if (tags[i].root.parentNode) root.insertBefore(tag.root, tags[i].root)
>>>>>>> 1c8e6f11
        // update the position attribute if it exists
        if (expr.pos)
          tag[expr.pos] = i
        // move the old tag instance
        tags.splice(i, 0, tags.splice(pos, 1)[0])
        // move the old item
        oldItems.splice(i, 0, oldItems.splice(pos, 1)[0])
        // if the loop tags are not custom
        // we need to move all their custom tags into the right position
        if (!child && tag.tags) moveNestedTags(tag, i)
      }

      // cache the original item to use it in the events bound to this node
      // and its children
      tag._item = item
      // cache the real parent tag internally
      defineProperty(tag, '_parent', parent)

    })

    // remove the redundant tags
    unmountRedundant(items, tags, tagName, parent)

    // insert the new nodes
    root.insertBefore(frag, ref)
    if (isOption) {

      // #1374 FireFox bug in <option selected={expression}>
      if (FIREFOX && !root.multiple) {
        for (var n = 0; n < root.length; n++) {
          if (root[n].__riot1374) {
            root.selectedIndex = n  // clear other options
            delete root[n].__riot1374
            break
          }
        }
      }
    }

    // clone the items array
    oldItems = items.slice()
  }

  expr.unmount = function() {
    each(tags, function(t) { t.unmount() })
  }

  return expr
}<|MERGE_RESOLUTION|>--- conflicted
+++ resolved
@@ -195,13 +195,8 @@
       if (pos !== i && _mustReorder) {
         // update the DOM
         if (isVirtual)
-<<<<<<< HEAD
-          moveVirtual(tag, root, tags[i])
-        else root.insertBefore(tag.root, tags[i].root)
-=======
           moveVirtual(tag, root, tags[i], dom.childNodes.length)
         else if (tags[i].root.parentNode) root.insertBefore(tag.root, tags[i].root)
->>>>>>> 1c8e6f11
         // update the position attribute if it exists
         if (expr.pos)
           tag[expr.pos] = i
