import { isArray } from './../common/util/check'
import { remAttr, getAttr, getOuterHTML, createDOMPlaceholder, safeInsert, createFrag } from './../common/util/dom'
import { defineProperty, each, contains } from './../common/util/misc'
import { tmpl } from 'riot-tmpl'
import Tag from './tag'

import {
  T_STRING,
  T_OBJECT,
  __TAG_IMPL,
  RE_SPECIAL_TAGS
} from './../common/global-variables'

import {
  moveChildTag,
  getTag,
  getTagName,
  arrayishAdd,
  arrayishRemove,
  makeVirtual,
  moveVirtual
} from './../common/util/tags'

/**
 * Convert the item looped into an object used to extend the child tag properties
 * @param   { Object } expr - object containing the keys used to extend the children tags
 * @param   { * } key - value to assign to the new object returned
 * @param   { * } val - value containing the position of the item in the array
 * @param   { Object } base - prototype object for the new item
 * @returns { Object } - new object containing the values of the original item
 *
 * The variables 'key' and 'val' are arbitrary.
 * They depend on the collection type looped (Array, Object)
 * and on the expression used on the each tag
 *
 */
function mkitem(expr, key, val, base) {
  var item = base ? Object.create(base) : {}
  item[expr.key] = key
  if (expr.pos) item[expr.pos] = val
  return item
}

/**
 * Unmount the redundant tags
 * @param   { Array } items - array containing the current items to loop
 * @param   { Array } tags - array containing all the children tags
 * @param   { String } tagName - key used to identify the type of tag
 * @param   { Object } parent - parent tag to remove the child from
 */
function unmountRedundant(items, tags, tagName, parent) {

  var i = tags.length,
    j = items.length,
    t

  while (i > j) {
    t = tags[--i]
    tags.splice(i, 1)
    t.unmount()
    arrayishRemove(parent.tags, tagName, t, true)
  }
}

/**
 * Move the nested custom tags in non custom loop tags
 * @this Tag
 * @param   { Number } i - current position of the loop tag
 */
function moveNestedTags(i) {
  each(Object.keys(this.tags), (tagName) => {
    var tag = this.tags[tagName]
    if (isArray(tag))
      each(tag, function (t) {
        moveChildTag.apply(t, [tagName, i])
      })
    else
      moveChildTag.apply(tag, [tagName, i])
  })
}

/**
 * Move a child tag
 * @this Tag
 * @param   { HTMLElement } root - dom node containing all the loop children
 * @param   { Tag } nextTag - instance of the next tag preceding the one we want to move
 * @param   { Boolean } isVirtual - is it a virtual tag?
 */
function move(root, nextTag, isVirtual) {
  if (isVirtual)
    moveVirtual.apply(this, [root, nextTag])
  else
    safeInsert(root, this.root, nextTag.root)
}

/**
 * Insert and mount a child tag
 * @this Tag
 * @param   { HTMLElement } root - dom node containing all the loop children
 * @param   { Tag } nextTag - instance of the next tag preceding the one we want to insert
 * @param   { Boolean } isVirtual - is it a virtual tag?
 */
function insert(root, nextTag, isVirtual) {
  if (isVirtual)
    makeVirtual.apply(this, [root, nextTag])
  else
    safeInsert(root, this.root, nextTag.root)
}

/**
<<<<<<< HEAD
 * Append a new tag into the DOM
 * @this Tag
 * @param   { HTMLElement } root - dom node containing all the loop children
 * @param   { Boolean } isVirtual - is it a virtual tag?
 */
function append(root, isVirtual) {
  if (isVirtual)
    makeVirtual.call(this, root)
  else
    root.appendChild(this.root)
}
=======
 * Insert a new tag avoiding the insert for the conditional tags
 * @param   {Boolean} isVirtual [description]
 * @param   { Tag }  prevTag - tag instance used as reference to prepend our new tag
 * @param   { Tag }  newTag - new tag to be inserted
 * @param    { HTMLElement }  root - loop parent node
 * @param   { Array }  tags - array containing the current tags list
 */
function insertTag(isVirtual, prevTag, newTag, root, tags) {
  if (isInStub(prevTag.root)) return
  if (isVirtual)
    addVirtual(prevTag, root, newTag)
  else root.insertBefore(prevTag.root, newTag.root) // #1374 some browsers reset selected here
}

>>>>>>> 406c4a5e

/**
 * Manage tags having the 'each'
 * @param   { HTMLElement } dom - DOM node we need to loop
 * @param   { Tag } parent - parent tag instance where the dom node is contained
 * @param   { String } expr - string contained in the 'each' attribute
 * @returns { Object } expression object for this each loop
 */
export default function _each(dom, parent, expr) {

  // remove the each property from the original tag
  remAttr(dom, 'each')

  var mustReorder = typeof getAttr(dom, 'no-reorder') !== T_STRING || remAttr(dom, 'no-reorder'),
    tagName = getTagName(dom),
    impl = __TAG_IMPL[tagName] || { tmpl: getOuterHTML(dom) },
    useRoot = RE_SPECIAL_TAGS.test(tagName),
    root = dom.parentNode,
    ref = createDOMPlaceholder(),
    child = getTag(dom),
    ifExpr = getAttr(dom, 'if'),
    tags = [],
    oldItems = [],
    hasKeys,
    isLoop = true,
    isAnonymous = !__TAG_IMPL[tagName],
    isVirtual = dom.tagName === 'VIRTUAL'

  // parse the each expression
  expr = tmpl.loopKeys(expr)
  expr.isLoop = true

  if (ifExpr) remAttr(dom, 'if')

  // insert a marked where the loop tags will be injected
  root.insertBefore(ref, dom)
  root.removeChild(dom)

  expr.update = function updateEach() {

    // get the new items collection
    var items = tmpl(expr.val, parent),
      parentNode,
      frag,
      placeholder


    root = ref.parentNode

    if (parentNode) {
      placeholder = createDOMPlaceholder('')
      parentNode.insertBefore(placeholder, root)
      parentNode.removeChild(root)
    } else {
      frag = createFrag()
    }

    // object loop. any changes cause full redraw
    if (!isArray(items)) {
      hasKeys = items || false
      items = hasKeys ?
        Object.keys(items).map(function (key) {
          return mkitem(expr, items[key], key)
        }) : []
    } else {
      hasKeys = false
    }

    if (ifExpr) {
      items = items.filter(function(item, i) {
        var context = mkitem(expr, item, i, parent)
        return !!tmpl(ifExpr, context)
      })
    }

    // loop all the new items
    each(items, function(item, i) {
      // reorder only if the items are objects
      var
        _mustReorder = mustReorder && typeof item === T_OBJECT && !hasKeys,
        oldPos = oldItems.indexOf(item),
        pos = ~oldPos && _mustReorder ? oldPos : i,
        // does a tag exist in this position?
        tag = tags[pos]

      item = !hasKeys && expr.key ? mkitem(expr, item, i) : item

      // new tag
      if (
        !_mustReorder && !tag // with no-reorder we just update the old tags
        ||
        _mustReorder && !~oldPos || !tag // by default we always try to reorder the DOM elements
      ) {

        let mustAppend = i === tags.length

        tag = new Tag(impl, {
          parent,
          isLoop,
          isAnonymous,
          root: useRoot ? root : dom.cloneNode(),
          item
        }, dom.innerHTML)

        // mount the tag
        tag.mount()

<<<<<<< HEAD
        if (mustAppend)
          append.apply(tag, [frag || root, isVirtual])
        else
          insert.apply(tag, [root, tags[i], isVirtual])
=======
        if (isVirtual) tag._root = tag.root.firstChild // save reference for further moves or inserts
        // this tag must be appended
        if (i == tags.length || !tags[i]) { // fix 1581
          if (isVirtual)
            addVirtual(tag, frag)
          else frag.appendChild(tag.root)
        }
        // this tag must be insert
        else {
          insertTag(isVirtual, tag, tags[i], root, tags)
          oldItems.splice(i, 0, item)
        }
>>>>>>> 406c4a5e

        if (!mustAppend) oldItems.splice(i, 0, item)
        tags.splice(i, 0, tag)
        if (child) arrayishAdd(parent.tags, tagName, tag, true)
        pos = i // handled here so no move
      } else tag.update(item)

      // reorder the tag if it's not located in its previous position
<<<<<<< HEAD
      if (pos !== i && _mustReorder) {
        // #closes 2040
        if (contains(items, oldItems[i])) {
          move.apply(tag, [root, tags[i], isVirtual])
        }
=======
      if (
        pos !== i && _mustReorder &&
        tags[i] // fix 1581 unable to reproduce it in a test!
      ) {
        // #closes 2040 PLEASE DON'T REMOVE IT!
        // there are no tests for this feature
        if (contains(items, oldItems[i]))
          insertTag(isVirtual, tag, tags[i], root, tags)

>>>>>>> 406c4a5e
        // update the position attribute if it exists
        if (expr.pos) tag[expr.pos] = i
        // move the old tag instance
        tags.splice(i, 0, tags.splice(pos, 1)[0])
        // move the old item
        oldItems.splice(i, 0, oldItems.splice(pos, 1)[0])
        // if the loop tags are not custom
        // we need to move all their custom tags into the right position
        if (!child && tag.tags) moveNestedTags.call(tag, i)
      }

      // cache the original item to use it in the events bound to this node
      // and its children
      tag._item = item
      // cache the real parent tag internally
      defineProperty(tag, '_parent', parent)
    })

    // remove the redundant tags
    unmountRedundant(items, tags, tagName, parent)

    // clone the items array
    oldItems = items.slice()

    if (frag) {
      root.insertBefore(frag, ref)
    } else {
      parentNode.insertBefore(root, placeholder)
      parentNode.removeChild(placeholder)
    }

  }

  expr.unmount = function() {
    each(tags, function(t) { t.unmount() })
  }

  return expr
}<|MERGE_RESOLUTION|>--- conflicted
+++ resolved
@@ -108,7 +108,6 @@
 }
 
 /**
-<<<<<<< HEAD
  * Append a new tag into the DOM
  * @this Tag
  * @param   { HTMLElement } root - dom node containing all the loop children
@@ -120,22 +119,6 @@
   else
     root.appendChild(this.root)
 }
-=======
- * Insert a new tag avoiding the insert for the conditional tags
- * @param   {Boolean} isVirtual [description]
- * @param   { Tag }  prevTag - tag instance used as reference to prepend our new tag
- * @param   { Tag }  newTag - new tag to be inserted
- * @param    { HTMLElement }  root - loop parent node
- * @param   { Array }  tags - array containing the current tags list
- */
-function insertTag(isVirtual, prevTag, newTag, root, tags) {
-  if (isInStub(prevTag.root)) return
-  if (isVirtual)
-    addVirtual(prevTag, root, newTag)
-  else root.insertBefore(prevTag.root, newTag.root) // #1374 some browsers reset selected here
-}
-
->>>>>>> 406c4a5e
 
 /**
  * Manage tags having the 'each'
@@ -206,8 +189,13 @@
 
     if (ifExpr) {
       items = items.filter(function(item, i) {
-        var context = mkitem(expr, item, i, parent)
-        return !!tmpl(ifExpr, context)
+        if (expr.key) {
+          return !!tmpl(ifExpr, mkitem(expr, item, i, parent))
+        }
+        // in case it's not a keyed loop
+        // we test the validity of the if expression against
+        // the item and the parent
+        return !!tmpl(ifExpr, item) || !!tmpl(ifExpr, parent)
       })
     }
 
@@ -243,25 +231,10 @@
         // mount the tag
         tag.mount()
 
-<<<<<<< HEAD
         if (mustAppend)
           append.apply(tag, [frag || root, isVirtual])
         else
           insert.apply(tag, [root, tags[i], isVirtual])
-=======
-        if (isVirtual) tag._root = tag.root.firstChild // save reference for further moves or inserts
-        // this tag must be appended
-        if (i == tags.length || !tags[i]) { // fix 1581
-          if (isVirtual)
-            addVirtual(tag, frag)
-          else frag.appendChild(tag.root)
-        }
-        // this tag must be insert
-        else {
-          insertTag(isVirtual, tag, tags[i], root, tags)
-          oldItems.splice(i, 0, item)
-        }
->>>>>>> 406c4a5e
 
         if (!mustAppend) oldItems.splice(i, 0, item)
         tags.splice(i, 0, tag)
@@ -270,23 +243,11 @@
       } else tag.update(item)
 
       // reorder the tag if it's not located in its previous position
-<<<<<<< HEAD
       if (pos !== i && _mustReorder) {
         // #closes 2040
         if (contains(items, oldItems[i])) {
           move.apply(tag, [root, tags[i], isVirtual])
         }
-=======
-      if (
-        pos !== i && _mustReorder &&
-        tags[i] // fix 1581 unable to reproduce it in a test!
-      ) {
-        // #closes 2040 PLEASE DON'T REMOVE IT!
-        // there are no tests for this feature
-        if (contains(items, oldItems[i]))
-          insertTag(isVirtual, tag, tags[i], root, tags)
-
->>>>>>> 406c4a5e
         // update the position attribute if it exists
         if (expr.pos) tag[expr.pos] = i
         // move the old tag instance
