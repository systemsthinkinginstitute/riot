
/**
 * Convert the item looped into an object used to extend the child tag properties
 * @param   { Object } expr - object containing the keys used to extend the children tags
 * @param   { * } key - value to assign to the new object returned
 * @param   { * } val - value containing the position of the item in the array
 * @param   { Object } base - prototype object for the new item
 * @returns { Object } - new object containing the values of the original item
 *
 * The variables 'key' and 'val' are arbitrary.
 * They depend on the collection type looped (Array, Object)
 * and on the expression used on the each tag
 *
 */
function mkitem(expr, key, val, base) {
  var item = base ? Object.create(base) : {}
  item[expr.key] = key
  if (expr.pos) item[expr.pos] = val
  return item
}

/**
 * Unmount the redundant tags
 * @param   { Array } items - array containing the current items to loop
 * @param   { Array } tags - array containing all the children tags
 * @param   { String } tagName - key used to identify the type of tag
 * @param   { Object } parent - parent tag to remove the child from
 */
function unmountRedundant(items, tags, tagName, parent) {

  var i = tags.length,
    j = items.length,
    t

  while (i > j) {
    t = tags[--i]
    tags.splice(i, 1)
    t.unmount()
    arrayishRemove(parent.tags, tagName, t, true)
  }
}

/**
 * Move the nested custom tags in non custom loop tags
 * @param   { Object } child - non custom loop tag
 * @param   { Number } i - current position of the loop tag
 */
function moveNestedTags(child, i) {
  Object.keys(child.tags).forEach(function(tagName) {
    var tag = child.tags[tagName]
    if (isArray(tag))
      each(tag, function (t) {
        moveChildTag(t, tagName, i)
      })
    else
      moveChildTag(tag, tagName, i)
  })
}

/**
 * Manage tags having the 'each'
 * @param   { Object } dom - DOM node we need to loop
 * @param   { Tag } parent - parent tag instance where the dom node is contained
 * @param   { String } expr - string contained in the 'each' attribute
 * @returns { Object } expression object for this each loop
 */
function _each(dom, parent, expr) {

  // remove the each property from the original tag
  remAttr(dom, 'each')

  var mustReorder = typeof getAttr(dom, 'no-reorder') !== T_STRING || remAttr(dom, 'no-reorder'),
    tagName = getTagName(dom),
    impl = __tagImpl[tagName] || { tmpl: getOuterHTML(dom) },
    useRoot = SPECIAL_TAGS_REGEX.test(tagName),
    root = dom.parentNode,
    ref = document.createTextNode(''),
    child = getTag(dom),
    isOption = tagName.toLowerCase() === 'option', // the option tags must be treated differently
    tags = [],
    oldItems = [],
    hasKeys,
    isVirtual = dom.tagName == 'VIRTUAL'

  // parse the each expression
  expr = tmpl.loopKeys(expr)
  expr.isLoop = true

  var ifExpr = getAttr(dom, 'if')
  if (ifExpr) remAttr(dom, 'if')

  // insert a marked where the loop tags will be injected
  root.insertBefore(ref, dom)
  root.removeChild(dom)

  expr.update = function updateEach() {
    // get the new items collection
    var items = tmpl(expr.val, parent),
      // create a fragment to hold the new DOM nodes to inject in the parent tag
      frag = document.createDocumentFragment()
    root = ref.parentNode

    // object loop. any changes cause full redraw
    if (!isArray(items)) {
      hasKeys = items || false
      items = hasKeys ?
        Object.keys(items).map(function (key) {
          return mkitem(expr, key, items[key])
        }) : []
    }

    if (ifExpr) {
      items = items.filter(function(item, i) {
        var context = mkitem(expr, item, i, parent)
        return !!tmpl(ifExpr, context)
      })
    }

    // loop all the new items
    items.forEach(function(item, i) {
      // reorder only if the items are objects
<<<<<<< HEAD
      var _mustReorder = mustReorder && item instanceof Object && !hasKeys,
=======
      var
        item = items[i],
        _mustReorder = mustReorder && typeof item == T_OBJECT && !hasKeys,
>>>>>>> 835b6936
        oldPos = oldItems.indexOf(item),
        pos = ~oldPos && _mustReorder ? oldPos : i,
        // does a tag exist in this position?
        tag = tags[pos], domToInsert

      item = !hasKeys && expr.key ? mkitem(expr, item, i) : item

      // new tag
      if (
        !_mustReorder && !tag // with no-reorder we just update the old tags
        ||
        _mustReorder && !~oldPos || !tag // by default we always try to reorder the DOM elements
      ) {

        tag = new Tag(impl, {
          parent: parent,
          isLoop: true,
          hasImpl: !!__tagImpl[tagName],
          root: useRoot ? root : dom.cloneNode(),
          item: item
        }, dom.innerHTML)

        tag.mount()
        domToInsert = tag.root
        // this tag must be appended
        if (i == tags.length) {
          if (isVirtual)
            makeVirtual(tag, frag)
          else frag.appendChild(domToInsert)
        }
        // this tag must be insert
        else {
          if (isVirtual)
            makeVirtual(tag, root, tags[i])
          else root.insertBefore(domToInsert, tags[i].root)
          oldItems.splice(i, 0, item)
        }

        tags.splice(i, 0, tag)
        if (child) arrayishAdd(parent.tags, tagName, tag, true)
        pos = i // handled here so no move
      } else tag.update(item)

      // reorder the tag if it's not located in its previous position
      if (pos !== i && _mustReorder) {
        // update the DOM
        if (isVirtual)
          moveVirtual(tag, root, tags[i])
        else root.insertBefore(tag.root, tags[i].root)
        // update the position attribute if it exists
        if (expr.pos)
          tag[expr.pos] = i
        // move the old tag instance
        tags.splice(i, 0, tags.splice(pos, 1)[0])
        // move the old item
        oldItems.splice(i, 0, oldItems.splice(pos, 1)[0])
        // if the loop tags are not custom
        // we need to move all their custom tags into the right position
        if (!child && tag.tags) moveNestedTags(tag, i)
      }

      // cache the original item to use it in the events bound to this node
      // and its children
      tag._item = item
      // cache the real parent tag internally
      defineProperty(tag, '_parent', parent)

    })

    // remove the redundant tags
    unmountRedundant(items, tags, tagName, parent)

    // insert the new nodes
    if (isOption) {
      root.appendChild(frag)

      // #1374 FireFox bug in <option selected={expression}>
      if (FIREFOX && !root.multiple) {
        for (var n = 0; n < root.length; n++) {
          if (root[n].__riot1374) {
            root.selectedIndex = n  // clear other options
            delete root[n].__riot1374
            break
          }
        }
      }
    }
    else root.insertBefore(frag, ref)

    // clone the items array
    oldItems = items.slice()
  }

  expr.unmount = function() {
    each(tags, function(t) { t.unmount() })
  }

  return expr
}<|MERGE_RESOLUTION|>--- conflicted
+++ resolved
@@ -119,13 +119,9 @@
     // loop all the new items
     items.forEach(function(item, i) {
       // reorder only if the items are objects
-<<<<<<< HEAD
-      var _mustReorder = mustReorder && item instanceof Object && !hasKeys,
-=======
+
       var
-        item = items[i],
         _mustReorder = mustReorder && typeof item == T_OBJECT && !hasKeys,
->>>>>>> 835b6936
         oldPos = oldItems.indexOf(item),
         pos = ~oldPos && _mustReorder ? oldPos : i,
         // does a tag exist in this position?
