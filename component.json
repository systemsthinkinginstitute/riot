--- conflicted
+++ resolved
@@ -1,10 +1,6 @@
 {
   "name": "riot",
-<<<<<<< HEAD
-  "version": "2.3.12",
-=======
   "version": "2.3.13",
->>>>>>> 168db2c3
   "description": "A React-like user interface micro-library",
   "repository": "riot/riot",
   "license": "MIT",
