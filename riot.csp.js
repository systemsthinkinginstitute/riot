--- conflicted
+++ resolved
@@ -7331,62 +7331,7 @@
 Object.defineProperty(exports, '__esModule', { value: true });
 
 })));
-<<<<<<< HEAD
 });
-=======
-/* Riot v2.6.4, @license MIT */
-
-;(function(window, undefined) {
-  'use strict';
-var tmpl = cspTmpl.tmpl,
-  brackets = cspTmpl.brackets
-var riot = { version: 'v2.6.4', settings: {} },
-  // be aware, internal usage
-  // ATTENTION: prefix the global dynamic variables with `__`
-
-  // counter to give a unique id to all the Tag instances
-  __uid = 0,
-  // tags instances cache
-  __virtualDom = [],
-  // tags implementation cache
-  __tagImpl = {},
-
-  /**
-   * Const
-   */
-  GLOBAL_MIXIN = '__global_mixin',
-
-  // riot specific prefixes
-  RIOT_PREFIX = 'riot-',
-  RIOT_TAG = RIOT_PREFIX + 'tag',
-  RIOT_TAG_IS = 'data-is',
-
-  // for typeof == '' comparisons
-  T_STRING = 'string',
-  T_OBJECT = 'object',
-  T_UNDEF  = 'undefined',
-  T_FUNCTION = 'function',
-  XLINK_NS = 'http://www.w3.org/1999/xlink',
-  XLINK_REGEX = /^xlink:(\w+)/,
-  // special native tags that cannot be treated like the others
-  SPECIAL_TAGS_REGEX = /^(?:t(?:body|head|foot|[rhd])|caption|col(?:group)?|opt(?:ion|group))$/,
-  RESERVED_WORDS_BLACKLIST = /^(?:_(?:item|id|parent)|update|root|(?:un)?mount|mixin|is(?:Mounted|Loop)|tags|parent|opts|trigger|o(?:n|ff|ne))$/,
-  // SVG tags list https://www.w3.org/TR/SVG/attindex.html#PresentationAttributes
-  SVG_TAGS_LIST = ['altGlyph', 'animate', 'animateColor', 'circle', 'clipPath', 'defs', 'ellipse', 'feBlend', 'feColorMatrix', 'feComponentTransfer', 'feComposite', 'feConvolveMatrix', 'feDiffuseLighting', 'feDisplacementMap', 'feFlood', 'feGaussianBlur', 'feImage', 'feMerge', 'feMorphology', 'feOffset', 'feSpecularLighting', 'feTile', 'feTurbulence', 'filter', 'font', 'foreignObject', 'g', 'glyph', 'glyphRef', 'image', 'line', 'linearGradient', 'marker', 'mask', 'missing-glyph', 'path', 'pattern', 'polygon', 'polyline', 'radialGradient', 'rect', 'stop', 'svg', 'switch', 'symbol', 'text', 'textPath', 'tref', 'tspan', 'use'],
-
-  // version# for IE 8-11, 0 for others
-  IE_VERSION = (window && window.document || {}).documentMode | 0,
-
-  // detect firefox to fix #1374
-  FIREFOX = window && !!window.InstallTrigger
-/* istanbul ignore next */
-riot.observable = function(el) {
-
-  /**
-   * Extend the original object or create a new empty one
-   * @type { Object }
-   */
->>>>>>> 8268ee60
 
 var tmpl = csp_tmpl.tmpl;
 var brackets = csp_tmpl.brackets;
