/* Riot v3.0.0-alpha.6, @license MIT */
(function (global, factory) {
	typeof exports === 'object' && typeof module !== 'undefined' ? factory(exports) :
	typeof define === 'function' && define.amd ? define(['exports'], factory) :
	(factory((global.riot = global.riot || {})));
}(this, (function (exports) { 'use strict';

var __VIRTUAL_DOM = [];
var __TAG_IMPL = {};
var GLOBAL_MIXIN = '__global_mixin';
var RIOT_PREFIX = 'riot-';
var RIOT_TAG_IS = 'data-is';
var T_STRING = 'string';
var T_OBJECT = 'object';
var T_UNDEF  = 'undefined';
var T_FUNCTION = 'function';
var XLINK_NS = 'http://www.w3.org/1999/xlink';
var XLINK_REGEX = /^xlink:(\w+)/;
var WIN = typeof window === T_UNDEF ? undefined : window;
var RE_SPECIAL_TAGS = /^(?:t(?:body|head|foot|[rhd])|caption|col(?:group)?|opt(?:ion|group))$/;
var RE_SPECIAL_TAGS_NO_OPTION = /^(?:t(?:body|head|foot|[rhd])|caption|col(?:group)?)$/;
var RE_RESERVED_NAMES = /^(?:_(?:item|id|parent)|update|root|(?:un)?mount|mixin|is(?:Mounted|Loop)|tags|parent|opts|trigger|o(?:n|ff|ne))$/;
var RE_SVG_TAGS = /^(altGlyph|animate(?:Color)?|circle|clipPath|defs|ellipse|fe(?:Blend|ColorMatrix|ComponentTransfer|Composite|ConvolveMatrix|DiffuseLighting|DisplacementMap|Flood|GaussianBlur|Image|Merge|Morphology|Offset|SpecularLighting|Tile|Turbulence)|filter|font|foreignObject|g(?:lyph)?(?:Ref)?|image|line(?:arGradient)?|ma(?:rker|sk)|missing-glyph|path|pattern|poly(?:gon|line)|radialGradient|rect|stop|svg|switch|symbol|text(?:Path)?|tref|tspan|use)$/;
var RE_HTML_ATTRS = /([-\w]+) ?= ?(?:"([^"]*)|'([^']*)|({[^}]*}))/g;
var RE_BOOL_ATTRS = /^(?:disabled|checked|readonly|required|allowfullscreen|auto(?:focus|play)|compact|controls|default|formnovalidate|hidden|ismap|itemscope|loop|multiple|muted|no(?:resize|shade|validate|wrap)?|open|reversed|seamless|selected|sortable|truespeed|typemustmatch)$/;
var IE_VERSION = (WIN && WIN.document || {}).documentMode | 0;
var FIREFOX = WIN && !!WIN.InstallTrigger;

/**
 * Check whether a DOM node must be considered a part of an svg document
 * @param   { String } name -
 * @returns { Boolean } -
 */
function isSVGTag(name) {
  return RE_SVG_TAGS.test(name)
}

/**
 * Check Check if the passed argument is undefined
 * @param   { String } value -
 * @returns { Boolean } -
 */
function isBoolAttr(value) {
  return RE_BOOL_ATTRS.test(value)
}

/**
 * Check if passed argument is a function
 * @param   { * } value -
 * @returns { Boolean } -
 */
function isFunction(value) {
  return typeof value === T_FUNCTION || false // avoid IE problems
}

/**
 * Check if passed argument is an object, exclude null
 * NOTE: use isObject(x) && !isArray(x) to excludes arrays.
 * @param   { * } value -
 * @returns { Boolean } -
 */
function isObject(value) {
  return value && typeof value === T_OBJECT // typeof null is 'object'
}

/**
 * Check if passed argument is undefined
 * @param   { * } value -
 * @returns { Boolean } -
 */
function isUndefined(value) {
  return typeof value === T_UNDEF
}

/**
 * Check if passed argument is a string
 * @param   { * } value -
 * @returns { Boolean } -
 */
function isString(value) {
  return typeof value === T_STRING
}

/**
 * Check if passed argument is empty. Different from falsy, because we dont consider 0 or false to be blank
 * @param { * } value -
 * @returns { Boolean } -
 */
function isBlank(value) {
  return isUndefined(value) || value === null || value === ''
}

/**
 * Check if passed argument is a kind of array
 * @param   { * } value -
 * @returns { Boolean } -
 */
function isArray(value) {
  return Array.isArray(value) || value instanceof Array
}

/**
 * Check whether object's property could be overridden
 * @param   { Object }  obj - source object
 * @param   { String }  key - object property
 * @returns { Boolean } -
 */
function isWritable(obj, key) {
  var descriptor = Object.getOwnPropertyDescriptor(obj, key)
  return isUndefined(obj[key]) || descriptor && descriptor.writable
}

/**
 * Check if passed argument is a reserved name
 * @param   { String } value -
 * @returns { Boolean } -
 */
function isReservedName(value) {
  return RE_RESERVED_NAMES.test(value)
}

var check = Object.freeze({
  isSVGTag: isSVGTag,
  isBoolAttr: isBoolAttr,
  isFunction: isFunction,
  isObject: isObject,
  isUndefined: isUndefined,
  isString: isString,
  isBlank: isBlank,
  isArray: isArray,
  isWritable: isWritable,
  isReservedName: isReservedName
});

/**
 * Shorter and fast way to select multiple nodes in the DOM
 * @param   { String } selector - DOM selector
 * @param   { Object } ctx - DOM node where the targets of our search will is located
 * @returns { Object } dom nodes found
 */
function $$(selector, ctx) {
  return (ctx || document).querySelectorAll(selector)
}

/**
 * Shorter and fast way to select a single node in the DOM
 * @param   { String } selector - unique dom selector
 * @param   { Object } ctx - DOM node where the target of our search will is located
 * @returns { Object } dom node found
 */
function $(selector, ctx) {
  return (ctx || document).querySelector(selector)
}

/**
 * Create a generic DOM node
 * @param   { String } name - name of the DOM node we want to create
 * @param   { Boolean } isSvg - should we use a SVG as parent node?
 * @returns { Object } DOM node just created
 */
function mkEl(name, isSvg) {
  return isSvg ?
    document.createElementNS('http://www.w3.org/2000/svg', 'svg') :
    document.createElement(name)
}

/**
 * Get the outer html of any DOM node SVGs included
 * @param   { Object } el - DOM node to parse
 * @returns { String } el.outerHTML
 */
function getOuterHTML(el) {
  if (el.outerHTML)
    return el.outerHTML
  // some browsers do not support outerHTML on the SVGs tags
  else {
    var container = mkEl('div')
    container.appendChild(el.cloneNode(true))
    return container.innerHTML
  }
}

/**
 * Set the inner html of any DOM node SVGs included
 * @param { Object } container - DOM node where we'll inject new html
 * @param { String } html - html to inject
 */
function setInnerHTML(container, html) {
  if (!isUndefined(container.innerHTML))
    container.innerHTML = html
    // some browsers do not support innerHTML on the SVGs tags
  else {
    var doc = new DOMParser().parseFromString(html, 'application/xml')
    var node = container.ownerDocument.importNode(doc.documentElement, true)
    container.appendChild(node)
  }
}

/**
 * Remove any DOM attribute from a node
 * @param   { Object } dom - DOM node we want to update
 * @param   { String } name - name of the property we want to remove
 */
function remAttr(dom, name) {
  dom.removeAttribute(name)
}

/**
 * Get the value of any DOM attribute on a node
 * @param   { Object } dom - DOM node we want to parse
 * @param   { String } name - name of the attribute we want to get
 * @returns { String | undefined } name of the node attribute whether it exists
 */
function getAttr(dom, name) {
  return dom.getAttribute(name)
}

/**
 * Set any DOM attribute
 * @param { Object } dom - DOM node we want to update
 * @param { String } name - name of the property we want to set
 * @param { String } val - value of the property we want to set
 */
function setAttr(dom, name, val) {
  var xlink = XLINK_REGEX.exec(name)
  if (xlink && xlink[1])
    dom.setAttributeNS(XLINK_NS, xlink[1], val)
  else
    dom.setAttribute(name, val)
}

/**
 * Minimize risk: only zero or one _space_ between attr & value
 * @param   { String }   html - html string we want to parse
 * @param   { Function } fn - callback function to apply on any attribute found
 */
function walkAttrs(html, fn) {
  if (!html)
    return
  var m
  while (m = RE_HTML_ATTRS.exec(html))
    fn(m[1].toLowerCase(), m[2] || m[3] || m[4])
}

/**
 * Walk down recursively all the children tags starting dom node
 * @param   { Object }   dom - starting node where we will start the recursion
 * @param   { Function } fn - callback to transform the child node just found
 * @param   { Object }   context - fn can optionally return an object, which is passed to children
 */
function walkNodes(dom, fn, context) {
  if (dom) {
    var res = fn(dom, context)
    var next
    // stop the recursion
    if (res === false) return

    dom = dom.firstChild

    while (dom) {
      next = dom.nextSibling
      walkNodes(dom, fn, res)
      dom = next
    }
  }
}

var dom = Object.freeze({
  $$: $$,
  $: $,
  mkEl: mkEl,
  getOuterHTML: getOuterHTML,
  setInnerHTML: setInnerHTML,
  remAttr: remAttr,
  getAttr: getAttr,
  setAttr: setAttr,
  walkAttrs: walkAttrs,
  walkNodes: walkNodes
});

var styleNode;
var cssTextProp;
var byName = {};
var remainder = [];
// skip the following code on the server
if (WIN) {
  styleNode = (function () {
    // create a new style element with the correct type
    var newNode = mkEl('style')
    setAttr(newNode, 'type', 'text/css')

    // replace any user node or insert the new one into the head
    var userNode = $('style[type=riot]')
    if (userNode) {
      if (userNode.id) newNode.id = userNode.id
      userNode.parentNode.replaceChild(newNode, userNode)
    }
    else document.getElementsByTagName('head')[0].appendChild(newNode)

    return newNode
  })()
  cssTextProp = styleNode.styleSheet
}

/**
 * Object that will be used to inject and manage the css of every tag instance
 */
var styleManager = {
  styleNode: styleNode,
  /**
   * Save a tag style to be later injected into DOM
   * @param { String } css - css string
   * @param { String } name - if it's passed we will map the css to a tagname
   */
  add: function(css, name) {
    if (name) byName[name] = css
    else remainder.push(css)
  },
  /**
   * Inject all previously saved tag styles into DOM
   * innerHTML seems slow: http://jsperf.com/riot-insert-style
   */
  inject: function() {
    if (!WIN) return
    var style = Object.keys(byName)
      .map(function(k) { return byName[k] })
      .concat(remainder).join('\n')
    if (cssTextProp) cssTextProp.cssText = style
    else styleNode.innerHTML = style
  }
}

var commonjsGlobal = typeof window !== 'undefined' ? window : typeof global !== 'undefined' ? global : typeof self !== 'undefined' ? self : {}

function interopDefault(ex) {
	return ex && typeof ex === 'object' && 'default' in ex ? ex['default'] : ex;
}

function createCommonjsModule(fn, module) {
	return module = { exports: {} }, fn(module, module.exports), module.exports;
}

var csp_tmpl = createCommonjsModule(function (module, exports) {
(function (global, factory) {
	typeof exports === 'object' && typeof module !== 'undefined' ? factory(exports) :
	typeof define === 'function' && define.amd ? define(['exports'], factory) :
	(factory((global.cspTmpl = global.cspTmpl || {})));
}(commonjsGlobal, (function (exports) { 'use strict';

function InfiniteChecker (maxIterations) {
  if (this instanceof InfiniteChecker) {
    this.maxIterations = maxIterations
    this.count = 0
  } else {
    return new InfiniteChecker(maxIterations)
  }
}

InfiniteChecker.prototype.check = function () {
  this.count += 1
  if (this.count > this.maxIterations) {
    throw new Error('Infinite loop detected - reached max iterations')
  }
}

function getGlobal (str) {
  var ctx = (typeof window !== 'undefined' ? window : typeof commonjsGlobal !== 'undefined' ? commonjsGlobal : this)
  return typeof str !== 'undefined' ? ctx[str] : ctx
}

var names = ['Object', 'String', 'Boolean', 'Number', 'RegExp', 'Date', 'Array']
var immutable = { string: 'String', boolean: 'Boolean', number: 'Number' }

var primitives = names.map(getGlobal)
var protos = primitives.map(getProto)

function Primitives (context) {
  var this$1 = this;

  if (this instanceof Primitives) {
    this.context = context
    for (var i = 0; i < names.length; i++) {
      if (!this$1.context[names[i]]) {
        this$1.context[names[i]] = wrap(primitives[i])
      }
    }
  } else {
    return new Primitives(context)
  }
}

Primitives.prototype.replace = function (value) {
  var primIndex = primitives.indexOf(value),
    protoIndex = protos.indexOf(value),
    name

  if (~primIndex) {
    name = names[primIndex]
    return this.context[name]
  } else if (~protoIndex) {
    name = names[protoIndex]
    return this.context[name].prototype
  }

  return value
}

Primitives.prototype.getPropertyObject = function (object, property) {
  if (immutable[typeof object]) {
    return this.getPrototypeOf(object)
  }
  return object
}

Primitives.prototype.isPrimitive = function (value) {
  return !!~primitives.indexOf(value) || !!~protos.indexOf(value)
}

Primitives.prototype.getPrototypeOf = function (value) {
  if (value == null) { // handle null and undefined
    return value
  }

  var immutableType = immutable[typeof value],
    proto

  if (immutableType) {
    proto = this.context[immutableType].prototype
  } else {
    proto = Object.getPrototypeOf(value)
  }

  if (!proto || proto === Object.prototype) {
    return null
  }

  var replacement = this.replace(proto)

  if (replacement === value) {
    replacement = this.replace(Object.prototype)
  }
  return replacement

}

Primitives.prototype.applyNew = function (func, args) {
  if (func.wrapped) {
    var prim = Object.getPrototypeOf(func)
    var instance = new (Function.prototype.bind.apply(prim, arguments))

    setProto(instance, func.prototype)
    return instance
  }

  return new (Function.prototype.bind.apply(func, arguments))

}

function getProto (func) {
  return func.prototype
}

function setProto (obj, proto) {
  obj.__proto__ = proto // eslint-disable-line
}

function wrap (prim) {
  var proto = Object.create(prim.prototype)

  var result = function () {
    if (this instanceof result) {
      prim.apply(this, arguments)
    } else {
      var instance = prim.apply(null, arguments)

      setProto(instance, proto)
      return instance
    }
  }

  setProto(result, prim)
  result.prototype = proto
  result.wrapped = true
  return result
}

var commonjsGlobal$$ = typeof window !== 'undefined' ? window : typeof commonjsGlobal !== 'undefined' ? commonjsGlobal : typeof self !== 'undefined' ? self : {}

function interopDefault(ex) {
	return ex && typeof ex === 'object' && 'default' in ex ? ex['default'] : ex;
}

function createCommonjsModule(fn, module) {
	return module = { exports: {} }, fn(module, module.exports), module.exports;
}

var esprima = createCommonjsModule(function (module, exports) {
/*
  Copyright (c) jQuery Foundation, Inc. and Contributors, All Rights Reserved.

  Redistribution and use in source and binary forms, with or without
  modification, are permitted provided that the following conditions are met:

    * Redistributions of source code must retain the above copyright
      notice, this list of conditions and the following disclaimer.
    * Redistributions in binary form must reproduce the above copyright
      notice, this list of conditions and the following disclaimer in the
      documentation and/or other materials provided with the distribution.

  THIS SOFTWARE IS PROVIDED BY THE COPYRIGHT HOLDERS AND CONTRIBUTORS "AS IS"
  AND ANY EXPRESS OR IMPLIED WARRANTIES, INCLUDING, BUT NOT LIMITED TO, THE
  IMPLIED WARRANTIES OF MERCHANTABILITY AND FITNESS FOR A PARTICULAR PURPOSE
  ARE DISCLAIMED. IN NO EVENT SHALL <COPYRIGHT HOLDER> BE LIABLE FOR ANY
  DIRECT, INDIRECT, INCIDENTAL, SPECIAL, EXEMPLARY, OR CONSEQUENTIAL DAMAGES
  (INCLUDING, BUT NOT LIMITED TO, PROCUREMENT OF SUBSTITUTE GOODS OR SERVICES;
  LOSS OF USE, DATA, OR PROFITS; OR BUSINESS INTERRUPTION) HOWEVER CAUSED AND
  ON ANY THEORY OF LIABILITY, WHETHER IN CONTRACT, STRICT LIABILITY, OR TORT
  (INCLUDING NEGLIGENCE OR OTHERWISE) ARISING IN ANY WAY OUT OF THE USE OF
  THIS SOFTWARE, EVEN IF ADVISED OF THE POSSIBILITY OF SUCH DAMAGE.
*/

(function (root, factory) {
    'use strict';

    // Universal Module Definition (UMD) to support AMD, CommonJS/Node.js,
    // Rhino, and plain browser loading.

    /* istanbul ignore next */
    if (typeof define === 'function' && define.amd) {
        define(['exports'], factory);
    } else if (typeof exports !== 'undefined') {
        factory(exports);
    } else {
        factory((root.esprima = {}));
    }
}(commonjsGlobal$$, function (exports) {
    'use strict';

    var Token,
        TokenName,
        FnExprTokens,
        Syntax,
        PlaceHolders,
        Messages,
        Regex,
        source,
        strict,
        index,
        lineNumber,
        lineStart,
        hasLineTerminator,
        lastIndex,
        lastLineNumber,
        lastLineStart,
        startIndex,
        startLineNumber,
        startLineStart,
        scanning,
        length,
        lookahead,
        state,
        extra,
        isBindingElement,
        isAssignmentTarget,
        firstCoverInitializedNameError;

    Token = {
        BooleanLiteral: 1,
        EOF: 2,
        Identifier: 3,
        Keyword: 4,
        NullLiteral: 5,
        NumericLiteral: 6,
        Punctuator: 7,
        StringLiteral: 8,
        RegularExpression: 9,
        Template: 10
    };

    TokenName = {};
    TokenName[Token.BooleanLiteral] = 'Boolean';
    TokenName[Token.EOF] = '<end>';
    TokenName[Token.Identifier] = 'Identifier';
    TokenName[Token.Keyword] = 'Keyword';
    TokenName[Token.NullLiteral] = 'Null';
    TokenName[Token.NumericLiteral] = 'Numeric';
    TokenName[Token.Punctuator] = 'Punctuator';
    TokenName[Token.StringLiteral] = 'String';
    TokenName[Token.RegularExpression] = 'RegularExpression';
    TokenName[Token.Template] = 'Template';

    // A function following one of those tokens is an expression.
    FnExprTokens = ['(', '{', '[', 'in', 'typeof', 'instanceof', 'new',
                    'return', 'case', 'delete', 'throw', 'void',
                    // assignment operators
                    '=', '+=', '-=', '*=', '/=', '%=', '<<=', '>>=', '>>>=',
                    '&=', '|=', '^=', ',',
                    // binary/unary operators
                    '+', '-', '*', '/', '%', '++', '--', '<<', '>>', '>>>', '&',
                    '|', '^', '!', '~', '&&', '||', '?', ':', '===', '==', '>=',
                    '<=', '<', '>', '!=', '!=='];

    Syntax = {
        AssignmentExpression: 'AssignmentExpression',
        AssignmentPattern: 'AssignmentPattern',
        ArrayExpression: 'ArrayExpression',
        ArrayPattern: 'ArrayPattern',
        ArrowFunctionExpression: 'ArrowFunctionExpression',
        BlockStatement: 'BlockStatement',
        BinaryExpression: 'BinaryExpression',
        BreakStatement: 'BreakStatement',
        CallExpression: 'CallExpression',
        CatchClause: 'CatchClause',
        ClassBody: 'ClassBody',
        ClassDeclaration: 'ClassDeclaration',
        ClassExpression: 'ClassExpression',
        ConditionalExpression: 'ConditionalExpression',
        ContinueStatement: 'ContinueStatement',
        DoWhileStatement: 'DoWhileStatement',
        DebuggerStatement: 'DebuggerStatement',
        EmptyStatement: 'EmptyStatement',
        ExportAllDeclaration: 'ExportAllDeclaration',
        ExportDefaultDeclaration: 'ExportDefaultDeclaration',
        ExportNamedDeclaration: 'ExportNamedDeclaration',
        ExportSpecifier: 'ExportSpecifier',
        ExpressionStatement: 'ExpressionStatement',
        ForStatement: 'ForStatement',
        ForOfStatement: 'ForOfStatement',
        ForInStatement: 'ForInStatement',
        FunctionDeclaration: 'FunctionDeclaration',
        FunctionExpression: 'FunctionExpression',
        Identifier: 'Identifier',
        IfStatement: 'IfStatement',
        ImportDeclaration: 'ImportDeclaration',
        ImportDefaultSpecifier: 'ImportDefaultSpecifier',
        ImportNamespaceSpecifier: 'ImportNamespaceSpecifier',
        ImportSpecifier: 'ImportSpecifier',
        Literal: 'Literal',
        LabeledStatement: 'LabeledStatement',
        LogicalExpression: 'LogicalExpression',
        MemberExpression: 'MemberExpression',
        MetaProperty: 'MetaProperty',
        MethodDefinition: 'MethodDefinition',
        NewExpression: 'NewExpression',
        ObjectExpression: 'ObjectExpression',
        ObjectPattern: 'ObjectPattern',
        Program: 'Program',
        Property: 'Property',
        RestElement: 'RestElement',
        ReturnStatement: 'ReturnStatement',
        SequenceExpression: 'SequenceExpression',
        SpreadElement: 'SpreadElement',
        Super: 'Super',
        SwitchCase: 'SwitchCase',
        SwitchStatement: 'SwitchStatement',
        TaggedTemplateExpression: 'TaggedTemplateExpression',
        TemplateElement: 'TemplateElement',
        TemplateLiteral: 'TemplateLiteral',
        ThisExpression: 'ThisExpression',
        ThrowStatement: 'ThrowStatement',
        TryStatement: 'TryStatement',
        UnaryExpression: 'UnaryExpression',
        UpdateExpression: 'UpdateExpression',
        VariableDeclaration: 'VariableDeclaration',
        VariableDeclarator: 'VariableDeclarator',
        WhileStatement: 'WhileStatement',
        WithStatement: 'WithStatement',
        YieldExpression: 'YieldExpression'
    };

    PlaceHolders = {
        ArrowParameterPlaceHolder: 'ArrowParameterPlaceHolder'
    };

    // Error messages should be identical to V8.
    Messages = {
        UnexpectedToken: 'Unexpected token %0',
        UnexpectedNumber: 'Unexpected number',
        UnexpectedString: 'Unexpected string',
        UnexpectedIdentifier: 'Unexpected identifier',
        UnexpectedReserved: 'Unexpected reserved word',
        UnexpectedTemplate: 'Unexpected quasi %0',
        UnexpectedEOS: 'Unexpected end of input',
        NewlineAfterThrow: 'Illegal newline after throw',
        InvalidRegExp: 'Invalid regular expression',
        UnterminatedRegExp: 'Invalid regular expression: missing /',
        InvalidLHSInAssignment: 'Invalid left-hand side in assignment',
        InvalidLHSInForIn: 'Invalid left-hand side in for-in',
        InvalidLHSInForLoop: 'Invalid left-hand side in for-loop',
        MultipleDefaultsInSwitch: 'More than one default clause in switch statement',
        NoCatchOrFinally: 'Missing catch or finally after try',
        UnknownLabel: 'Undefined label \'%0\'',
        Redeclaration: '%0 \'%1\' has already been declared',
        IllegalContinue: 'Illegal continue statement',
        IllegalBreak: 'Illegal break statement',
        IllegalReturn: 'Illegal return statement',
        StrictModeWith: 'Strict mode code may not include a with statement',
        StrictCatchVariable: 'Catch variable may not be eval or arguments in strict mode',
        StrictVarName: 'Variable name may not be eval or arguments in strict mode',
        StrictParamName: 'Parameter name eval or arguments is not allowed in strict mode',
        StrictParamDupe: 'Strict mode function may not have duplicate parameter names',
        StrictFunctionName: 'Function name may not be eval or arguments in strict mode',
        StrictOctalLiteral: 'Octal literals are not allowed in strict mode.',
        StrictDelete: 'Delete of an unqualified identifier in strict mode.',
        StrictLHSAssignment: 'Assignment to eval or arguments is not allowed in strict mode',
        StrictLHSPostfix: 'Postfix increment/decrement may not have eval or arguments operand in strict mode',
        StrictLHSPrefix: 'Prefix increment/decrement may not have eval or arguments operand in strict mode',
        StrictReservedWord: 'Use of future reserved word in strict mode',
        TemplateOctalLiteral: 'Octal literals are not allowed in template strings.',
        ParameterAfterRestParameter: 'Rest parameter must be last formal parameter',
        DefaultRestParameter: 'Unexpected token =',
        ObjectPatternAsRestParameter: 'Unexpected token {',
        DuplicateProtoProperty: 'Duplicate __proto__ fields are not allowed in object literals',
        ConstructorSpecialMethod: 'Class constructor may not be an accessor',
        DuplicateConstructor: 'A class may only have one constructor',
        StaticPrototype: 'Classes may not have static property named prototype',
        MissingFromClause: 'Unexpected token',
        NoAsAfterImportNamespace: 'Unexpected token',
        InvalidModuleSpecifier: 'Unexpected token',
        IllegalImportDeclaration: 'Unexpected token',
        IllegalExportDeclaration: 'Unexpected token',
        DuplicateBinding: 'Duplicate binding %0'
    };

    // See also tools/generate-unicode-regex.js.
    Regex = {
        // ECMAScript 6/Unicode v7.0.0 NonAsciiIdentifierStart:
        NonAsciiIdentifierStart: /[\xAA\xB5\xBA\xC0-\xD6\xD8-\xF6\xF8-\u02C1\u02C6-\u02D1\u02E0-\u02E4\u02EC\u02EE\u0370-\u0374\u0376\u0377\u037A-\u037D\u037F\u0386\u0388-\u038A\u038C\u038E-\u03A1\u03A3-\u03F5\u03F7-\u0481\u048A-\u052F\u0531-\u0556\u0559\u0561-\u0587\u05D0-\u05EA\u05F0-\u05F2\u0620-\u064A\u066E\u066F\u0671-\u06D3\u06D5\u06E5\u06E6\u06EE\u06EF\u06FA-\u06FC\u06FF\u0710\u0712-\u072F\u074D-\u07A5\u07B1\u07CA-\u07EA\u07F4\u07F5\u07FA\u0800-\u0815\u081A\u0824\u0828\u0840-\u0858\u08A0-\u08B2\u0904-\u0939\u093D\u0950\u0958-\u0961\u0971-\u0980\u0985-\u098C\u098F\u0990\u0993-\u09A8\u09AA-\u09B0\u09B2\u09B6-\u09B9\u09BD\u09CE\u09DC\u09DD\u09DF-\u09E1\u09F0\u09F1\u0A05-\u0A0A\u0A0F\u0A10\u0A13-\u0A28\u0A2A-\u0A30\u0A32\u0A33\u0A35\u0A36\u0A38\u0A39\u0A59-\u0A5C\u0A5E\u0A72-\u0A74\u0A85-\u0A8D\u0A8F-\u0A91\u0A93-\u0AA8\u0AAA-\u0AB0\u0AB2\u0AB3\u0AB5-\u0AB9\u0ABD\u0AD0\u0AE0\u0AE1\u0B05-\u0B0C\u0B0F\u0B10\u0B13-\u0B28\u0B2A-\u0B30\u0B32\u0B33\u0B35-\u0B39\u0B3D\u0B5C\u0B5D\u0B5F-\u0B61\u0B71\u0B83\u0B85-\u0B8A\u0B8E-\u0B90\u0B92-\u0B95\u0B99\u0B9A\u0B9C\u0B9E\u0B9F\u0BA3\u0BA4\u0BA8-\u0BAA\u0BAE-\u0BB9\u0BD0\u0C05-\u0C0C\u0C0E-\u0C10\u0C12-\u0C28\u0C2A-\u0C39\u0C3D\u0C58\u0C59\u0C60\u0C61\u0C85-\u0C8C\u0C8E-\u0C90\u0C92-\u0CA8\u0CAA-\u0CB3\u0CB5-\u0CB9\u0CBD\u0CDE\u0CE0\u0CE1\u0CF1\u0CF2\u0D05-\u0D0C\u0D0E-\u0D10\u0D12-\u0D3A\u0D3D\u0D4E\u0D60\u0D61\u0D7A-\u0D7F\u0D85-\u0D96\u0D9A-\u0DB1\u0DB3-\u0DBB\u0DBD\u0DC0-\u0DC6\u0E01-\u0E30\u0E32\u0E33\u0E40-\u0E46\u0E81\u0E82\u0E84\u0E87\u0E88\u0E8A\u0E8D\u0E94-\u0E97\u0E99-\u0E9F\u0EA1-\u0EA3\u0EA5\u0EA7\u0EAA\u0EAB\u0EAD-\u0EB0\u0EB2\u0EB3\u0EBD\u0EC0-\u0EC4\u0EC6\u0EDC-\u0EDF\u0F00\u0F40-\u0F47\u0F49-\u0F6C\u0F88-\u0F8C\u1000-\u102A\u103F\u1050-\u1055\u105A-\u105D\u1061\u1065\u1066\u106E-\u1070\u1075-\u1081\u108E\u10A0-\u10C5\u10C7\u10CD\u10D0-\u10FA\u10FC-\u1248\u124A-\u124D\u1250-\u1256\u1258\u125A-\u125D\u1260-\u1288\u128A-\u128D\u1290-\u12B0\u12B2-\u12B5\u12B8-\u12BE\u12C0\u12C2-\u12C5\u12C8-\u12D6\u12D8-\u1310\u1312-\u1315\u1318-\u135A\u1380-\u138F\u13A0-\u13F4\u1401-\u166C\u166F-\u167F\u1681-\u169A\u16A0-\u16EA\u16EE-\u16F8\u1700-\u170C\u170E-\u1711\u1720-\u1731\u1740-\u1751\u1760-\u176C\u176E-\u1770\u1780-\u17B3\u17D7\u17DC\u1820-\u1877\u1880-\u18A8\u18AA\u18B0-\u18F5\u1900-\u191E\u1950-\u196D\u1970-\u1974\u1980-\u19AB\u19C1-\u19C7\u1A00-\u1A16\u1A20-\u1A54\u1AA7\u1B05-\u1B33\u1B45-\u1B4B\u1B83-\u1BA0\u1BAE\u1BAF\u1BBA-\u1BE5\u1C00-\u1C23\u1C4D-\u1C4F\u1C5A-\u1C7D\u1CE9-\u1CEC\u1CEE-\u1CF1\u1CF5\u1CF6\u1D00-\u1DBF\u1E00-\u1F15\u1F18-\u1F1D\u1F20-\u1F45\u1F48-\u1F4D\u1F50-\u1F57\u1F59\u1F5B\u1F5D\u1F5F-\u1F7D\u1F80-\u1FB4\u1FB6-\u1FBC\u1FBE\u1FC2-\u1FC4\u1FC6-\u1FCC\u1FD0-\u1FD3\u1FD6-\u1FDB\u1FE0-\u1FEC\u1FF2-\u1FF4\u1FF6-\u1FFC\u2071\u207F\u2090-\u209C\u2102\u2107\u210A-\u2113\u2115\u2118-\u211D\u2124\u2126\u2128\u212A-\u2139\u213C-\u213F\u2145-\u2149\u214E\u2160-\u2188\u2C00-\u2C2E\u2C30-\u2C5E\u2C60-\u2CE4\u2CEB-\u2CEE\u2CF2\u2CF3\u2D00-\u2D25\u2D27\u2D2D\u2D30-\u2D67\u2D6F\u2D80-\u2D96\u2DA0-\u2DA6\u2DA8-\u2DAE\u2DB0-\u2DB6\u2DB8-\u2DBE\u2DC0-\u2DC6\u2DC8-\u2DCE\u2DD0-\u2DD6\u2DD8-\u2DDE\u3005-\u3007\u3021-\u3029\u3031-\u3035\u3038-\u303C\u3041-\u3096\u309B-\u309F\u30A1-\u30FA\u30FC-\u30FF\u3105-\u312D\u3131-\u318E\u31A0-\u31BA\u31F0-\u31FF\u3400-\u4DB5\u4E00-\u9FCC\uA000-\uA48C\uA4D0-\uA4FD\uA500-\uA60C\uA610-\uA61F\uA62A\uA62B\uA640-\uA66E\uA67F-\uA69D\uA6A0-\uA6EF\uA717-\uA71F\uA722-\uA788\uA78B-\uA78E\uA790-\uA7AD\uA7B0\uA7B1\uA7F7-\uA801\uA803-\uA805\uA807-\uA80A\uA80C-\uA822\uA840-\uA873\uA882-\uA8B3\uA8F2-\uA8F7\uA8FB\uA90A-\uA925\uA930-\uA946\uA960-\uA97C\uA984-\uA9B2\uA9CF\uA9E0-\uA9E4\uA9E6-\uA9EF\uA9FA-\uA9FE\uAA00-\uAA28\uAA40-\uAA42\uAA44-\uAA4B\uAA60-\uAA76\uAA7A\uAA7E-\uAAAF\uAAB1\uAAB5\uAAB6\uAAB9-\uAABD\uAAC0\uAAC2\uAADB-\uAADD\uAAE0-\uAAEA\uAAF2-\uAAF4\uAB01-\uAB06\uAB09-\uAB0E\uAB11-\uAB16\uAB20-\uAB26\uAB28-\uAB2E\uAB30-\uAB5A\uAB5C-\uAB5F\uAB64\uAB65\uABC0-\uABE2\uAC00-\uD7A3\uD7B0-\uD7C6\uD7CB-\uD7FB\uF900-\uFA6D\uFA70-\uFAD9\uFB00-\uFB06\uFB13-\uFB17\uFB1D\uFB1F-\uFB28\uFB2A-\uFB36\uFB38-\uFB3C\uFB3E\uFB40\uFB41\uFB43\uFB44\uFB46-\uFBB1\uFBD3-\uFD3D\uFD50-\uFD8F\uFD92-\uFDC7\uFDF0-\uFDFB\uFE70-\uFE74\uFE76-\uFEFC\uFF21-\uFF3A\uFF41-\uFF5A\uFF66-\uFFBE\uFFC2-\uFFC7\uFFCA-\uFFCF\uFFD2-\uFFD7\uFFDA-\uFFDC]|\uD800[\uDC00-\uDC0B\uDC0D-\uDC26\uDC28-\uDC3A\uDC3C\uDC3D\uDC3F-\uDC4D\uDC50-\uDC5D\uDC80-\uDCFA\uDD40-\uDD74\uDE80-\uDE9C\uDEA0-\uDED0\uDF00-\uDF1F\uDF30-\uDF4A\uDF50-\uDF75\uDF80-\uDF9D\uDFA0-\uDFC3\uDFC8-\uDFCF\uDFD1-\uDFD5]|\uD801[\uDC00-\uDC9D\uDD00-\uDD27\uDD30-\uDD63\uDE00-\uDF36\uDF40-\uDF55\uDF60-\uDF67]|\uD802[\uDC00-\uDC05\uDC08\uDC0A-\uDC35\uDC37\uDC38\uDC3C\uDC3F-\uDC55\uDC60-\uDC76\uDC80-\uDC9E\uDD00-\uDD15\uDD20-\uDD39\uDD80-\uDDB7\uDDBE\uDDBF\uDE00\uDE10-\uDE13\uDE15-\uDE17\uDE19-\uDE33\uDE60-\uDE7C\uDE80-\uDE9C\uDEC0-\uDEC7\uDEC9-\uDEE4\uDF00-\uDF35\uDF40-\uDF55\uDF60-\uDF72\uDF80-\uDF91]|\uD803[\uDC00-\uDC48]|\uD804[\uDC03-\uDC37\uDC83-\uDCAF\uDCD0-\uDCE8\uDD03-\uDD26\uDD50-\uDD72\uDD76\uDD83-\uDDB2\uDDC1-\uDDC4\uDDDA\uDE00-\uDE11\uDE13-\uDE2B\uDEB0-\uDEDE\uDF05-\uDF0C\uDF0F\uDF10\uDF13-\uDF28\uDF2A-\uDF30\uDF32\uDF33\uDF35-\uDF39\uDF3D\uDF5D-\uDF61]|\uD805[\uDC80-\uDCAF\uDCC4\uDCC5\uDCC7\uDD80-\uDDAE\uDE00-\uDE2F\uDE44\uDE80-\uDEAA]|\uD806[\uDCA0-\uDCDF\uDCFF\uDEC0-\uDEF8]|\uD808[\uDC00-\uDF98]|\uD809[\uDC00-\uDC6E]|[\uD80C\uD840-\uD868\uD86A-\uD86C][\uDC00-\uDFFF]|\uD80D[\uDC00-\uDC2E]|\uD81A[\uDC00-\uDE38\uDE40-\uDE5E\uDED0-\uDEED\uDF00-\uDF2F\uDF40-\uDF43\uDF63-\uDF77\uDF7D-\uDF8F]|\uD81B[\uDF00-\uDF44\uDF50\uDF93-\uDF9F]|\uD82C[\uDC00\uDC01]|\uD82F[\uDC00-\uDC6A\uDC70-\uDC7C\uDC80-\uDC88\uDC90-\uDC99]|\uD835[\uDC00-\uDC54\uDC56-\uDC9C\uDC9E\uDC9F\uDCA2\uDCA5\uDCA6\uDCA9-\uDCAC\uDCAE-\uDCB9\uDCBB\uDCBD-\uDCC3\uDCC5-\uDD05\uDD07-\uDD0A\uDD0D-\uDD14\uDD16-\uDD1C\uDD1E-\uDD39\uDD3B-\uDD3E\uDD40-\uDD44\uDD46\uDD4A-\uDD50\uDD52-\uDEA5\uDEA8-\uDEC0\uDEC2-\uDEDA\uDEDC-\uDEFA\uDEFC-\uDF14\uDF16-\uDF34\uDF36-\uDF4E\uDF50-\uDF6E\uDF70-\uDF88\uDF8A-\uDFA8\uDFAA-\uDFC2\uDFC4-\uDFCB]|\uD83A[\uDC00-\uDCC4]|\uD83B[\uDE00-\uDE03\uDE05-\uDE1F\uDE21\uDE22\uDE24\uDE27\uDE29-\uDE32\uDE34-\uDE37\uDE39\uDE3B\uDE42\uDE47\uDE49\uDE4B\uDE4D-\uDE4F\uDE51\uDE52\uDE54\uDE57\uDE59\uDE5B\uDE5D\uDE5F\uDE61\uDE62\uDE64\uDE67-\uDE6A\uDE6C-\uDE72\uDE74-\uDE77\uDE79-\uDE7C\uDE7E\uDE80-\uDE89\uDE8B-\uDE9B\uDEA1-\uDEA3\uDEA5-\uDEA9\uDEAB-\uDEBB]|\uD869[\uDC00-\uDED6\uDF00-\uDFFF]|\uD86D[\uDC00-\uDF34\uDF40-\uDFFF]|\uD86E[\uDC00-\uDC1D]|\uD87E[\uDC00-\uDE1D]/,

        // ECMAScript 6/Unicode v7.0.0 NonAsciiIdentifierPart:
        NonAsciiIdentifierPart: /[\xAA\xB5\xB7\xBA\xC0-\xD6\xD8-\xF6\xF8-\u02C1\u02C6-\u02D1\u02E0-\u02E4\u02EC\u02EE\u0300-\u0374\u0376\u0377\u037A-\u037D\u037F\u0386-\u038A\u038C\u038E-\u03A1\u03A3-\u03F5\u03F7-\u0481\u0483-\u0487\u048A-\u052F\u0531-\u0556\u0559\u0561-\u0587\u0591-\u05BD\u05BF\u05C1\u05C2\u05C4\u05C5\u05C7\u05D0-\u05EA\u05F0-\u05F2\u0610-\u061A\u0620-\u0669\u066E-\u06D3\u06D5-\u06DC\u06DF-\u06E8\u06EA-\u06FC\u06FF\u0710-\u074A\u074D-\u07B1\u07C0-\u07F5\u07FA\u0800-\u082D\u0840-\u085B\u08A0-\u08B2\u08E4-\u0963\u0966-\u096F\u0971-\u0983\u0985-\u098C\u098F\u0990\u0993-\u09A8\u09AA-\u09B0\u09B2\u09B6-\u09B9\u09BC-\u09C4\u09C7\u09C8\u09CB-\u09CE\u09D7\u09DC\u09DD\u09DF-\u09E3\u09E6-\u09F1\u0A01-\u0A03\u0A05-\u0A0A\u0A0F\u0A10\u0A13-\u0A28\u0A2A-\u0A30\u0A32\u0A33\u0A35\u0A36\u0A38\u0A39\u0A3C\u0A3E-\u0A42\u0A47\u0A48\u0A4B-\u0A4D\u0A51\u0A59-\u0A5C\u0A5E\u0A66-\u0A75\u0A81-\u0A83\u0A85-\u0A8D\u0A8F-\u0A91\u0A93-\u0AA8\u0AAA-\u0AB0\u0AB2\u0AB3\u0AB5-\u0AB9\u0ABC-\u0AC5\u0AC7-\u0AC9\u0ACB-\u0ACD\u0AD0\u0AE0-\u0AE3\u0AE6-\u0AEF\u0B01-\u0B03\u0B05-\u0B0C\u0B0F\u0B10\u0B13-\u0B28\u0B2A-\u0B30\u0B32\u0B33\u0B35-\u0B39\u0B3C-\u0B44\u0B47\u0B48\u0B4B-\u0B4D\u0B56\u0B57\u0B5C\u0B5D\u0B5F-\u0B63\u0B66-\u0B6F\u0B71\u0B82\u0B83\u0B85-\u0B8A\u0B8E-\u0B90\u0B92-\u0B95\u0B99\u0B9A\u0B9C\u0B9E\u0B9F\u0BA3\u0BA4\u0BA8-\u0BAA\u0BAE-\u0BB9\u0BBE-\u0BC2\u0BC6-\u0BC8\u0BCA-\u0BCD\u0BD0\u0BD7\u0BE6-\u0BEF\u0C00-\u0C03\u0C05-\u0C0C\u0C0E-\u0C10\u0C12-\u0C28\u0C2A-\u0C39\u0C3D-\u0C44\u0C46-\u0C48\u0C4A-\u0C4D\u0C55\u0C56\u0C58\u0C59\u0C60-\u0C63\u0C66-\u0C6F\u0C81-\u0C83\u0C85-\u0C8C\u0C8E-\u0C90\u0C92-\u0CA8\u0CAA-\u0CB3\u0CB5-\u0CB9\u0CBC-\u0CC4\u0CC6-\u0CC8\u0CCA-\u0CCD\u0CD5\u0CD6\u0CDE\u0CE0-\u0CE3\u0CE6-\u0CEF\u0CF1\u0CF2\u0D01-\u0D03\u0D05-\u0D0C\u0D0E-\u0D10\u0D12-\u0D3A\u0D3D-\u0D44\u0D46-\u0D48\u0D4A-\u0D4E\u0D57\u0D60-\u0D63\u0D66-\u0D6F\u0D7A-\u0D7F\u0D82\u0D83\u0D85-\u0D96\u0D9A-\u0DB1\u0DB3-\u0DBB\u0DBD\u0DC0-\u0DC6\u0DCA\u0DCF-\u0DD4\u0DD6\u0DD8-\u0DDF\u0DE6-\u0DEF\u0DF2\u0DF3\u0E01-\u0E3A\u0E40-\u0E4E\u0E50-\u0E59\u0E81\u0E82\u0E84\u0E87\u0E88\u0E8A\u0E8D\u0E94-\u0E97\u0E99-\u0E9F\u0EA1-\u0EA3\u0EA5\u0EA7\u0EAA\u0EAB\u0EAD-\u0EB9\u0EBB-\u0EBD\u0EC0-\u0EC4\u0EC6\u0EC8-\u0ECD\u0ED0-\u0ED9\u0EDC-\u0EDF\u0F00\u0F18\u0F19\u0F20-\u0F29\u0F35\u0F37\u0F39\u0F3E-\u0F47\u0F49-\u0F6C\u0F71-\u0F84\u0F86-\u0F97\u0F99-\u0FBC\u0FC6\u1000-\u1049\u1050-\u109D\u10A0-\u10C5\u10C7\u10CD\u10D0-\u10FA\u10FC-\u1248\u124A-\u124D\u1250-\u1256\u1258\u125A-\u125D\u1260-\u1288\u128A-\u128D\u1290-\u12B0\u12B2-\u12B5\u12B8-\u12BE\u12C0\u12C2-\u12C5\u12C8-\u12D6\u12D8-\u1310\u1312-\u1315\u1318-\u135A\u135D-\u135F\u1369-\u1371\u1380-\u138F\u13A0-\u13F4\u1401-\u166C\u166F-\u167F\u1681-\u169A\u16A0-\u16EA\u16EE-\u16F8\u1700-\u170C\u170E-\u1714\u1720-\u1734\u1740-\u1753\u1760-\u176C\u176E-\u1770\u1772\u1773\u1780-\u17D3\u17D7\u17DC\u17DD\u17E0-\u17E9\u180B-\u180D\u1810-\u1819\u1820-\u1877\u1880-\u18AA\u18B0-\u18F5\u1900-\u191E\u1920-\u192B\u1930-\u193B\u1946-\u196D\u1970-\u1974\u1980-\u19AB\u19B0-\u19C9\u19D0-\u19DA\u1A00-\u1A1B\u1A20-\u1A5E\u1A60-\u1A7C\u1A7F-\u1A89\u1A90-\u1A99\u1AA7\u1AB0-\u1ABD\u1B00-\u1B4B\u1B50-\u1B59\u1B6B-\u1B73\u1B80-\u1BF3\u1C00-\u1C37\u1C40-\u1C49\u1C4D-\u1C7D\u1CD0-\u1CD2\u1CD4-\u1CF6\u1CF8\u1CF9\u1D00-\u1DF5\u1DFC-\u1F15\u1F18-\u1F1D\u1F20-\u1F45\u1F48-\u1F4D\u1F50-\u1F57\u1F59\u1F5B\u1F5D\u1F5F-\u1F7D\u1F80-\u1FB4\u1FB6-\u1FBC\u1FBE\u1FC2-\u1FC4\u1FC6-\u1FCC\u1FD0-\u1FD3\u1FD6-\u1FDB\u1FE0-\u1FEC\u1FF2-\u1FF4\u1FF6-\u1FFC\u200C\u200D\u203F\u2040\u2054\u2071\u207F\u2090-\u209C\u20D0-\u20DC\u20E1\u20E5-\u20F0\u2102\u2107\u210A-\u2113\u2115\u2118-\u211D\u2124\u2126\u2128\u212A-\u2139\u213C-\u213F\u2145-\u2149\u214E\u2160-\u2188\u2C00-\u2C2E\u2C30-\u2C5E\u2C60-\u2CE4\u2CEB-\u2CF3\u2D00-\u2D25\u2D27\u2D2D\u2D30-\u2D67\u2D6F\u2D7F-\u2D96\u2DA0-\u2DA6\u2DA8-\u2DAE\u2DB0-\u2DB6\u2DB8-\u2DBE\u2DC0-\u2DC6\u2DC8-\u2DCE\u2DD0-\u2DD6\u2DD8-\u2DDE\u2DE0-\u2DFF\u3005-\u3007\u3021-\u302F\u3031-\u3035\u3038-\u303C\u3041-\u3096\u3099-\u309F\u30A1-\u30FA\u30FC-\u30FF\u3105-\u312D\u3131-\u318E\u31A0-\u31BA\u31F0-\u31FF\u3400-\u4DB5\u4E00-\u9FCC\uA000-\uA48C\uA4D0-\uA4FD\uA500-\uA60C\uA610-\uA62B\uA640-\uA66F\uA674-\uA67D\uA67F-\uA69D\uA69F-\uA6F1\uA717-\uA71F\uA722-\uA788\uA78B-\uA78E\uA790-\uA7AD\uA7B0\uA7B1\uA7F7-\uA827\uA840-\uA873\uA880-\uA8C4\uA8D0-\uA8D9\uA8E0-\uA8F7\uA8FB\uA900-\uA92D\uA930-\uA953\uA960-\uA97C\uA980-\uA9C0\uA9CF-\uA9D9\uA9E0-\uA9FE\uAA00-\uAA36\uAA40-\uAA4D\uAA50-\uAA59\uAA60-\uAA76\uAA7A-\uAAC2\uAADB-\uAADD\uAAE0-\uAAEF\uAAF2-\uAAF6\uAB01-\uAB06\uAB09-\uAB0E\uAB11-\uAB16\uAB20-\uAB26\uAB28-\uAB2E\uAB30-\uAB5A\uAB5C-\uAB5F\uAB64\uAB65\uABC0-\uABEA\uABEC\uABED\uABF0-\uABF9\uAC00-\uD7A3\uD7B0-\uD7C6\uD7CB-\uD7FB\uF900-\uFA6D\uFA70-\uFAD9\uFB00-\uFB06\uFB13-\uFB17\uFB1D-\uFB28\uFB2A-\uFB36\uFB38-\uFB3C\uFB3E\uFB40\uFB41\uFB43\uFB44\uFB46-\uFBB1\uFBD3-\uFD3D\uFD50-\uFD8F\uFD92-\uFDC7\uFDF0-\uFDFB\uFE00-\uFE0F\uFE20-\uFE2D\uFE33\uFE34\uFE4D-\uFE4F\uFE70-\uFE74\uFE76-\uFEFC\uFF10-\uFF19\uFF21-\uFF3A\uFF3F\uFF41-\uFF5A\uFF66-\uFFBE\uFFC2-\uFFC7\uFFCA-\uFFCF\uFFD2-\uFFD7\uFFDA-\uFFDC]|\uD800[\uDC00-\uDC0B\uDC0D-\uDC26\uDC28-\uDC3A\uDC3C\uDC3D\uDC3F-\uDC4D\uDC50-\uDC5D\uDC80-\uDCFA\uDD40-\uDD74\uDDFD\uDE80-\uDE9C\uDEA0-\uDED0\uDEE0\uDF00-\uDF1F\uDF30-\uDF4A\uDF50-\uDF7A\uDF80-\uDF9D\uDFA0-\uDFC3\uDFC8-\uDFCF\uDFD1-\uDFD5]|\uD801[\uDC00-\uDC9D\uDCA0-\uDCA9\uDD00-\uDD27\uDD30-\uDD63\uDE00-\uDF36\uDF40-\uDF55\uDF60-\uDF67]|\uD802[\uDC00-\uDC05\uDC08\uDC0A-\uDC35\uDC37\uDC38\uDC3C\uDC3F-\uDC55\uDC60-\uDC76\uDC80-\uDC9E\uDD00-\uDD15\uDD20-\uDD39\uDD80-\uDDB7\uDDBE\uDDBF\uDE00-\uDE03\uDE05\uDE06\uDE0C-\uDE13\uDE15-\uDE17\uDE19-\uDE33\uDE38-\uDE3A\uDE3F\uDE60-\uDE7C\uDE80-\uDE9C\uDEC0-\uDEC7\uDEC9-\uDEE6\uDF00-\uDF35\uDF40-\uDF55\uDF60-\uDF72\uDF80-\uDF91]|\uD803[\uDC00-\uDC48]|\uD804[\uDC00-\uDC46\uDC66-\uDC6F\uDC7F-\uDCBA\uDCD0-\uDCE8\uDCF0-\uDCF9\uDD00-\uDD34\uDD36-\uDD3F\uDD50-\uDD73\uDD76\uDD80-\uDDC4\uDDD0-\uDDDA\uDE00-\uDE11\uDE13-\uDE37\uDEB0-\uDEEA\uDEF0-\uDEF9\uDF01-\uDF03\uDF05-\uDF0C\uDF0F\uDF10\uDF13-\uDF28\uDF2A-\uDF30\uDF32\uDF33\uDF35-\uDF39\uDF3C-\uDF44\uDF47\uDF48\uDF4B-\uDF4D\uDF57\uDF5D-\uDF63\uDF66-\uDF6C\uDF70-\uDF74]|\uD805[\uDC80-\uDCC5\uDCC7\uDCD0-\uDCD9\uDD80-\uDDB5\uDDB8-\uDDC0\uDE00-\uDE40\uDE44\uDE50-\uDE59\uDE80-\uDEB7\uDEC0-\uDEC9]|\uD806[\uDCA0-\uDCE9\uDCFF\uDEC0-\uDEF8]|\uD808[\uDC00-\uDF98]|\uD809[\uDC00-\uDC6E]|[\uD80C\uD840-\uD868\uD86A-\uD86C][\uDC00-\uDFFF]|\uD80D[\uDC00-\uDC2E]|\uD81A[\uDC00-\uDE38\uDE40-\uDE5E\uDE60-\uDE69\uDED0-\uDEED\uDEF0-\uDEF4\uDF00-\uDF36\uDF40-\uDF43\uDF50-\uDF59\uDF63-\uDF77\uDF7D-\uDF8F]|\uD81B[\uDF00-\uDF44\uDF50-\uDF7E\uDF8F-\uDF9F]|\uD82C[\uDC00\uDC01]|\uD82F[\uDC00-\uDC6A\uDC70-\uDC7C\uDC80-\uDC88\uDC90-\uDC99\uDC9D\uDC9E]|\uD834[\uDD65-\uDD69\uDD6D-\uDD72\uDD7B-\uDD82\uDD85-\uDD8B\uDDAA-\uDDAD\uDE42-\uDE44]|\uD835[\uDC00-\uDC54\uDC56-\uDC9C\uDC9E\uDC9F\uDCA2\uDCA5\uDCA6\uDCA9-\uDCAC\uDCAE-\uDCB9\uDCBB\uDCBD-\uDCC3\uDCC5-\uDD05\uDD07-\uDD0A\uDD0D-\uDD14\uDD16-\uDD1C\uDD1E-\uDD39\uDD3B-\uDD3E\uDD40-\uDD44\uDD46\uDD4A-\uDD50\uDD52-\uDEA5\uDEA8-\uDEC0\uDEC2-\uDEDA\uDEDC-\uDEFA\uDEFC-\uDF14\uDF16-\uDF34\uDF36-\uDF4E\uDF50-\uDF6E\uDF70-\uDF88\uDF8A-\uDFA8\uDFAA-\uDFC2\uDFC4-\uDFCB\uDFCE-\uDFFF]|\uD83A[\uDC00-\uDCC4\uDCD0-\uDCD6]|\uD83B[\uDE00-\uDE03\uDE05-\uDE1F\uDE21\uDE22\uDE24\uDE27\uDE29-\uDE32\uDE34-\uDE37\uDE39\uDE3B\uDE42\uDE47\uDE49\uDE4B\uDE4D-\uDE4F\uDE51\uDE52\uDE54\uDE57\uDE59\uDE5B\uDE5D\uDE5F\uDE61\uDE62\uDE64\uDE67-\uDE6A\uDE6C-\uDE72\uDE74-\uDE77\uDE79-\uDE7C\uDE7E\uDE80-\uDE89\uDE8B-\uDE9B\uDEA1-\uDEA3\uDEA5-\uDEA9\uDEAB-\uDEBB]|\uD869[\uDC00-\uDED6\uDF00-\uDFFF]|\uD86D[\uDC00-\uDF34\uDF40-\uDFFF]|\uD86E[\uDC00-\uDC1D]|\uD87E[\uDC00-\uDE1D]|\uDB40[\uDD00-\uDDEF]/
    };

    // Ensure the condition is true, otherwise throw an error.
    // This is only to have a better contract semantic, i.e. another safety net
    // to catch a logic error. The condition shall be fulfilled in normal case.
    // Do NOT use this to enforce a certain condition on any user input.

    function assert(condition, message) {
        /* istanbul ignore if */
        if (!condition) {
            throw new Error('ASSERT: ' + message);
        }
    }

    function isDecimalDigit(ch) {
        return (ch >= 0x30 && ch <= 0x39);   // 0..9
    }

    function isHexDigit(ch) {
        return '0123456789abcdefABCDEF'.indexOf(ch) >= 0;
    }

    function isOctalDigit(ch) {
        return '01234567'.indexOf(ch) >= 0;
    }

    function octalToDecimal(ch) {
        // \0 is not octal escape sequence
        var octal = (ch !== '0'), code = '01234567'.indexOf(ch);

        if (index < length && isOctalDigit(source[index])) {
            octal = true;
            code = code * 8 + '01234567'.indexOf(source[index++]);

            // 3 digits are only allowed when string starts
            // with 0, 1, 2, 3
            if ('0123'.indexOf(ch) >= 0 &&
                    index < length &&
                    isOctalDigit(source[index])) {
                code = code * 8 + '01234567'.indexOf(source[index++]);
            }
        }

        return {
            code: code,
            octal: octal
        };
    }

    // ECMA-262 11.2 White Space

    function isWhiteSpace(ch) {
        return (ch === 0x20) || (ch === 0x09) || (ch === 0x0B) || (ch === 0x0C) || (ch === 0xA0) ||
            (ch >= 0x1680 && [0x1680, 0x180E, 0x2000, 0x2001, 0x2002, 0x2003, 0x2004, 0x2005, 0x2006, 0x2007, 0x2008, 0x2009, 0x200A, 0x202F, 0x205F, 0x3000, 0xFEFF].indexOf(ch) >= 0);
    }

    // ECMA-262 11.3 Line Terminators

    function isLineTerminator(ch) {
        return (ch === 0x0A) || (ch === 0x0D) || (ch === 0x2028) || (ch === 0x2029);
    }

    // ECMA-262 11.6 Identifier Names and Identifiers

    function fromCodePoint(cp) {
        return (cp < 0x10000) ? String.fromCharCode(cp) :
            String.fromCharCode(0xD800 + ((cp - 0x10000) >> 10)) +
            String.fromCharCode(0xDC00 + ((cp - 0x10000) & 1023));
    }

    function isIdentifierStart(ch) {
        return (ch === 0x24) || (ch === 0x5F) ||  // $ (dollar) and _ (underscore)
            (ch >= 0x41 && ch <= 0x5A) ||         // A..Z
            (ch >= 0x61 && ch <= 0x7A) ||         // a..z
            (ch === 0x5C) ||                      // \ (backslash)
            ((ch >= 0x80) && Regex.NonAsciiIdentifierStart.test(fromCodePoint(ch)));
    }

    function isIdentifierPart(ch) {
        return (ch === 0x24) || (ch === 0x5F) ||  // $ (dollar) and _ (underscore)
            (ch >= 0x41 && ch <= 0x5A) ||         // A..Z
            (ch >= 0x61 && ch <= 0x7A) ||         // a..z
            (ch >= 0x30 && ch <= 0x39) ||         // 0..9
            (ch === 0x5C) ||                      // \ (backslash)
            ((ch >= 0x80) && Regex.NonAsciiIdentifierPart.test(fromCodePoint(ch)));
    }

    // ECMA-262 11.6.2.2 Future Reserved Words

    function isFutureReservedWord(id) {
        switch (id) {
        case 'enum':
        case 'export':
        case 'import':
        case 'super':
            return true;
        default:
            return false;
        }
    }

    function isStrictModeReservedWord(id) {
        switch (id) {
        case 'implements':
        case 'interface':
        case 'package':
        case 'private':
        case 'protected':
        case 'public':
        case 'static':
        case 'yield':
        case 'let':
            return true;
        default:
            return false;
        }
    }

    function isRestrictedWord(id) {
        return id === 'eval' || id === 'arguments';
    }

    // ECMA-262 11.6.2.1 Keywords

    function isKeyword(id) {
        switch (id.length) {
        case 2:
            return (id === 'if') || (id === 'in') || (id === 'do');
        case 3:
            return (id === 'var') || (id === 'for') || (id === 'new') ||
                (id === 'try') || (id === 'let');
        case 4:
            return (id === 'this') || (id === 'else') || (id === 'case') ||
                (id === 'void') || (id === 'with') || (id === 'enum');
        case 5:
            return (id === 'while') || (id === 'break') || (id === 'catch') ||
                (id === 'throw') || (id === 'const') || (id === 'yield') ||
                (id === 'class') || (id === 'super');
        case 6:
            return (id === 'return') || (id === 'typeof') || (id === 'delete') ||
                (id === 'switch') || (id === 'export') || (id === 'import');
        case 7:
            return (id === 'default') || (id === 'finally') || (id === 'extends');
        case 8:
            return (id === 'function') || (id === 'continue') || (id === 'debugger');
        case 10:
            return (id === 'instanceof');
        default:
            return false;
        }
    }

    // ECMA-262 11.4 Comments

    function addComment(type, value, start, end, loc) {
        var comment;

        assert(typeof start === 'number', 'Comment must have valid position');

        state.lastCommentStart = start;

        comment = {
            type: type,
            value: value
        };
        if (extra.range) {
            comment.range = [start, end];
        }
        if (extra.loc) {
            comment.loc = loc;
        }
        extra.comments.push(comment);
        if (extra.attachComment) {
            extra.leadingComments.push(comment);
            extra.trailingComments.push(comment);
        }
        if (extra.tokenize) {
            comment.type = comment.type + 'Comment';
            if (extra.delegate) {
                comment = extra.delegate(comment);
            }
            extra.tokens.push(comment);
        }
    }

    function skipSingleLineComment(offset) {
        var start, loc, ch, comment;

        start = index - offset;
        loc = {
            start: {
                line: lineNumber,
                column: index - lineStart - offset
            }
        };

        while (index < length) {
            ch = source.charCodeAt(index);
            ++index;
            if (isLineTerminator(ch)) {
                hasLineTerminator = true;
                if (extra.comments) {
                    comment = source.slice(start + offset, index - 1);
                    loc.end = {
                        line: lineNumber,
                        column: index - lineStart - 1
                    };
                    addComment('Line', comment, start, index - 1, loc);
                }
                if (ch === 13 && source.charCodeAt(index) === 10) {
                    ++index;
                }
                ++lineNumber;
                lineStart = index;
                return;
            }
        }

        if (extra.comments) {
            comment = source.slice(start + offset, index);
            loc.end = {
                line: lineNumber,
                column: index - lineStart
            };
            addComment('Line', comment, start, index, loc);
        }
    }

    function skipMultiLineComment() {
        var start, loc, ch, comment;

        if (extra.comments) {
            start = index - 2;
            loc = {
                start: {
                    line: lineNumber,
                    column: index - lineStart - 2
                }
            };
        }

        while (index < length) {
            ch = source.charCodeAt(index);
            if (isLineTerminator(ch)) {
                if (ch === 0x0D && source.charCodeAt(index + 1) === 0x0A) {
                    ++index;
                }
                hasLineTerminator = true;
                ++lineNumber;
                ++index;
                lineStart = index;
            } else if (ch === 0x2A) {
                // Block comment ends with '*/'.
                if (source.charCodeAt(index + 1) === 0x2F) {
                    ++index;
                    ++index;
                    if (extra.comments) {
                        comment = source.slice(start + 2, index - 2);
                        loc.end = {
                            line: lineNumber,
                            column: index - lineStart
                        };
                        addComment('Block', comment, start, index, loc);
                    }
                    return;
                }
                ++index;
            } else {
                ++index;
            }
        }

        // Ran off the end of the file - the whole thing is a comment
        if (extra.comments) {
            loc.end = {
                line: lineNumber,
                column: index - lineStart
            };
            comment = source.slice(start + 2, index);
            addComment('Block', comment, start, index, loc);
        }
        tolerateUnexpectedToken();
    }

    function skipComment() {
        var ch, start;
        hasLineTerminator = false;

        start = (index === 0);
        while (index < length) {
            ch = source.charCodeAt(index);

            if (isWhiteSpace(ch)) {
                ++index;
            } else if (isLineTerminator(ch)) {
                hasLineTerminator = true;
                ++index;
                if (ch === 0x0D && source.charCodeAt(index) === 0x0A) {
                    ++index;
                }
                ++lineNumber;
                lineStart = index;
                start = true;
            } else if (ch === 0x2F) { // U+002F is '/'
                ch = source.charCodeAt(index + 1);
                if (ch === 0x2F) {
                    ++index;
                    ++index;
                    skipSingleLineComment(2);
                    start = true;
                } else if (ch === 0x2A) {  // U+002A is '*'
                    ++index;
                    ++index;
                    skipMultiLineComment();
                } else {
                    break;
                }
            } else if (start && ch === 0x2D) { // U+002D is '-'
                // U+003E is '>'
                if ((source.charCodeAt(index + 1) === 0x2D) && (source.charCodeAt(index + 2) === 0x3E)) {
                    // '-->' is a single-line comment
                    index += 3;
                    skipSingleLineComment(3);
                } else {
                    break;
                }
            } else if (ch === 0x3C) { // U+003C is '<'
                if (source.slice(index + 1, index + 4) === '!--') {
                    ++index; // `<`
                    ++index; // `!`
                    ++index; // `-`
                    ++index; // `-`
                    skipSingleLineComment(4);
                } else {
                    break;
                }
            } else {
                break;
            }
        }
    }

    function scanHexEscape(prefix) {
        var i, len, ch, code = 0;

        len = (prefix === 'u') ? 4 : 2;
        for (i = 0; i < len; ++i) {
            if (index < length && isHexDigit(source[index])) {
                ch = source[index++];
                code = code * 16 + '0123456789abcdef'.indexOf(ch.toLowerCase());
            } else {
                return '';
            }
        }
        return String.fromCharCode(code);
    }

    function scanUnicodeCodePointEscape() {
        var ch, code;

        ch = source[index];
        code = 0;

        // At least, one hex digit is required.
        if (ch === '}') {
            throwUnexpectedToken();
        }

        while (index < length) {
            ch = source[index++];
            if (!isHexDigit(ch)) {
                break;
            }
            code = code * 16 + '0123456789abcdef'.indexOf(ch.toLowerCase());
        }

        if (code > 0x10FFFF || ch !== '}') {
            throwUnexpectedToken();
        }

        return fromCodePoint(code);
    }

    function codePointAt(i) {
        var cp, first, second;

        cp = source.charCodeAt(i);
        if (cp >= 0xD800 && cp <= 0xDBFF) {
            second = source.charCodeAt(i + 1);
            if (second >= 0xDC00 && second <= 0xDFFF) {
                first = cp;
                cp = (first - 0xD800) * 0x400 + second - 0xDC00 + 0x10000;
            }
        }

        return cp;
    }

    function getComplexIdentifier() {
        var cp, ch, id;

        cp = codePointAt(index);
        id = fromCodePoint(cp);
        index += id.length;

        // '\u' (U+005C, U+0075) denotes an escaped character.
        if (cp === 0x5C) {
            if (source.charCodeAt(index) !== 0x75) {
                throwUnexpectedToken();
            }
            ++index;
            if (source[index] === '{') {
                ++index;
                ch = scanUnicodeCodePointEscape();
            } else {
                ch = scanHexEscape('u');
                cp = ch.charCodeAt(0);
                if (!ch || ch === '\\' || !isIdentifierStart(cp)) {
                    throwUnexpectedToken();
                }
            }
            id = ch;
        }

        while (index < length) {
            cp = codePointAt(index);
            if (!isIdentifierPart(cp)) {
                break;
            }
            ch = fromCodePoint(cp);
            id += ch;
            index += ch.length;

            // '\u' (U+005C, U+0075) denotes an escaped character.
            if (cp === 0x5C) {
                id = id.substr(0, id.length - 1);
                if (source.charCodeAt(index) !== 0x75) {
                    throwUnexpectedToken();
                }
                ++index;
                if (source[index] === '{') {
                    ++index;
                    ch = scanUnicodeCodePointEscape();
                } else {
                    ch = scanHexEscape('u');
                    cp = ch.charCodeAt(0);
                    if (!ch || ch === '\\' || !isIdentifierPart(cp)) {
                        throwUnexpectedToken();
                    }
                }
                id += ch;
            }
        }

        return id;
    }

    function getIdentifier() {
        var start, ch;

        start = index++;
        while (index < length) {
            ch = source.charCodeAt(index);
            if (ch === 0x5C) {
                // Blackslash (U+005C) marks Unicode escape sequence.
                index = start;
                return getComplexIdentifier();
            } else if (ch >= 0xD800 && ch < 0xDFFF) {
                // Need to handle surrogate pairs.
                index = start;
                return getComplexIdentifier();
            }
            if (isIdentifierPart(ch)) {
                ++index;
            } else {
                break;
            }
        }

        return source.slice(start, index);
    }

    function scanIdentifier() {
        var start, id, type;

        start = index;

        // Backslash (U+005C) starts an escaped character.
        id = (source.charCodeAt(index) === 0x5C) ? getComplexIdentifier() : getIdentifier();

        // There is no keyword or literal with only one character.
        // Thus, it must be an identifier.
        if (id.length === 1) {
            type = Token.Identifier;
        } else if (isKeyword(id)) {
            type = Token.Keyword;
        } else if (id === 'null') {
            type = Token.NullLiteral;
        } else if (id === 'true' || id === 'false') {
            type = Token.BooleanLiteral;
        } else {
            type = Token.Identifier;
        }

        return {
            type: type,
            value: id,
            lineNumber: lineNumber,
            lineStart: lineStart,
            start: start,
            end: index
        };
    }


    // ECMA-262 11.7 Punctuators

    function scanPunctuator() {
        var token, str;

        token = {
            type: Token.Punctuator,
            value: '',
            lineNumber: lineNumber,
            lineStart: lineStart,
            start: index,
            end: index
        };

        // Check for most common single-character punctuators.
        str = source[index];
        switch (str) {

        case '(':
            if (extra.tokenize) {
                extra.openParenToken = extra.tokenValues.length;
            }
            ++index;
            break;

        case '{':
            if (extra.tokenize) {
                extra.openCurlyToken = extra.tokenValues.length;
            }
            state.curlyStack.push('{');
            ++index;
            break;

        case '.':
            ++index;
            if (source[index] === '.' && source[index + 1] === '.') {
                // Spread operator: ...
                index += 2;
                str = '...';
            }
            break;

        case '}':
            ++index;
            state.curlyStack.pop();
            break;
        case ')':
        case ';':
        case ',':
        case '[':
        case ']':
        case ':':
        case '?':
        case '~':
            ++index;
            break;

        default:
            // 4-character punctuator.
            str = source.substr(index, 4);
            if (str === '>>>=') {
                index += 4;
            } else {

                // 3-character punctuators.
                str = str.substr(0, 3);
                if (str === '===' || str === '!==' || str === '>>>' ||
                    str === '<<=' || str === '>>=') {
                    index += 3;
                } else {

                    // 2-character punctuators.
                    str = str.substr(0, 2);
                    if (str === '&&' || str === '||' || str === '==' || str === '!=' ||
                        str === '+=' || str === '-=' || str === '*=' || str === '/=' ||
                        str === '++' || str === '--' || str === '<<' || str === '>>' ||
                        str === '&=' || str === '|=' || str === '^=' || str === '%=' ||
                        str === '<=' || str === '>=' || str === '=>') {
                        index += 2;
                    } else {

                        // 1-character punctuators.
                        str = source[index];
                        if ('<>=!+-*%&|^/'.indexOf(str) >= 0) {
                            ++index;
                        }
                    }
                }
            }
        }

        if (index === token.start) {
            throwUnexpectedToken();
        }

        token.end = index;
        token.value = str;
        return token;
    }

    // ECMA-262 11.8.3 Numeric Literals

    function scanHexLiteral(start) {
        var number = '';

        while (index < length) {
            if (!isHexDigit(source[index])) {
                break;
            }
            number += source[index++];
        }

        if (number.length === 0) {
            throwUnexpectedToken();
        }

        if (isIdentifierStart(source.charCodeAt(index))) {
            throwUnexpectedToken();
        }

        return {
            type: Token.NumericLiteral,
            value: parseInt('0x' + number, 16),
            lineNumber: lineNumber,
            lineStart: lineStart,
            start: start,
            end: index
        };
    }

    function scanBinaryLiteral(start) {
        var ch, number;

        number = '';

        while (index < length) {
            ch = source[index];
            if (ch !== '0' && ch !== '1') {
                break;
            }
            number += source[index++];
        }

        if (number.length === 0) {
            // only 0b or 0B
            throwUnexpectedToken();
        }

        if (index < length) {
            ch = source.charCodeAt(index);
            /* istanbul ignore else */
            if (isIdentifierStart(ch) || isDecimalDigit(ch)) {
                throwUnexpectedToken();
            }
        }

        return {
            type: Token.NumericLiteral,
            value: parseInt(number, 2),
            lineNumber: lineNumber,
            lineStart: lineStart,
            start: start,
            end: index
        };
    }

    function scanOctalLiteral(prefix, start) {
        var number, octal;

        if (isOctalDigit(prefix)) {
            octal = true;
            number = '0' + source[index++];
        } else {
            octal = false;
            ++index;
            number = '';
        }

        while (index < length) {
            if (!isOctalDigit(source[index])) {
                break;
            }
            number += source[index++];
        }

        if (!octal && number.length === 0) {
            // only 0o or 0O
            throwUnexpectedToken();
        }

        if (isIdentifierStart(source.charCodeAt(index)) || isDecimalDigit(source.charCodeAt(index))) {
            throwUnexpectedToken();
        }

        return {
            type: Token.NumericLiteral,
            value: parseInt(number, 8),
            octal: octal,
            lineNumber: lineNumber,
            lineStart: lineStart,
            start: start,
            end: index
        };
    }

    function isImplicitOctalLiteral() {
        var i, ch;

        // Implicit octal, unless there is a non-octal digit.
        // (Annex B.1.1 on Numeric Literals)
        for (i = index + 1; i < length; ++i) {
            ch = source[i];
            if (ch === '8' || ch === '9') {
                return false;
            }
            if (!isOctalDigit(ch)) {
                return true;
            }
        }

        return true;
    }

    function scanNumericLiteral() {
        var number, start, ch;

        ch = source[index];
        assert(isDecimalDigit(ch.charCodeAt(0)) || (ch === '.'),
            'Numeric literal must start with a decimal digit or a decimal point');

        start = index;
        number = '';
        if (ch !== '.') {
            number = source[index++];
            ch = source[index];

            // Hex number starts with '0x'.
            // Octal number starts with '0'.
            // Octal number in ES6 starts with '0o'.
            // Binary number in ES6 starts with '0b'.
            if (number === '0') {
                if (ch === 'x' || ch === 'X') {
                    ++index;
                    return scanHexLiteral(start);
                }
                if (ch === 'b' || ch === 'B') {
                    ++index;
                    return scanBinaryLiteral(start);
                }
                if (ch === 'o' || ch === 'O') {
                    return scanOctalLiteral(ch, start);
                }

                if (isOctalDigit(ch)) {
                    if (isImplicitOctalLiteral()) {
                        return scanOctalLiteral(ch, start);
                    }
                }
            }

            while (isDecimalDigit(source.charCodeAt(index))) {
                number += source[index++];
            }
            ch = source[index];
        }

        if (ch === '.') {
            number += source[index++];
            while (isDecimalDigit(source.charCodeAt(index))) {
                number += source[index++];
            }
            ch = source[index];
        }

        if (ch === 'e' || ch === 'E') {
            number += source[index++];

            ch = source[index];
            if (ch === '+' || ch === '-') {
                number += source[index++];
            }
            if (isDecimalDigit(source.charCodeAt(index))) {
                while (isDecimalDigit(source.charCodeAt(index))) {
                    number += source[index++];
                }
            } else {
                throwUnexpectedToken();
            }
        }

        if (isIdentifierStart(source.charCodeAt(index))) {
            throwUnexpectedToken();
        }

        return {
            type: Token.NumericLiteral,
            value: parseFloat(number),
            lineNumber: lineNumber,
            lineStart: lineStart,
            start: start,
            end: index
        };
    }

    // ECMA-262 11.8.4 String Literals

    function scanStringLiteral() {
        var str = '', quote, start, ch, unescaped, octToDec, octal = false;

        quote = source[index];
        assert((quote === '\'' || quote === '"'),
            'String literal must starts with a quote');

        start = index;
        ++index;

        while (index < length) {
            ch = source[index++];

            if (ch === quote) {
                quote = '';
                break;
            } else if (ch === '\\') {
                ch = source[index++];
                if (!ch || !isLineTerminator(ch.charCodeAt(0))) {
                    switch (ch) {
                    case 'u':
                    case 'x':
                        if (source[index] === '{') {
                            ++index;
                            str += scanUnicodeCodePointEscape();
                        } else {
                            unescaped = scanHexEscape(ch);
                            if (!unescaped) {
                                throw throwUnexpectedToken();
                            }
                            str += unescaped;
                        }
                        break;
                    case 'n':
                        str += '\n';
                        break;
                    case 'r':
                        str += '\r';
                        break;
                    case 't':
                        str += '\t';
                        break;
                    case 'b':
                        str += '\b';
                        break;
                    case 'f':
                        str += '\f';
                        break;
                    case 'v':
                        str += '\x0B';
                        break;
                    case '8':
                    case '9':
                        str += ch;
                        tolerateUnexpectedToken();
                        break;

                    default:
                        if (isOctalDigit(ch)) {
                            octToDec = octalToDecimal(ch);

                            octal = octToDec.octal || octal;
                            str += String.fromCharCode(octToDec.code);
                        } else {
                            str += ch;
                        }
                        break;
                    }
                } else {
                    ++lineNumber;
                    if (ch === '\r' && source[index] === '\n') {
                        ++index;
                    }
                    lineStart = index;
                }
            } else if (isLineTerminator(ch.charCodeAt(0))) {
                break;
            } else {
                str += ch;
            }
        }

        if (quote !== '') {
            index = start;
            throwUnexpectedToken();
        }

        return {
            type: Token.StringLiteral,
            value: str,
            octal: octal,
            lineNumber: startLineNumber,
            lineStart: startLineStart,
            start: start,
            end: index
        };
    }

    // ECMA-262 11.8.6 Template Literal Lexical Components

    function scanTemplate() {
        var cooked = '', ch, start, rawOffset, terminated, head, tail, restore, unescaped;

        terminated = false;
        tail = false;
        start = index;
        head = (source[index] === '`');
        rawOffset = 2;

        ++index;

        while (index < length) {
            ch = source[index++];
            if (ch === '`') {
                rawOffset = 1;
                tail = true;
                terminated = true;
                break;
            } else if (ch === '$') {
                if (source[index] === '{') {
                    state.curlyStack.push('${');
                    ++index;
                    terminated = true;
                    break;
                }
                cooked += ch;
            } else if (ch === '\\') {
                ch = source[index++];
                if (!isLineTerminator(ch.charCodeAt(0))) {
                    switch (ch) {
                    case 'n':
                        cooked += '\n';
                        break;
                    case 'r':
                        cooked += '\r';
                        break;
                    case 't':
                        cooked += '\t';
                        break;
                    case 'u':
                    case 'x':
                        if (source[index] === '{') {
                            ++index;
                            cooked += scanUnicodeCodePointEscape();
                        } else {
                            restore = index;
                            unescaped = scanHexEscape(ch);
                            if (unescaped) {
                                cooked += unescaped;
                            } else {
                                index = restore;
                                cooked += ch;
                            }
                        }
                        break;
                    case 'b':
                        cooked += '\b';
                        break;
                    case 'f':
                        cooked += '\f';
                        break;
                    case 'v':
                        cooked += '\v';
                        break;

                    default:
                        if (ch === '0') {
                            if (isDecimalDigit(source.charCodeAt(index))) {
                                // Illegal: \01 \02 and so on
                                throwError(Messages.TemplateOctalLiteral);
                            }
                            cooked += '\0';
                        } else if (isOctalDigit(ch)) {
                            // Illegal: \1 \2
                            throwError(Messages.TemplateOctalLiteral);
                        } else {
                            cooked += ch;
                        }
                        break;
                    }
                } else {
                    ++lineNumber;
                    if (ch === '\r' && source[index] === '\n') {
                        ++index;
                    }
                    lineStart = index;
                }
            } else if (isLineTerminator(ch.charCodeAt(0))) {
                ++lineNumber;
                if (ch === '\r' && source[index] === '\n') {
                    ++index;
                }
                lineStart = index;
                cooked += '\n';
            } else {
                cooked += ch;
            }
        }

        if (!terminated) {
            throwUnexpectedToken();
        }

        if (!head) {
            state.curlyStack.pop();
        }

        return {
            type: Token.Template,
            value: {
                cooked: cooked,
                raw: source.slice(start + 1, index - rawOffset)
            },
            head: head,
            tail: tail,
            lineNumber: lineNumber,
            lineStart: lineStart,
            start: start,
            end: index
        };
    }

    // ECMA-262 11.8.5 Regular Expression Literals

    function testRegExp(pattern, flags) {
        // The BMP character to use as a replacement for astral symbols when
        // translating an ES6 "u"-flagged pattern to an ES5-compatible
        // approximation.
        // Note: replacing with '\uFFFF' enables false positives in unlikely
        // scenarios. For example, `[\u{1044f}-\u{10440}]` is an invalid
        // pattern that would not be detected by this substitution.
        var astralSubstitute = '\uFFFF',
            tmp = pattern;

        if (flags.indexOf('u') >= 0) {
            tmp = tmp
                // Replace every Unicode escape sequence with the equivalent
                // BMP character or a constant ASCII code point in the case of
                // astral symbols. (See the above note on `astralSubstitute`
                // for more information.)
                .replace(/\\u\{([0-9a-fA-F]+)\}|\\u([a-fA-F0-9]{4})/g, function ($0, $1, $2) {
                    var codePoint = parseInt($1 || $2, 16);
                    if (codePoint > 0x10FFFF) {
                        throwUnexpectedToken(null, Messages.InvalidRegExp);
                    }
                    if (codePoint <= 0xFFFF) {
                        return String.fromCharCode(codePoint);
                    }
                    return astralSubstitute;
                })
                // Replace each paired surrogate with a single ASCII symbol to
                // avoid throwing on regular expressions that are only valid in
                // combination with the "u" flag.
                .replace(
                    /[\uD800-\uDBFF][\uDC00-\uDFFF]/g,
                    astralSubstitute
                );
        }

        // First, detect invalid regular expressions.
        try {
            RegExp(tmp);
        } catch (e) {
            throwUnexpectedToken(null, Messages.InvalidRegExp);
        }

        // Return a regular expression object for this pattern-flag pair, or
        // `null` in case the current environment doesn't support the flags it
        // uses.
        try {
            return new RegExp(pattern, flags);
        } catch (exception) {
            return null;
        }
    }

    function scanRegExpBody() {
        var ch, str, classMarker, terminated, body;

        ch = source[index];
        assert(ch === '/', 'Regular expression literal must start with a slash');
        str = source[index++];

        classMarker = false;
        terminated = false;
        while (index < length) {
            ch = source[index++];
            str += ch;
            if (ch === '\\') {
                ch = source[index++];
                // ECMA-262 7.8.5
                if (isLineTerminator(ch.charCodeAt(0))) {
                    throwUnexpectedToken(null, Messages.UnterminatedRegExp);
                }
                str += ch;
            } else if (isLineTerminator(ch.charCodeAt(0))) {
                throwUnexpectedToken(null, Messages.UnterminatedRegExp);
            } else if (classMarker) {
                if (ch === ']') {
                    classMarker = false;
                }
            } else {
                if (ch === '/') {
                    terminated = true;
                    break;
                } else if (ch === '[') {
                    classMarker = true;
                }
            }
        }

        if (!terminated) {
            throwUnexpectedToken(null, Messages.UnterminatedRegExp);
        }

        // Exclude leading and trailing slash.
        body = str.substr(1, str.length - 2);
        return {
            value: body,
            literal: str
        };
    }

    function scanRegExpFlags() {
        var ch, str, flags, restore;

        str = '';
        flags = '';
        while (index < length) {
            ch = source[index];
            if (!isIdentifierPart(ch.charCodeAt(0))) {
                break;
            }

            ++index;
            if (ch === '\\' && index < length) {
                ch = source[index];
                if (ch === 'u') {
                    ++index;
                    restore = index;
                    ch = scanHexEscape('u');
                    if (ch) {
                        flags += ch;
                        for (str += '\\u'; restore < index; ++restore) {
                            str += source[restore];
                        }
                    } else {
                        index = restore;
                        flags += 'u';
                        str += '\\u';
                    }
                    tolerateUnexpectedToken();
                } else {
                    str += '\\';
                    tolerateUnexpectedToken();
                }
            } else {
                flags += ch;
                str += ch;
            }
        }

        return {
            value: flags,
            literal: str
        };
    }

    function scanRegExp() {
        var start, body, flags, value;
        scanning = true;

        lookahead = null;
        skipComment();
        start = index;

        body = scanRegExpBody();
        flags = scanRegExpFlags();
        value = testRegExp(body.value, flags.value);
        scanning = false;
        if (extra.tokenize) {
            return {
                type: Token.RegularExpression,
                value: value,
                regex: {
                    pattern: body.value,
                    flags: flags.value
                },
                lineNumber: lineNumber,
                lineStart: lineStart,
                start: start,
                end: index
            };
        }

        return {
            literal: body.literal + flags.literal,
            value: value,
            regex: {
                pattern: body.value,
                flags: flags.value
            },
            start: start,
            end: index
        };
    }

    function collectRegex() {
        var pos, loc, regex, token;

        skipComment();

        pos = index;
        loc = {
            start: {
                line: lineNumber,
                column: index - lineStart
            }
        };

        regex = scanRegExp();

        loc.end = {
            line: lineNumber,
            column: index - lineStart
        };

        /* istanbul ignore next */
        if (!extra.tokenize) {
            // Pop the previous token, which is likely '/' or '/='
            if (extra.tokens.length > 0) {
                token = extra.tokens[extra.tokens.length - 1];
                if (token.range[0] === pos && token.type === 'Punctuator') {
                    if (token.value === '/' || token.value === '/=') {
                        extra.tokens.pop();
                    }
                }
            }

            extra.tokens.push({
                type: 'RegularExpression',
                value: regex.literal,
                regex: regex.regex,
                range: [pos, index],
                loc: loc
            });
        }

        return regex;
    }

    function isIdentifierName(token) {
        return token.type === Token.Identifier ||
            token.type === Token.Keyword ||
            token.type === Token.BooleanLiteral ||
            token.type === Token.NullLiteral;
    }

    // Using the following algorithm:
    // https://github.com/mozilla/sweet.js/wiki/design

    function advanceSlash() {
        var regex, previous, check;

        function testKeyword(value) {
            return value && (value.length > 1) && (value[0] >= 'a') && (value[0] <= 'z');
        }

        previous = extra.tokenValues[extra.tokens.length - 1];
        regex = (previous !== null);

        switch (previous) {
        case 'this':
        case ']':
            regex = false;
            break;

        case ')':
            check = extra.tokenValues[extra.openParenToken - 1];
            regex = (check === 'if' || check === 'while' || check === 'for' || check === 'with');
            break;

        case '}':
            // Dividing a function by anything makes little sense,
            // but we have to check for that.
            regex = false;
            if (testKeyword(extra.tokenValues[extra.openCurlyToken - 3])) {
                // Anonymous function, e.g. function(){} /42
                check = extra.tokenValues[extra.openCurlyToken - 4];
                regex = check ? (FnExprTokens.indexOf(check) < 0) : false;
            } else if (testKeyword(extra.tokenValues[extra.openCurlyToken - 4])) {
                // Named function, e.g. function f(){} /42/
                check = extra.tokenValues[extra.openCurlyToken - 5];
                regex = check ? (FnExprTokens.indexOf(check) < 0) : true;
            }
        }

        return regex ? collectRegex() : scanPunctuator();
    }

    function advance() {
        var cp, token;

        if (index >= length) {
            return {
                type: Token.EOF,
                lineNumber: lineNumber,
                lineStart: lineStart,
                start: index,
                end: index
            };
        }

        cp = source.charCodeAt(index);

        if (isIdentifierStart(cp)) {
            token = scanIdentifier();
            if (strict && isStrictModeReservedWord(token.value)) {
                token.type = Token.Keyword;
            }
            return token;
        }

        // Very common: ( and ) and ;
        if (cp === 0x28 || cp === 0x29 || cp === 0x3B) {
            return scanPunctuator();
        }

        // String literal starts with single quote (U+0027) or double quote (U+0022).
        if (cp === 0x27 || cp === 0x22) {
            return scanStringLiteral();
        }

        // Dot (.) U+002E can also start a floating-point number, hence the need
        // to check the next character.
        if (cp === 0x2E) {
            if (isDecimalDigit(source.charCodeAt(index + 1))) {
                return scanNumericLiteral();
            }
            return scanPunctuator();
        }

        if (isDecimalDigit(cp)) {
            return scanNumericLiteral();
        }

        // Slash (/) U+002F can also start a regex.
        if (extra.tokenize && cp === 0x2F) {
            return advanceSlash();
        }

        // Template literals start with ` (U+0060) for template head
        // or } (U+007D) for template middle or template tail.
        if (cp === 0x60 || (cp === 0x7D && state.curlyStack[state.curlyStack.length - 1] === '${')) {
            return scanTemplate();
        }

        // Possible identifier start in a surrogate pair.
        if (cp >= 0xD800 && cp < 0xDFFF) {
            cp = codePointAt(index);
            if (isIdentifierStart(cp)) {
                return scanIdentifier();
            }
        }

        return scanPunctuator();
    }

    function collectToken() {
        var loc, token, value, entry;

        loc = {
            start: {
                line: lineNumber,
                column: index - lineStart
            }
        };

        token = advance();
        loc.end = {
            line: lineNumber,
            column: index - lineStart
        };

        if (token.type !== Token.EOF) {
            value = source.slice(token.start, token.end);
            entry = {
                type: TokenName[token.type],
                value: value,
                range: [token.start, token.end],
                loc: loc
            };
            if (token.regex) {
                entry.regex = {
                    pattern: token.regex.pattern,
                    flags: token.regex.flags
                };
            }
            if (extra.tokenValues) {
                extra.tokenValues.push((entry.type === 'Punctuator' || entry.type === 'Keyword') ? entry.value : null);
            }
            if (extra.tokenize) {
                if (!extra.range) {
                    delete entry.range;
                }
                if (!extra.loc) {
                    delete entry.loc;
                }
                if (extra.delegate) {
                    entry = extra.delegate(entry);
                }
            }
            extra.tokens.push(entry);
        }

        return token;
    }

    function lex() {
        var token;
        scanning = true;

        lastIndex = index;
        lastLineNumber = lineNumber;
        lastLineStart = lineStart;

        skipComment();

        token = lookahead;

        startIndex = index;
        startLineNumber = lineNumber;
        startLineStart = lineStart;

        lookahead = (typeof extra.tokens !== 'undefined') ? collectToken() : advance();
        scanning = false;
        return token;
    }

    function peek() {
        scanning = true;

        skipComment();

        lastIndex = index;
        lastLineNumber = lineNumber;
        lastLineStart = lineStart;

        startIndex = index;
        startLineNumber = lineNumber;
        startLineStart = lineStart;

        lookahead = (typeof extra.tokens !== 'undefined') ? collectToken() : advance();
        scanning = false;
    }

    function Position() {
        this.line = startLineNumber;
        this.column = startIndex - startLineStart;
    }

    function SourceLocation() {
        this.start = new Position();
        this.end = null;
    }

    function WrappingSourceLocation(startToken) {
        this.start = {
            line: startToken.lineNumber,
            column: startToken.start - startToken.lineStart
        };
        this.end = null;
    }

    function Node() {
        if (extra.range) {
            this.range = [startIndex, 0];
        }
        if (extra.loc) {
            this.loc = new SourceLocation();
        }
    }

    function WrappingNode(startToken) {
        if (extra.range) {
            this.range = [startToken.start, 0];
        }
        if (extra.loc) {
            this.loc = new WrappingSourceLocation(startToken);
        }
    }

    WrappingNode.prototype = Node.prototype = {

        processComment: function () {
            var this$1 = this;

            var lastChild,
                innerComments,
                leadingComments,
                trailingComments,
                bottomRight = extra.bottomRightStack,
                i,
                comment,
                last = bottomRight[bottomRight.length - 1];

            if (this.type === Syntax.Program) {
                if (this.body.length > 0) {
                    return;
                }
            }
            /**
             * patch innnerComments for properties empty block
             * `function a() {/** comments **\/}`
             */

            if (this.type === Syntax.BlockStatement && this.body.length === 0) {
                innerComments = [];
                for (i = extra.leadingComments.length - 1; i >= 0; --i) {
                    comment = extra.leadingComments[i];
                    if (this$1.range[1] >= comment.range[1]) {
                        innerComments.unshift(comment);
                        extra.leadingComments.splice(i, 1);
                        extra.trailingComments.splice(i, 1);
                    }
                }
                if (innerComments.length) {
                    this.innerComments = innerComments;
                    //bottomRight.push(this);
                    return;
                }
            }

            if (extra.trailingComments.length > 0) {
                trailingComments = [];
                for (i = extra.trailingComments.length - 1; i >= 0; --i) {
                    comment = extra.trailingComments[i];
                    if (comment.range[0] >= this$1.range[1]) {
                        trailingComments.unshift(comment);
                        extra.trailingComments.splice(i, 1);
                    }
                }
                extra.trailingComments = [];
            } else {
                if (last && last.trailingComments && last.trailingComments[0].range[0] >= this.range[1]) {
                    trailingComments = last.trailingComments;
                    delete last.trailingComments;
                }
            }

            // Eating the stack.
            while (last && last.range[0] >= this.range[0]) {
                lastChild = bottomRight.pop();
                last = bottomRight[bottomRight.length - 1];
            }

            if (lastChild) {
                if (lastChild.leadingComments) {
                    leadingComments = [];
                    for (i = lastChild.leadingComments.length - 1; i >= 0; --i) {
                        comment = lastChild.leadingComments[i];
                        if (comment.range[1] <= this$1.range[0]) {
                            leadingComments.unshift(comment);
                            lastChild.leadingComments.splice(i, 1);
                        }
                    }

                    if (!lastChild.leadingComments.length) {
                        lastChild.leadingComments = undefined;
                    }
                }
            } else if (extra.leadingComments.length > 0) {
                leadingComments = [];
                for (i = extra.leadingComments.length - 1; i >= 0; --i) {
                    comment = extra.leadingComments[i];
                    if (comment.range[1] <= this$1.range[0]) {
                        leadingComments.unshift(comment);
                        extra.leadingComments.splice(i, 1);
                    }
                }
            }


            if (leadingComments && leadingComments.length > 0) {
                this.leadingComments = leadingComments;
            }
            if (trailingComments && trailingComments.length > 0) {
                this.trailingComments = trailingComments;
            }

            bottomRight.push(this);
        },

        finish: function () {
            if (extra.range) {
                this.range[1] = lastIndex;
            }
            if (extra.loc) {
                this.loc.end = {
                    line: lastLineNumber,
                    column: lastIndex - lastLineStart
                };
                if (extra.source) {
                    this.loc.source = extra.source;
                }
            }

            if (extra.attachComment) {
                this.processComment();
            }
        },

        finishArrayExpression: function (elements) {
            this.type = Syntax.ArrayExpression;
            this.elements = elements;
            this.finish();
            return this;
        },

        finishArrayPattern: function (elements) {
            this.type = Syntax.ArrayPattern;
            this.elements = elements;
            this.finish();
            return this;
        },

        finishArrowFunctionExpression: function (params, defaults, body, expression) {
            this.type = Syntax.ArrowFunctionExpression;
            this.id = null;
            this.params = params;
            this.defaults = defaults;
            this.body = body;
            this.generator = false;
            this.expression = expression;
            this.finish();
            return this;
        },

        finishAssignmentExpression: function (operator, left, right) {
            this.type = Syntax.AssignmentExpression;
            this.operator = operator;
            this.left = left;
            this.right = right;
            this.finish();
            return this;
        },

        finishAssignmentPattern: function (left, right) {
            this.type = Syntax.AssignmentPattern;
            this.left = left;
            this.right = right;
            this.finish();
            return this;
        },

        finishBinaryExpression: function (operator, left, right) {
            this.type = (operator === '||' || operator === '&&') ? Syntax.LogicalExpression : Syntax.BinaryExpression;
            this.operator = operator;
            this.left = left;
            this.right = right;
            this.finish();
            return this;
        },

        finishBlockStatement: function (body) {
            this.type = Syntax.BlockStatement;
            this.body = body;
            this.finish();
            return this;
        },

        finishBreakStatement: function (label) {
            this.type = Syntax.BreakStatement;
            this.label = label;
            this.finish();
            return this;
        },

        finishCallExpression: function (callee, args) {
            this.type = Syntax.CallExpression;
            this.callee = callee;
            this.arguments = args;
            this.finish();
            return this;
        },

        finishCatchClause: function (param, body) {
            this.type = Syntax.CatchClause;
            this.param = param;
            this.body = body;
            this.finish();
            return this;
        },

        finishClassBody: function (body) {
            this.type = Syntax.ClassBody;
            this.body = body;
            this.finish();
            return this;
        },

        finishClassDeclaration: function (id, superClass, body) {
            this.type = Syntax.ClassDeclaration;
            this.id = id;
            this.superClass = superClass;
            this.body = body;
            this.finish();
            return this;
        },

        finishClassExpression: function (id, superClass, body) {
            this.type = Syntax.ClassExpression;
            this.id = id;
            this.superClass = superClass;
            this.body = body;
            this.finish();
            return this;
        },

        finishConditionalExpression: function (test, consequent, alternate) {
            this.type = Syntax.ConditionalExpression;
            this.test = test;
            this.consequent = consequent;
            this.alternate = alternate;
            this.finish();
            return this;
        },

        finishContinueStatement: function (label) {
            this.type = Syntax.ContinueStatement;
            this.label = label;
            this.finish();
            return this;
        },

        finishDebuggerStatement: function () {
            this.type = Syntax.DebuggerStatement;
            this.finish();
            return this;
        },

        finishDoWhileStatement: function (body, test) {
            this.type = Syntax.DoWhileStatement;
            this.body = body;
            this.test = test;
            this.finish();
            return this;
        },

        finishEmptyStatement: function () {
            this.type = Syntax.EmptyStatement;
            this.finish();
            return this;
        },

        finishExpressionStatement: function (expression) {
            this.type = Syntax.ExpressionStatement;
            this.expression = expression;
            this.finish();
            return this;
        },

        finishForStatement: function (init, test, update, body) {
            this.type = Syntax.ForStatement;
            this.init = init;
            this.test = test;
            this.update = update;
            this.body = body;
            this.finish();
            return this;
        },

        finishForOfStatement: function (left, right, body) {
            this.type = Syntax.ForOfStatement;
            this.left = left;
            this.right = right;
            this.body = body;
            this.finish();
            return this;
        },

        finishForInStatement: function (left, right, body) {
            this.type = Syntax.ForInStatement;
            this.left = left;
            this.right = right;
            this.body = body;
            this.each = false;
            this.finish();
            return this;
        },

        finishFunctionDeclaration: function (id, params, defaults, body, generator) {
            this.type = Syntax.FunctionDeclaration;
            this.id = id;
            this.params = params;
            this.defaults = defaults;
            this.body = body;
            this.generator = generator;
            this.expression = false;
            this.finish();
            return this;
        },

        finishFunctionExpression: function (id, params, defaults, body, generator) {
            this.type = Syntax.FunctionExpression;
            this.id = id;
            this.params = params;
            this.defaults = defaults;
            this.body = body;
            this.generator = generator;
            this.expression = false;
            this.finish();
            return this;
        },

        finishIdentifier: function (name) {
            this.type = Syntax.Identifier;
            this.name = name;
            this.finish();
            return this;
        },

        finishIfStatement: function (test, consequent, alternate) {
            this.type = Syntax.IfStatement;
            this.test = test;
            this.consequent = consequent;
            this.alternate = alternate;
            this.finish();
            return this;
        },

        finishLabeledStatement: function (label, body) {
            this.type = Syntax.LabeledStatement;
            this.label = label;
            this.body = body;
            this.finish();
            return this;
        },

        finishLiteral: function (token) {
            this.type = Syntax.Literal;
            this.value = token.value;
            this.raw = source.slice(token.start, token.end);
            if (token.regex) {
                this.regex = token.regex;
            }
            this.finish();
            return this;
        },

        finishMemberExpression: function (accessor, object, property) {
            this.type = Syntax.MemberExpression;
            this.computed = accessor === '[';
            this.object = object;
            this.property = property;
            this.finish();
            return this;
        },

        finishMetaProperty: function (meta, property) {
            this.type = Syntax.MetaProperty;
            this.meta = meta;
            this.property = property;
            this.finish();
            return this;
        },

        finishNewExpression: function (callee, args) {
            this.type = Syntax.NewExpression;
            this.callee = callee;
            this.arguments = args;
            this.finish();
            return this;
        },

        finishObjectExpression: function (properties) {
            this.type = Syntax.ObjectExpression;
            this.properties = properties;
            this.finish();
            return this;
        },

        finishObjectPattern: function (properties) {
            this.type = Syntax.ObjectPattern;
            this.properties = properties;
            this.finish();
            return this;
        },

        finishPostfixExpression: function (operator, argument) {
            this.type = Syntax.UpdateExpression;
            this.operator = operator;
            this.argument = argument;
            this.prefix = false;
            this.finish();
            return this;
        },

        finishProgram: function (body, sourceType) {
            this.type = Syntax.Program;
            this.body = body;
            this.sourceType = sourceType;
            this.finish();
            return this;
        },

        finishProperty: function (kind, key, computed, value, method, shorthand) {
            this.type = Syntax.Property;
            this.key = key;
            this.computed = computed;
            this.value = value;
            this.kind = kind;
            this.method = method;
            this.shorthand = shorthand;
            this.finish();
            return this;
        },

        finishRestElement: function (argument) {
            this.type = Syntax.RestElement;
            this.argument = argument;
            this.finish();
            return this;
        },

        finishReturnStatement: function (argument) {
            this.type = Syntax.ReturnStatement;
            this.argument = argument;
            this.finish();
            return this;
        },

        finishSequenceExpression: function (expressions) {
            this.type = Syntax.SequenceExpression;
            this.expressions = expressions;
            this.finish();
            return this;
        },

        finishSpreadElement: function (argument) {
            this.type = Syntax.SpreadElement;
            this.argument = argument;
            this.finish();
            return this;
        },

        finishSwitchCase: function (test, consequent) {
            this.type = Syntax.SwitchCase;
            this.test = test;
            this.consequent = consequent;
            this.finish();
            return this;
        },

        finishSuper: function () {
            this.type = Syntax.Super;
            this.finish();
            return this;
        },

        finishSwitchStatement: function (discriminant, cases) {
            this.type = Syntax.SwitchStatement;
            this.discriminant = discriminant;
            this.cases = cases;
            this.finish();
            return this;
        },

        finishTaggedTemplateExpression: function (tag, quasi) {
            this.type = Syntax.TaggedTemplateExpression;
            this.tag = tag;
            this.quasi = quasi;
            this.finish();
            return this;
        },

        finishTemplateElement: function (value, tail) {
            this.type = Syntax.TemplateElement;
            this.value = value;
            this.tail = tail;
            this.finish();
            return this;
        },

        finishTemplateLiteral: function (quasis, expressions) {
            this.type = Syntax.TemplateLiteral;
            this.quasis = quasis;
            this.expressions = expressions;
            this.finish();
            return this;
        },

        finishThisExpression: function () {
            this.type = Syntax.ThisExpression;
            this.finish();
            return this;
        },

        finishThrowStatement: function (argument) {
            this.type = Syntax.ThrowStatement;
            this.argument = argument;
            this.finish();
            return this;
        },

        finishTryStatement: function (block, handler, finalizer) {
            this.type = Syntax.TryStatement;
            this.block = block;
            this.guardedHandlers = [];
            this.handlers = handler ? [handler] : [];
            this.handler = handler;
            this.finalizer = finalizer;
            this.finish();
            return this;
        },

        finishUnaryExpression: function (operator, argument) {
            this.type = (operator === '++' || operator === '--') ? Syntax.UpdateExpression : Syntax.UnaryExpression;
            this.operator = operator;
            this.argument = argument;
            this.prefix = true;
            this.finish();
            return this;
        },

        finishVariableDeclaration: function (declarations) {
            this.type = Syntax.VariableDeclaration;
            this.declarations = declarations;
            this.kind = 'var';
            this.finish();
            return this;
        },

        finishLexicalDeclaration: function (declarations, kind) {
            this.type = Syntax.VariableDeclaration;
            this.declarations = declarations;
            this.kind = kind;
            this.finish();
            return this;
        },

        finishVariableDeclarator: function (id, init) {
            this.type = Syntax.VariableDeclarator;
            this.id = id;
            this.init = init;
            this.finish();
            return this;
        },

        finishWhileStatement: function (test, body) {
            this.type = Syntax.WhileStatement;
            this.test = test;
            this.body = body;
            this.finish();
            return this;
        },

        finishWithStatement: function (object, body) {
            this.type = Syntax.WithStatement;
            this.object = object;
            this.body = body;
            this.finish();
            return this;
        },

        finishExportSpecifier: function (local, exported) {
            this.type = Syntax.ExportSpecifier;
            this.exported = exported || local;
            this.local = local;
            this.finish();
            return this;
        },

        finishImportDefaultSpecifier: function (local) {
            this.type = Syntax.ImportDefaultSpecifier;
            this.local = local;
            this.finish();
            return this;
        },

        finishImportNamespaceSpecifier: function (local) {
            this.type = Syntax.ImportNamespaceSpecifier;
            this.local = local;
            this.finish();
            return this;
        },

        finishExportNamedDeclaration: function (declaration, specifiers, src) {
            this.type = Syntax.ExportNamedDeclaration;
            this.declaration = declaration;
            this.specifiers = specifiers;
            this.source = src;
            this.finish();
            return this;
        },

        finishExportDefaultDeclaration: function (declaration) {
            this.type = Syntax.ExportDefaultDeclaration;
            this.declaration = declaration;
            this.finish();
            return this;
        },

        finishExportAllDeclaration: function (src) {
            this.type = Syntax.ExportAllDeclaration;
            this.source = src;
            this.finish();
            return this;
        },

        finishImportSpecifier: function (local, imported) {
            this.type = Syntax.ImportSpecifier;
            this.local = local || imported;
            this.imported = imported;
            this.finish();
            return this;
        },

        finishImportDeclaration: function (specifiers, src) {
            this.type = Syntax.ImportDeclaration;
            this.specifiers = specifiers;
            this.source = src;
            this.finish();
            return this;
        },

        finishYieldExpression: function (argument, delegate) {
            this.type = Syntax.YieldExpression;
            this.argument = argument;
            this.delegate = delegate;
            this.finish();
            return this;
        }
    };


    function recordError(error) {
        var e, existing;

        for (e = 0; e < extra.errors.length; e++) {
            existing = extra.errors[e];
            // Prevent duplicated error.
            /* istanbul ignore next */
            if (existing.index === error.index && existing.message === error.message) {
                return;
            }
        }

        extra.errors.push(error);
    }

    function constructError(msg, column) {
        var error = new Error(msg);
        try {
            throw error;
        } catch (base) {
            /* istanbul ignore else */
            if (Object.create && Object.defineProperty) {
                error = Object.create(base);
                Object.defineProperty(error, 'column', { value: column });
            }
        } finally {
            return error;
        }
    }

    function createError(line, pos, description) {
        var msg, column, error;

        msg = 'Line ' + line + ': ' + description;
        column = pos - (scanning ? lineStart : lastLineStart) + 1;
        error = constructError(msg, column);
        error.lineNumber = line;
        error.description = description;
        error.index = pos;
        return error;
    }

    // Throw an exception

    function throwError(messageFormat) {
        var args, msg;

        args = Array.prototype.slice.call(arguments, 1);
        msg = messageFormat.replace(/%(\d)/g,
            function (whole, idx) {
                assert(idx < args.length, 'Message reference must be in range');
                return args[idx];
            }
        );

        throw createError(lastLineNumber, lastIndex, msg);
    }

    function tolerateError(messageFormat) {
        var args, msg, error;

        args = Array.prototype.slice.call(arguments, 1);
        /* istanbul ignore next */
        msg = messageFormat.replace(/%(\d)/g,
            function (whole, idx) {
                assert(idx < args.length, 'Message reference must be in range');
                return args[idx];
            }
        );

        error = createError(lineNumber, lastIndex, msg);
        if (extra.errors) {
            recordError(error);
        } else {
            throw error;
        }
    }

    // Throw an exception because of the token.

    function unexpectedTokenError(token, message) {
        var value, msg = message || Messages.UnexpectedToken;

        if (token) {
            if (!message) {
                msg = (token.type === Token.EOF) ? Messages.UnexpectedEOS :
                    (token.type === Token.Identifier) ? Messages.UnexpectedIdentifier :
                    (token.type === Token.NumericLiteral) ? Messages.UnexpectedNumber :
                    (token.type === Token.StringLiteral) ? Messages.UnexpectedString :
                    (token.type === Token.Template) ? Messages.UnexpectedTemplate :
                    Messages.UnexpectedToken;

                if (token.type === Token.Keyword) {
                    if (isFutureReservedWord(token.value)) {
                        msg = Messages.UnexpectedReserved;
                    } else if (strict && isStrictModeReservedWord(token.value)) {
                        msg = Messages.StrictReservedWord;
                    }
                }
            }

            value = (token.type === Token.Template) ? token.value.raw : token.value;
        } else {
            value = 'ILLEGAL';
        }

        msg = msg.replace('%0', value);

        return (token && typeof token.lineNumber === 'number') ?
            createError(token.lineNumber, token.start, msg) :
            createError(scanning ? lineNumber : lastLineNumber, scanning ? index : lastIndex, msg);
    }

    function throwUnexpectedToken(token, message) {
        throw unexpectedTokenError(token, message);
    }

    function tolerateUnexpectedToken(token, message) {
        var error = unexpectedTokenError(token, message);
        if (extra.errors) {
            recordError(error);
        } else {
            throw error;
        }
    }

    // Expect the next token to match the specified punctuator.
    // If not, an exception will be thrown.

    function expect(value) {
        var token = lex();
        if (token.type !== Token.Punctuator || token.value !== value) {
            throwUnexpectedToken(token);
        }
    }

    /**
     * @name expectCommaSeparator
     * @description Quietly expect a comma when in tolerant mode, otherwise delegates
     * to <code>expect(value)</code>
     * @since 2.0
     */
    function expectCommaSeparator() {
        var token;

        if (extra.errors) {
            token = lookahead;
            if (token.type === Token.Punctuator && token.value === ',') {
                lex();
            } else if (token.type === Token.Punctuator && token.value === ';') {
                lex();
                tolerateUnexpectedToken(token);
            } else {
                tolerateUnexpectedToken(token, Messages.UnexpectedToken);
            }
        } else {
            expect(',');
        }
    }

    // Expect the next token to match the specified keyword.
    // If not, an exception will be thrown.

    function expectKeyword(keyword) {
        var token = lex();
        if (token.type !== Token.Keyword || token.value !== keyword) {
            throwUnexpectedToken(token);
        }
    }

    // Return true if the next token matches the specified punctuator.

    function match(value) {
        return lookahead.type === Token.Punctuator && lookahead.value === value;
    }

    // Return true if the next token matches the specified keyword

    function matchKeyword(keyword) {
        return lookahead.type === Token.Keyword && lookahead.value === keyword;
    }

    // Return true if the next token matches the specified contextual keyword
    // (where an identifier is sometimes a keyword depending on the context)

    function matchContextualKeyword(keyword) {
        return lookahead.type === Token.Identifier && lookahead.value === keyword;
    }

    // Return true if the next token is an assignment operator

    function matchAssign() {
        var op;

        if (lookahead.type !== Token.Punctuator) {
            return false;
        }
        op = lookahead.value;
        return op === '=' ||
            op === '*=' ||
            op === '/=' ||
            op === '%=' ||
            op === '+=' ||
            op === '-=' ||
            op === '<<=' ||
            op === '>>=' ||
            op === '>>>=' ||
            op === '&=' ||
            op === '^=' ||
            op === '|=';
    }

    function consumeSemicolon() {
        // Catch the very common case first: immediately a semicolon (U+003B).
        if (source.charCodeAt(startIndex) === 0x3B || match(';')) {
            lex();
            return;
        }

        if (hasLineTerminator) {
            return;
        }

        // FIXME(ikarienator): this is seemingly an issue in the previous location info convention.
        lastIndex = startIndex;
        lastLineNumber = startLineNumber;
        lastLineStart = startLineStart;

        if (lookahead.type !== Token.EOF && !match('}')) {
            throwUnexpectedToken(lookahead);
        }
    }

    // Cover grammar support.
    //
    // When an assignment expression position starts with an left parenthesis, the determination of the type
    // of the syntax is to be deferred arbitrarily long until the end of the parentheses pair (plus a lookahead)
    // or the first comma. This situation also defers the determination of all the expressions nested in the pair.
    //
    // There are three productions that can be parsed in a parentheses pair that needs to be determined
    // after the outermost pair is closed. They are:
    //
    //   1. AssignmentExpression
    //   2. BindingElements
    //   3. AssignmentTargets
    //
    // In order to avoid exponential backtracking, we use two flags to denote if the production can be
    // binding element or assignment target.
    //
    // The three productions have the relationship:
    //
    //   BindingElements ⊆ AssignmentTargets ⊆ AssignmentExpression
    //
    // with a single exception that CoverInitializedName when used directly in an Expression, generates
    // an early error. Therefore, we need the third state, firstCoverInitializedNameError, to track the
    // first usage of CoverInitializedName and report it when we reached the end of the parentheses pair.
    //
    // isolateCoverGrammar function runs the given parser function with a new cover grammar context, and it does not
    // effect the current flags. This means the production the parser parses is only used as an expression. Therefore
    // the CoverInitializedName check is conducted.
    //
    // inheritCoverGrammar function runs the given parse function with a new cover grammar context, and it propagates
    // the flags outside of the parser. This means the production the parser parses is used as a part of a potential
    // pattern. The CoverInitializedName check is deferred.
    function isolateCoverGrammar(parser) {
        var oldIsBindingElement = isBindingElement,
            oldIsAssignmentTarget = isAssignmentTarget,
            oldFirstCoverInitializedNameError = firstCoverInitializedNameError,
            result;
        isBindingElement = true;
        isAssignmentTarget = true;
        firstCoverInitializedNameError = null;
        result = parser();
        if (firstCoverInitializedNameError !== null) {
            throwUnexpectedToken(firstCoverInitializedNameError);
        }
        isBindingElement = oldIsBindingElement;
        isAssignmentTarget = oldIsAssignmentTarget;
        firstCoverInitializedNameError = oldFirstCoverInitializedNameError;
        return result;
    }

    function inheritCoverGrammar(parser) {
        var oldIsBindingElement = isBindingElement,
            oldIsAssignmentTarget = isAssignmentTarget,
            oldFirstCoverInitializedNameError = firstCoverInitializedNameError,
            result;
        isBindingElement = true;
        isAssignmentTarget = true;
        firstCoverInitializedNameError = null;
        result = parser();
        isBindingElement = isBindingElement && oldIsBindingElement;
        isAssignmentTarget = isAssignmentTarget && oldIsAssignmentTarget;
        firstCoverInitializedNameError = oldFirstCoverInitializedNameError || firstCoverInitializedNameError;
        return result;
    }

    // ECMA-262 13.3.3 Destructuring Binding Patterns

    function parseArrayPattern(params, kind) {
        var node = new Node(), elements = [], rest, restNode;
        expect('[');

        while (!match(']')) {
            if (match(',')) {
                lex();
                elements.push(null);
            } else {
                if (match('...')) {
                    restNode = new Node();
                    lex();
                    params.push(lookahead);
                    rest = parseVariableIdentifier(kind);
                    elements.push(restNode.finishRestElement(rest));
                    break;
                } else {
                    elements.push(parsePatternWithDefault(params, kind));
                }
                if (!match(']')) {
                    expect(',');
                }
            }

        }

        expect(']');

        return node.finishArrayPattern(elements);
    }

    function parsePropertyPattern(params, kind) {
        var node = new Node(), key, keyToken, computed = match('['), init;
        if (lookahead.type === Token.Identifier) {
            keyToken = lookahead;
            key = parseVariableIdentifier();
            if (match('=')) {
                params.push(keyToken);
                lex();
                init = parseAssignmentExpression();

                return node.finishProperty(
                    'init', key, false,
                    new WrappingNode(keyToken).finishAssignmentPattern(key, init), false, true);
            } else if (!match(':')) {
                params.push(keyToken);
                return node.finishProperty('init', key, false, key, false, true);
            }
        } else {
            key = parseObjectPropertyKey();
        }
        expect(':');
        init = parsePatternWithDefault(params, kind);
        return node.finishProperty('init', key, computed, init, false, false);
    }

    function parseObjectPattern(params, kind) {
        var node = new Node(), properties = [];

        expect('{');

        while (!match('}')) {
            properties.push(parsePropertyPattern(params, kind));
            if (!match('}')) {
                expect(',');
            }
        }

        lex();

        return node.finishObjectPattern(properties);
    }

    function parsePattern(params, kind) {
        if (match('[')) {
            return parseArrayPattern(params, kind);
        } else if (match('{')) {
            return parseObjectPattern(params, kind);
        } else if (matchKeyword('let')) {
            if (kind === 'const' || kind === 'let') {
                tolerateUnexpectedToken(lookahead, Messages.UnexpectedToken);
            }
        }

        params.push(lookahead);
        return parseVariableIdentifier(kind);
    }

    function parsePatternWithDefault(params, kind) {
        var startToken = lookahead, pattern, previousAllowYield, right;
        pattern = parsePattern(params, kind);
        if (match('=')) {
            lex();
            previousAllowYield = state.allowYield;
            state.allowYield = true;
            right = isolateCoverGrammar(parseAssignmentExpression);
            state.allowYield = previousAllowYield;
            pattern = new WrappingNode(startToken).finishAssignmentPattern(pattern, right);
        }
        return pattern;
    }

    // ECMA-262 12.2.5 Array Initializer

    function parseArrayInitializer() {
        var elements = [], node = new Node(), restSpread;

        expect('[');

        while (!match(']')) {
            if (match(',')) {
                lex();
                elements.push(null);
            } else if (match('...')) {
                restSpread = new Node();
                lex();
                restSpread.finishSpreadElement(inheritCoverGrammar(parseAssignmentExpression));

                if (!match(']')) {
                    isAssignmentTarget = isBindingElement = false;
                    expect(',');
                }
                elements.push(restSpread);
            } else {
                elements.push(inheritCoverGrammar(parseAssignmentExpression));

                if (!match(']')) {
                    expect(',');
                }
            }
        }

        lex();

        return node.finishArrayExpression(elements);
    }

    // ECMA-262 12.2.6 Object Initializer

    function parsePropertyFunction(node, paramInfo, isGenerator) {
        var previousStrict, body;

        isAssignmentTarget = isBindingElement = false;

        previousStrict = strict;
        body = isolateCoverGrammar(parseFunctionSourceElements);

        if (strict && paramInfo.firstRestricted) {
            tolerateUnexpectedToken(paramInfo.firstRestricted, paramInfo.message);
        }
        if (strict && paramInfo.stricted) {
            tolerateUnexpectedToken(paramInfo.stricted, paramInfo.message);
        }

        strict = previousStrict;
        return node.finishFunctionExpression(null, paramInfo.params, paramInfo.defaults, body, isGenerator);
    }

    function parsePropertyMethodFunction() {
        var params, method, node = new Node(),
            previousAllowYield = state.allowYield;

        state.allowYield = false;
        params = parseParams();
        state.allowYield = previousAllowYield;

        state.allowYield = false;
        method = parsePropertyFunction(node, params, false);
        state.allowYield = previousAllowYield;

        return method;
    }

    function parseObjectPropertyKey() {
        var token, node = new Node(), expr;

        token = lex();

        // Note: This function is called only from parseObjectProperty(), where
        // EOF and Punctuator tokens are already filtered out.

        switch (token.type) {
        case Token.StringLiteral:
        case Token.NumericLiteral:
            if (strict && token.octal) {
                tolerateUnexpectedToken(token, Messages.StrictOctalLiteral);
            }
            return node.finishLiteral(token);
        case Token.Identifier:
        case Token.BooleanLiteral:
        case Token.NullLiteral:
        case Token.Keyword:
            return node.finishIdentifier(token.value);
        case Token.Punctuator:
            if (token.value === '[') {
                expr = isolateCoverGrammar(parseAssignmentExpression);
                expect(']');
                return expr;
            }
            break;
        }
        throwUnexpectedToken(token);
    }

    function lookaheadPropertyName() {
        switch (lookahead.type) {
        case Token.Identifier:
        case Token.StringLiteral:
        case Token.BooleanLiteral:
        case Token.NullLiteral:
        case Token.NumericLiteral:
        case Token.Keyword:
            return true;
        case Token.Punctuator:
            return lookahead.value === '[';
        }
        return false;
    }

    // This function is to try to parse a MethodDefinition as defined in 14.3. But in the case of object literals,
    // it might be called at a position where there is in fact a short hand identifier pattern or a data property.
    // This can only be determined after we consumed up to the left parentheses.
    //
    // In order to avoid back tracking, it returns `null` if the position is not a MethodDefinition and the caller
    // is responsible to visit other options.
    function tryParseMethodDefinition(token, key, computed, node) {
        var value, options, methodNode, params,
            previousAllowYield = state.allowYield;

        if (token.type === Token.Identifier) {
            // check for `get` and `set`;

            if (token.value === 'get' && lookaheadPropertyName()) {
                computed = match('[');
                key = parseObjectPropertyKey();
                methodNode = new Node();
                expect('(');
                expect(')');

                state.allowYield = false;
                value = parsePropertyFunction(methodNode, {
                    params: [],
                    defaults: [],
                    stricted: null,
                    firstRestricted: null,
                    message: null
                }, false);
                state.allowYield = previousAllowYield;

                return node.finishProperty('get', key, computed, value, false, false);
            } else if (token.value === 'set' && lookaheadPropertyName()) {
                computed = match('[');
                key = parseObjectPropertyKey();
                methodNode = new Node();
                expect('(');

                options = {
                    params: [],
                    defaultCount: 0,
                    defaults: [],
                    firstRestricted: null,
                    paramSet: {}
                };
                if (match(')')) {
                    tolerateUnexpectedToken(lookahead);
                } else {
                    state.allowYield = false;
                    parseParam(options);
                    state.allowYield = previousAllowYield;
                    if (options.defaultCount === 0) {
                        options.defaults = [];
                    }
                }
                expect(')');

                state.allowYield = false;
                value = parsePropertyFunction(methodNode, options, false);
                state.allowYield = previousAllowYield;

                return node.finishProperty('set', key, computed, value, false, false);
            }
        } else if (token.type === Token.Punctuator && token.value === '*' && lookaheadPropertyName()) {
            computed = match('[');
            key = parseObjectPropertyKey();
            methodNode = new Node();

            state.allowYield = true;
            params = parseParams();
            state.allowYield = previousAllowYield;

            state.allowYield = false;
            value = parsePropertyFunction(methodNode, params, true);
            state.allowYield = previousAllowYield;

            return node.finishProperty('init', key, computed, value, true, false);
        }

        if (key && match('(')) {
            value = parsePropertyMethodFunction();
            return node.finishProperty('init', key, computed, value, true, false);
        }

        // Not a MethodDefinition.
        return null;
    }

    function parseObjectProperty(hasProto) {
        var token = lookahead, node = new Node(), computed, key, maybeMethod, proto, value;

        computed = match('[');
        if (match('*')) {
            lex();
        } else {
            key = parseObjectPropertyKey();
        }
        maybeMethod = tryParseMethodDefinition(token, key, computed, node);
        if (maybeMethod) {
            return maybeMethod;
        }

        if (!key) {
            throwUnexpectedToken(lookahead);
        }

        // Check for duplicated __proto__
        if (!computed) {
            proto = (key.type === Syntax.Identifier && key.name === '__proto__') ||
                (key.type === Syntax.Literal && key.value === '__proto__');
            if (hasProto.value && proto) {
                tolerateError(Messages.DuplicateProtoProperty);
            }
            hasProto.value |= proto;
        }

        if (match(':')) {
            lex();
            value = inheritCoverGrammar(parseAssignmentExpression);
            return node.finishProperty('init', key, computed, value, false, false);
        }

        if (token.type === Token.Identifier) {
            if (match('=')) {
                firstCoverInitializedNameError = lookahead;
                lex();
                value = isolateCoverGrammar(parseAssignmentExpression);
                return node.finishProperty('init', key, computed,
                    new WrappingNode(token).finishAssignmentPattern(key, value), false, true);
            }
            return node.finishProperty('init', key, computed, key, false, true);
        }

        throwUnexpectedToken(lookahead);
    }

    function parseObjectInitializer() {
        var properties = [], hasProto = {value: false}, node = new Node();

        expect('{');

        while (!match('}')) {
            properties.push(parseObjectProperty(hasProto));

            if (!match('}')) {
                expectCommaSeparator();
            }
        }

        expect('}');

        return node.finishObjectExpression(properties);
    }

    function reinterpretExpressionAsPattern(expr) {
        var i;
        switch (expr.type) {
        case Syntax.Identifier:
        case Syntax.MemberExpression:
        case Syntax.RestElement:
        case Syntax.AssignmentPattern:
            break;
        case Syntax.SpreadElement:
            expr.type = Syntax.RestElement;
            reinterpretExpressionAsPattern(expr.argument);
            break;
        case Syntax.ArrayExpression:
            expr.type = Syntax.ArrayPattern;
            for (i = 0; i < expr.elements.length; i++) {
                if (expr.elements[i] !== null) {
                    reinterpretExpressionAsPattern(expr.elements[i]);
                }
            }
            break;
        case Syntax.ObjectExpression:
            expr.type = Syntax.ObjectPattern;
            for (i = 0; i < expr.properties.length; i++) {
                reinterpretExpressionAsPattern(expr.properties[i].value);
            }
            break;
        case Syntax.AssignmentExpression:
            expr.type = Syntax.AssignmentPattern;
            reinterpretExpressionAsPattern(expr.left);
            break;
        default:
            // Allow other node type for tolerant parsing.
            break;
        }
    }

    // ECMA-262 12.2.9 Template Literals

    function parseTemplateElement(option) {
        var node, token;

        if (lookahead.type !== Token.Template || (option.head && !lookahead.head)) {
            throwUnexpectedToken();
        }

        node = new Node();
        token = lex();

        return node.finishTemplateElement({ raw: token.value.raw, cooked: token.value.cooked }, token.tail);
    }

    function parseTemplateLiteral() {
        var quasi, quasis, expressions, node = new Node();

        quasi = parseTemplateElement({ head: true });
        quasis = [quasi];
        expressions = [];

        while (!quasi.tail) {
            expressions.push(parseExpression());
            quasi = parseTemplateElement({ head: false });
            quasis.push(quasi);
        }

        return node.finishTemplateLiteral(quasis, expressions);
    }

    // ECMA-262 12.2.10 The Grouping Operator

    function parseGroupExpression() {
        var expr, expressions, startToken, i, params = [];

        expect('(');

        if (match(')')) {
            lex();
            if (!match('=>')) {
                expect('=>');
            }
            return {
                type: PlaceHolders.ArrowParameterPlaceHolder,
                params: [],
                rawParams: []
            };
        }

        startToken = lookahead;
        if (match('...')) {
            expr = parseRestElement(params);
            expect(')');
            if (!match('=>')) {
                expect('=>');
            }
            return {
                type: PlaceHolders.ArrowParameterPlaceHolder,
                params: [expr]
            };
        }

        isBindingElement = true;
        expr = inheritCoverGrammar(parseAssignmentExpression);

        if (match(',')) {
            isAssignmentTarget = false;
            expressions = [expr];

            while (startIndex < length) {
                if (!match(',')) {
                    break;
                }
                lex();

                if (match('...')) {
                    if (!isBindingElement) {
                        throwUnexpectedToken(lookahead);
                    }
                    expressions.push(parseRestElement(params));
                    expect(')');
                    if (!match('=>')) {
                        expect('=>');
                    }
                    isBindingElement = false;
                    for (i = 0; i < expressions.length; i++) {
                        reinterpretExpressionAsPattern(expressions[i]);
                    }
                    return {
                        type: PlaceHolders.ArrowParameterPlaceHolder,
                        params: expressions
                    };
                }

                expressions.push(inheritCoverGrammar(parseAssignmentExpression));
            }

            expr = new WrappingNode(startToken).finishSequenceExpression(expressions);
        }


        expect(')');

        if (match('=>')) {
            if (expr.type === Syntax.Identifier && expr.name === 'yield') {
                return {
                    type: PlaceHolders.ArrowParameterPlaceHolder,
                    params: [expr]
                };
            }

            if (!isBindingElement) {
                throwUnexpectedToken(lookahead);
            }

            if (expr.type === Syntax.SequenceExpression) {
                for (i = 0; i < expr.expressions.length; i++) {
                    reinterpretExpressionAsPattern(expr.expressions[i]);
                }
            } else {
                reinterpretExpressionAsPattern(expr);
            }

            expr = {
                type: PlaceHolders.ArrowParameterPlaceHolder,
                params: expr.type === Syntax.SequenceExpression ? expr.expressions : [expr]
            };
        }
        isBindingElement = false;
        return expr;
    }


    // ECMA-262 12.2 Primary Expressions

    function parsePrimaryExpression() {
        var type, token, expr, node;

        if (match('(')) {
            isBindingElement = false;
            return inheritCoverGrammar(parseGroupExpression);
        }

        if (match('[')) {
            return inheritCoverGrammar(parseArrayInitializer);
        }

        if (match('{')) {
            return inheritCoverGrammar(parseObjectInitializer);
        }

        type = lookahead.type;
        node = new Node();

        if (type === Token.Identifier) {
            if (state.sourceType === 'module' && lookahead.value === 'await') {
                tolerateUnexpectedToken(lookahead);
            }
            expr = node.finishIdentifier(lex().value);
        } else if (type === Token.StringLiteral || type === Token.NumericLiteral) {
            isAssignmentTarget = isBindingElement = false;
            if (strict && lookahead.octal) {
                tolerateUnexpectedToken(lookahead, Messages.StrictOctalLiteral);
            }
            expr = node.finishLiteral(lex());
        } else if (type === Token.Keyword) {
            if (!strict && state.allowYield && matchKeyword('yield')) {
                return parseNonComputedProperty();
            }
            if (!strict && matchKeyword('let')) {
                return node.finishIdentifier(lex().value);
            }
            isAssignmentTarget = isBindingElement = false;
            if (matchKeyword('function')) {
                return parseFunctionExpression();
            }
            if (matchKeyword('this')) {
                lex();
                return node.finishThisExpression();
            }
            if (matchKeyword('class')) {
                return parseClassExpression();
            }
            throwUnexpectedToken(lex());
        } else if (type === Token.BooleanLiteral) {
            isAssignmentTarget = isBindingElement = false;
            token = lex();
            token.value = (token.value === 'true');
            expr = node.finishLiteral(token);
        } else if (type === Token.NullLiteral) {
            isAssignmentTarget = isBindingElement = false;
            token = lex();
            token.value = null;
            expr = node.finishLiteral(token);
        } else if (match('/') || match('/=')) {
            isAssignmentTarget = isBindingElement = false;
            index = startIndex;

            if (typeof extra.tokens !== 'undefined') {
                token = collectRegex();
            } else {
                token = scanRegExp();
            }
            lex();
            expr = node.finishLiteral(token);
        } else if (type === Token.Template) {
            expr = parseTemplateLiteral();
        } else {
            throwUnexpectedToken(lex());
        }

        return expr;
    }

    // ECMA-262 12.3 Left-Hand-Side Expressions

    function parseArguments() {
        var args = [], expr;

        expect('(');

        if (!match(')')) {
            while (startIndex < length) {
                if (match('...')) {
                    expr = new Node();
                    lex();
                    expr.finishSpreadElement(isolateCoverGrammar(parseAssignmentExpression));
                } else {
                    expr = isolateCoverGrammar(parseAssignmentExpression);
                }
                args.push(expr);
                if (match(')')) {
                    break;
                }
                expectCommaSeparator();
            }
        }

        expect(')');

        return args;
    }

    function parseNonComputedProperty() {
        var token, node = new Node();

        token = lex();

        if (!isIdentifierName(token)) {
            throwUnexpectedToken(token);
        }

        return node.finishIdentifier(token.value);
    }

    function parseNonComputedMember() {
        expect('.');

        return parseNonComputedProperty();
    }

    function parseComputedMember() {
        var expr;

        expect('[');

        expr = isolateCoverGrammar(parseExpression);

        expect(']');

        return expr;
    }

    // ECMA-262 12.3.3 The new Operator

    function parseNewExpression() {
        var callee, args, node = new Node();

        expectKeyword('new');

        if (match('.')) {
            lex();
            if (lookahead.type === Token.Identifier && lookahead.value === 'target') {
                if (state.inFunctionBody) {
                    lex();
                    return node.finishMetaProperty('new', 'target');
                }
            }
            throwUnexpectedToken(lookahead);
        }

        callee = isolateCoverGrammar(parseLeftHandSideExpression);
        args = match('(') ? parseArguments() : [];

        isAssignmentTarget = isBindingElement = false;

        return node.finishNewExpression(callee, args);
    }

    // ECMA-262 12.3.4 Function Calls

    function parseLeftHandSideExpressionAllowCall() {
        var quasi, expr, args, property, startToken, previousAllowIn = state.allowIn;

        startToken = lookahead;
        state.allowIn = true;

        if (matchKeyword('super') && state.inFunctionBody) {
            expr = new Node();
            lex();
            expr = expr.finishSuper();
            if (!match('(') && !match('.') && !match('[')) {
                throwUnexpectedToken(lookahead);
            }
        } else {
            expr = inheritCoverGrammar(matchKeyword('new') ? parseNewExpression : parsePrimaryExpression);
        }

        for (;;) {
            if (match('.')) {
                isBindingElement = false;
                isAssignmentTarget = true;
                property = parseNonComputedMember();
                expr = new WrappingNode(startToken).finishMemberExpression('.', expr, property);
            } else if (match('(')) {
                isBindingElement = false;
                isAssignmentTarget = false;
                args = parseArguments();
                expr = new WrappingNode(startToken).finishCallExpression(expr, args);
            } else if (match('[')) {
                isBindingElement = false;
                isAssignmentTarget = true;
                property = parseComputedMember();
                expr = new WrappingNode(startToken).finishMemberExpression('[', expr, property);
            } else if (lookahead.type === Token.Template && lookahead.head) {
                quasi = parseTemplateLiteral();
                expr = new WrappingNode(startToken).finishTaggedTemplateExpression(expr, quasi);
            } else {
                break;
            }
        }
        state.allowIn = previousAllowIn;

        return expr;
    }

    // ECMA-262 12.3 Left-Hand-Side Expressions

    function parseLeftHandSideExpression() {
        var quasi, expr, property, startToken;
        assert(state.allowIn, 'callee of new expression always allow in keyword.');

        startToken = lookahead;

        if (matchKeyword('super') && state.inFunctionBody) {
            expr = new Node();
            lex();
            expr = expr.finishSuper();
            if (!match('[') && !match('.')) {
                throwUnexpectedToken(lookahead);
            }
        } else {
            expr = inheritCoverGrammar(matchKeyword('new') ? parseNewExpression : parsePrimaryExpression);
        }

        for (;;) {
            if (match('[')) {
                isBindingElement = false;
                isAssignmentTarget = true;
                property = parseComputedMember();
                expr = new WrappingNode(startToken).finishMemberExpression('[', expr, property);
            } else if (match('.')) {
                isBindingElement = false;
                isAssignmentTarget = true;
                property = parseNonComputedMember();
                expr = new WrappingNode(startToken).finishMemberExpression('.', expr, property);
            } else if (lookahead.type === Token.Template && lookahead.head) {
                quasi = parseTemplateLiteral();
                expr = new WrappingNode(startToken).finishTaggedTemplateExpression(expr, quasi);
            } else {
                break;
            }
        }
        return expr;
    }

    // ECMA-262 12.4 Postfix Expressions

    function parsePostfixExpression() {
        var expr, token, startToken = lookahead;

        expr = inheritCoverGrammar(parseLeftHandSideExpressionAllowCall);

        if (!hasLineTerminator && lookahead.type === Token.Punctuator) {
            if (match('++') || match('--')) {
                // ECMA-262 11.3.1, 11.3.2
                if (strict && expr.type === Syntax.Identifier && isRestrictedWord(expr.name)) {
                    tolerateError(Messages.StrictLHSPostfix);
                }

                if (!isAssignmentTarget) {
                    tolerateError(Messages.InvalidLHSInAssignment);
                }

                isAssignmentTarget = isBindingElement = false;

                token = lex();
                expr = new WrappingNode(startToken).finishPostfixExpression(token.value, expr);
            }
        }

        return expr;
    }

    // ECMA-262 12.5 Unary Operators

    function parseUnaryExpression() {
        var token, expr, startToken;

        if (lookahead.type !== Token.Punctuator && lookahead.type !== Token.Keyword) {
            expr = parsePostfixExpression();
        } else if (match('++') || match('--')) {
            startToken = lookahead;
            token = lex();
            expr = inheritCoverGrammar(parseUnaryExpression);
            // ECMA-262 11.4.4, 11.4.5
            if (strict && expr.type === Syntax.Identifier && isRestrictedWord(expr.name)) {
                tolerateError(Messages.StrictLHSPrefix);
            }

            if (!isAssignmentTarget) {
                tolerateError(Messages.InvalidLHSInAssignment);
            }
            expr = new WrappingNode(startToken).finishUnaryExpression(token.value, expr);
            isAssignmentTarget = isBindingElement = false;
        } else if (match('+') || match('-') || match('~') || match('!')) {
            startToken = lookahead;
            token = lex();
            expr = inheritCoverGrammar(parseUnaryExpression);
            expr = new WrappingNode(startToken).finishUnaryExpression(token.value, expr);
            isAssignmentTarget = isBindingElement = false;
        } else if (matchKeyword('delete') || matchKeyword('void') || matchKeyword('typeof')) {
            startToken = lookahead;
            token = lex();
            expr = inheritCoverGrammar(parseUnaryExpression);
            expr = new WrappingNode(startToken).finishUnaryExpression(token.value, expr);
            if (strict && expr.operator === 'delete' && expr.argument.type === Syntax.Identifier) {
                tolerateError(Messages.StrictDelete);
            }
            isAssignmentTarget = isBindingElement = false;
        } else {
            expr = parsePostfixExpression();
        }

        return expr;
    }

    function binaryPrecedence(token, allowIn) {
        var prec = 0;

        if (token.type !== Token.Punctuator && token.type !== Token.Keyword) {
            return 0;
        }

        switch (token.value) {
        case '||':
            prec = 1;
            break;

        case '&&':
            prec = 2;
            break;

        case '|':
            prec = 3;
            break;

        case '^':
            prec = 4;
            break;

        case '&':
            prec = 5;
            break;

        case '==':
        case '!=':
        case '===':
        case '!==':
            prec = 6;
            break;

        case '<':
        case '>':
        case '<=':
        case '>=':
        case 'instanceof':
            prec = 7;
            break;

        case 'in':
            prec = allowIn ? 7 : 0;
            break;

        case '<<':
        case '>>':
        case '>>>':
            prec = 8;
            break;

        case '+':
        case '-':
            prec = 9;
            break;

        case '*':
        case '/':
        case '%':
            prec = 11;
            break;

        default:
            break;
        }

        return prec;
    }

    // ECMA-262 12.6 Multiplicative Operators
    // ECMA-262 12.7 Additive Operators
    // ECMA-262 12.8 Bitwise Shift Operators
    // ECMA-262 12.9 Relational Operators
    // ECMA-262 12.10 Equality Operators
    // ECMA-262 12.11 Binary Bitwise Operators
    // ECMA-262 12.12 Binary Logical Operators

    function parseBinaryExpression() {
        var marker, markers, expr, token, prec, stack, right, operator, left, i;

        marker = lookahead;
        left = inheritCoverGrammar(parseUnaryExpression);

        token = lookahead;
        prec = binaryPrecedence(token, state.allowIn);
        if (prec === 0) {
            return left;
        }
        isAssignmentTarget = isBindingElement = false;
        token.prec = prec;
        lex();

        markers = [marker, lookahead];
        right = isolateCoverGrammar(parseUnaryExpression);

        stack = [left, token, right];

        while ((prec = binaryPrecedence(lookahead, state.allowIn)) > 0) {

            // Reduce: make a binary expression from the three topmost entries.
            while ((stack.length > 2) && (prec <= stack[stack.length - 2].prec)) {
                right = stack.pop();
                operator = stack.pop().value;
                left = stack.pop();
                markers.pop();
                expr = new WrappingNode(markers[markers.length - 1]).finishBinaryExpression(operator, left, right);
                stack.push(expr);
            }

            // Shift.
            token = lex();
            token.prec = prec;
            stack.push(token);
            markers.push(lookahead);
            expr = isolateCoverGrammar(parseUnaryExpression);
            stack.push(expr);
        }

        // Final reduce to clean-up the stack.
        i = stack.length - 1;
        expr = stack[i];
        markers.pop();
        while (i > 1) {
            expr = new WrappingNode(markers.pop()).finishBinaryExpression(stack[i - 1].value, stack[i - 2], expr);
            i -= 2;
        }

        return expr;
    }


    // ECMA-262 12.13 Conditional Operator

    function parseConditionalExpression() {
        var expr, previousAllowIn, consequent, alternate, startToken;

        startToken = lookahead;

        expr = inheritCoverGrammar(parseBinaryExpression);
        if (match('?')) {
            lex();
            previousAllowIn = state.allowIn;
            state.allowIn = true;
            consequent = isolateCoverGrammar(parseAssignmentExpression);
            state.allowIn = previousAllowIn;
            expect(':');
            alternate = isolateCoverGrammar(parseAssignmentExpression);

            expr = new WrappingNode(startToken).finishConditionalExpression(expr, consequent, alternate);
            isAssignmentTarget = isBindingElement = false;
        }

        return expr;
    }

    // ECMA-262 14.2 Arrow Function Definitions

    function parseConciseBody() {
        if (match('{')) {
            return parseFunctionSourceElements();
        }
        return isolateCoverGrammar(parseAssignmentExpression);
    }

    function checkPatternParam(options, param) {
        var i;
        switch (param.type) {
        case Syntax.Identifier:
            validateParam(options, param, param.name);
            break;
        case Syntax.RestElement:
            checkPatternParam(options, param.argument);
            break;
        case Syntax.AssignmentPattern:
            checkPatternParam(options, param.left);
            break;
        case Syntax.ArrayPattern:
            for (i = 0; i < param.elements.length; i++) {
                if (param.elements[i] !== null) {
                    checkPatternParam(options, param.elements[i]);
                }
            }
            break;
        case Syntax.YieldExpression:
            break;
        default:
            assert(param.type === Syntax.ObjectPattern, 'Invalid type');
            for (i = 0; i < param.properties.length; i++) {
                checkPatternParam(options, param.properties[i].value);
            }
            break;
        }
    }
    function reinterpretAsCoverFormalsList(expr) {
        var i, len, param, params, defaults, defaultCount, options, token;

        defaults = [];
        defaultCount = 0;
        params = [expr];

        switch (expr.type) {
        case Syntax.Identifier:
            break;
        case PlaceHolders.ArrowParameterPlaceHolder:
            params = expr.params;
            break;
        default:
            return null;
        }

        options = {
            paramSet: {}
        };

        for (i = 0, len = params.length; i < len; i += 1) {
            param = params[i];
            switch (param.type) {
            case Syntax.AssignmentPattern:
                params[i] = param.left;
                if (param.right.type === Syntax.YieldExpression) {
                    if (param.right.argument) {
                        throwUnexpectedToken(lookahead);
                    }
                    param.right.type = Syntax.Identifier;
                    param.right.name = 'yield';
                    delete param.right.argument;
                    delete param.right.delegate;
                }
                defaults.push(param.right);
                ++defaultCount;
                checkPatternParam(options, param.left);
                break;
            default:
                checkPatternParam(options, param);
                params[i] = param;
                defaults.push(null);
                break;
            }
        }

        if (strict || !state.allowYield) {
            for (i = 0, len = params.length; i < len; i += 1) {
                param = params[i];
                if (param.type === Syntax.YieldExpression) {
                    throwUnexpectedToken(lookahead);
                }
            }
        }

        if (options.message === Messages.StrictParamDupe) {
            token = strict ? options.stricted : options.firstRestricted;
            throwUnexpectedToken(token, options.message);
        }

        if (defaultCount === 0) {
            defaults = [];
        }

        return {
            params: params,
            defaults: defaults,
            stricted: options.stricted,
            firstRestricted: options.firstRestricted,
            message: options.message
        };
    }

    function parseArrowFunctionExpression(options, node) {
        var previousStrict, previousAllowYield, body;

        if (hasLineTerminator) {
            tolerateUnexpectedToken(lookahead);
        }
        expect('=>');

        previousStrict = strict;
        previousAllowYield = state.allowYield;
        state.allowYield = true;

        body = parseConciseBody();

        if (strict && options.firstRestricted) {
            throwUnexpectedToken(options.firstRestricted, options.message);
        }
        if (strict && options.stricted) {
            tolerateUnexpectedToken(options.stricted, options.message);
        }

        strict = previousStrict;
        state.allowYield = previousAllowYield;

        return node.finishArrowFunctionExpression(options.params, options.defaults, body, body.type !== Syntax.BlockStatement);
    }

    // ECMA-262 14.4 Yield expression

    function parseYieldExpression() {
        var argument, expr, delegate, previousAllowYield;

        argument = null;
        expr = new Node();
        delegate = false;

        expectKeyword('yield');

        if (!hasLineTerminator) {
            previousAllowYield = state.allowYield;
            state.allowYield = false;
            delegate = match('*');
            if (delegate) {
                lex();
                argument = parseAssignmentExpression();
            } else {
                if (!match(';') && !match('}') && !match(')') && lookahead.type !== Token.EOF) {
                    argument = parseAssignmentExpression();
                }
            }
            state.allowYield = previousAllowYield;
        }

        return expr.finishYieldExpression(argument, delegate);
    }

    // ECMA-262 12.14 Assignment Operators

    function parseAssignmentExpression() {
        var token, expr, right, list, startToken;

        startToken = lookahead;
        token = lookahead;

        if (!state.allowYield && matchKeyword('yield')) {
            return parseYieldExpression();
        }

        expr = parseConditionalExpression();

        if (expr.type === PlaceHolders.ArrowParameterPlaceHolder || match('=>')) {
            isAssignmentTarget = isBindingElement = false;
            list = reinterpretAsCoverFormalsList(expr);

            if (list) {
                firstCoverInitializedNameError = null;
                return parseArrowFunctionExpression(list, new WrappingNode(startToken));
            }

            return expr;
        }

        if (matchAssign()) {
            if (!isAssignmentTarget) {
                tolerateError(Messages.InvalidLHSInAssignment);
            }

            // ECMA-262 12.1.1
            if (strict && expr.type === Syntax.Identifier) {
                if (isRestrictedWord(expr.name)) {
                    tolerateUnexpectedToken(token, Messages.StrictLHSAssignment);
                }
                if (isStrictModeReservedWord(expr.name)) {
                    tolerateUnexpectedToken(token, Messages.StrictReservedWord);
                }
            }

            if (!match('=')) {
                isAssignmentTarget = isBindingElement = false;
            } else {
                reinterpretExpressionAsPattern(expr);
            }

            token = lex();
            right = isolateCoverGrammar(parseAssignmentExpression);
            expr = new WrappingNode(startToken).finishAssignmentExpression(token.value, expr, right);
            firstCoverInitializedNameError = null;
        }

        return expr;
    }

    // ECMA-262 12.15 Comma Operator

    function parseExpression() {
        var expr, startToken = lookahead, expressions;

        expr = isolateCoverGrammar(parseAssignmentExpression);

        if (match(',')) {
            expressions = [expr];

            while (startIndex < length) {
                if (!match(',')) {
                    break;
                }
                lex();
                expressions.push(isolateCoverGrammar(parseAssignmentExpression));
            }

            expr = new WrappingNode(startToken).finishSequenceExpression(expressions);
        }

        return expr;
    }

    // ECMA-262 13.2 Block

    function parseStatementListItem() {
        if (lookahead.type === Token.Keyword) {
            switch (lookahead.value) {
            case 'export':
                if (state.sourceType !== 'module') {
                    tolerateUnexpectedToken(lookahead, Messages.IllegalExportDeclaration);
                }
                return parseExportDeclaration();
            case 'import':
                if (state.sourceType !== 'module') {
                    tolerateUnexpectedToken(lookahead, Messages.IllegalImportDeclaration);
                }
                return parseImportDeclaration();
            case 'const':
                return parseLexicalDeclaration({inFor: false});
            case 'function':
                return parseFunctionDeclaration(new Node());
            case 'class':
                return parseClassDeclaration();
            }
        }

        if (matchKeyword('let') && isLexicalDeclaration()) {
            return parseLexicalDeclaration({inFor: false});
        }

        return parseStatement();
    }

    function parseStatementList() {
        var list = [];
        while (startIndex < length) {
            if (match('}')) {
                break;
            }
            list.push(parseStatementListItem());
        }

        return list;
    }

    function parseBlock() {
        var block, node = new Node();

        expect('{');

        block = parseStatementList();

        expect('}');

        return node.finishBlockStatement(block);
    }

    // ECMA-262 13.3.2 Variable Statement

    function parseVariableIdentifier(kind) {
        var token, node = new Node();

        token = lex();

        if (token.type === Token.Keyword && token.value === 'yield') {
            if (strict) {
                tolerateUnexpectedToken(token, Messages.StrictReservedWord);
            } if (!state.allowYield) {
                throwUnexpectedToken(token);
            }
        } else if (token.type !== Token.Identifier) {
            if (strict && token.type === Token.Keyword && isStrictModeReservedWord(token.value)) {
                tolerateUnexpectedToken(token, Messages.StrictReservedWord);
            } else {
                if (strict || token.value !== 'let' || kind !== 'var') {
                    throwUnexpectedToken(token);
                }
            }
        } else if (state.sourceType === 'module' && token.type === Token.Identifier && token.value === 'await') {
            tolerateUnexpectedToken(token);
        }

        return node.finishIdentifier(token.value);
    }

    function parseVariableDeclaration(options) {
        var init = null, id, node = new Node(), params = [];

        id = parsePattern(params, 'var');

        // ECMA-262 12.2.1
        if (strict && isRestrictedWord(id.name)) {
            tolerateError(Messages.StrictVarName);
        }

        if (match('=')) {
            lex();
            init = isolateCoverGrammar(parseAssignmentExpression);
        } else if (id.type !== Syntax.Identifier && !options.inFor) {
            expect('=');
        }

        return node.finishVariableDeclarator(id, init);
    }

    function parseVariableDeclarationList(options) {
        var opt, list;

        opt = { inFor: options.inFor };
        list = [parseVariableDeclaration(opt)];

        while (match(',')) {
            lex();
            list.push(parseVariableDeclaration(opt));
        }

        return list;
    }

    function parseVariableStatement(node) {
        var declarations;

        expectKeyword('var');

        declarations = parseVariableDeclarationList({ inFor: false });

        consumeSemicolon();

        return node.finishVariableDeclaration(declarations);
    }

    // ECMA-262 13.3.1 Let and Const Declarations

    function parseLexicalBinding(kind, options) {
        var init = null, id, node = new Node(), params = [];

        id = parsePattern(params, kind);

        // ECMA-262 12.2.1
        if (strict && id.type === Syntax.Identifier && isRestrictedWord(id.name)) {
            tolerateError(Messages.StrictVarName);
        }

        if (kind === 'const') {
            if (!matchKeyword('in') && !matchContextualKeyword('of')) {
                expect('=');
                init = isolateCoverGrammar(parseAssignmentExpression);
            }
        } else if ((!options.inFor && id.type !== Syntax.Identifier) || match('=')) {
            expect('=');
            init = isolateCoverGrammar(parseAssignmentExpression);
        }

        return node.finishVariableDeclarator(id, init);
    }

    function parseBindingList(kind, options) {
        var list = [parseLexicalBinding(kind, options)];

        while (match(',')) {
            lex();
            list.push(parseLexicalBinding(kind, options));
        }

        return list;
    }


    function tokenizerState() {
        return {
            index: index,
            lineNumber: lineNumber,
            lineStart: lineStart,
            hasLineTerminator: hasLineTerminator,
            lastIndex: lastIndex,
            lastLineNumber: lastLineNumber,
            lastLineStart: lastLineStart,
            startIndex: startIndex,
            startLineNumber: startLineNumber,
            startLineStart: startLineStart,
            lookahead: lookahead,
            tokenCount: extra.tokens ? extra.tokens.length : 0
        };
    }

    function resetTokenizerState(ts) {
        index = ts.index;
        lineNumber = ts.lineNumber;
        lineStart = ts.lineStart;
        hasLineTerminator = ts.hasLineTerminator;
        lastIndex = ts.lastIndex;
        lastLineNumber = ts.lastLineNumber;
        lastLineStart = ts.lastLineStart;
        startIndex = ts.startIndex;
        startLineNumber = ts.startLineNumber;
        startLineStart = ts.startLineStart;
        lookahead = ts.lookahead;
        if (extra.tokens) {
            extra.tokens.splice(ts.tokenCount, extra.tokens.length);
        }
    }

    function isLexicalDeclaration() {
        var lexical, ts;

        ts = tokenizerState();

        lex();
        lexical = (lookahead.type === Token.Identifier) || match('[') || match('{') ||
            matchKeyword('let') || matchKeyword('yield');

        resetTokenizerState(ts);

        return lexical;
    }

    function parseLexicalDeclaration(options) {
        var kind, declarations, node = new Node();

        kind = lex().value;
        assert(kind === 'let' || kind === 'const', 'Lexical declaration must be either let or const');

        declarations = parseBindingList(kind, options);

        consumeSemicolon();

        return node.finishLexicalDeclaration(declarations, kind);
    }

    function parseRestElement(params) {
        var param, node = new Node();

        lex();

        if (match('{')) {
            throwError(Messages.ObjectPatternAsRestParameter);
        }

        params.push(lookahead);

        param = parseVariableIdentifier();

        if (match('=')) {
            throwError(Messages.DefaultRestParameter);
        }

        if (!match(')')) {
            throwError(Messages.ParameterAfterRestParameter);
        }

        return node.finishRestElement(param);
    }

    // ECMA-262 13.4 Empty Statement

    function parseEmptyStatement(node) {
        expect(';');
        return node.finishEmptyStatement();
    }

    // ECMA-262 12.4 Expression Statement

    function parseExpressionStatement(node) {
        var expr = parseExpression();
        consumeSemicolon();
        return node.finishExpressionStatement(expr);
    }

    // ECMA-262 13.6 If statement

    function parseIfStatement(node) {
        var test, consequent, alternate;

        expectKeyword('if');

        expect('(');

        test = parseExpression();

        expect(')');

        consequent = parseStatement();

        if (matchKeyword('else')) {
            lex();
            alternate = parseStatement();
        } else {
            alternate = null;
        }

        return node.finishIfStatement(test, consequent, alternate);
    }

    // ECMA-262 13.7 Iteration Statements

    function parseDoWhileStatement(node) {
        var body, test, oldInIteration;

        expectKeyword('do');

        oldInIteration = state.inIteration;
        state.inIteration = true;

        body = parseStatement();

        state.inIteration = oldInIteration;

        expectKeyword('while');

        expect('(');

        test = parseExpression();

        expect(')');

        if (match(';')) {
            lex();
        }

        return node.finishDoWhileStatement(body, test);
    }

    function parseWhileStatement(node) {
        var test, body, oldInIteration;

        expectKeyword('while');

        expect('(');

        test = parseExpression();

        expect(')');

        oldInIteration = state.inIteration;
        state.inIteration = true;

        body = parseStatement();

        state.inIteration = oldInIteration;

        return node.finishWhileStatement(test, body);
    }

    function parseForStatement(node) {
        var init, forIn, initSeq, initStartToken, test, update, left, right, kind, declarations,
            body, oldInIteration, previousAllowIn = state.allowIn;

        init = test = update = null;
        forIn = true;

        expectKeyword('for');

        expect('(');

        if (match(';')) {
            lex();
        } else {
            if (matchKeyword('var')) {
                init = new Node();
                lex();

                state.allowIn = false;
                declarations = parseVariableDeclarationList({ inFor: true });
                state.allowIn = previousAllowIn;

                if (declarations.length === 1 && matchKeyword('in')) {
                    init = init.finishVariableDeclaration(declarations);
                    lex();
                    left = init;
                    right = parseExpression();
                    init = null;
                } else if (declarations.length === 1 && declarations[0].init === null && matchContextualKeyword('of')) {
                    init = init.finishVariableDeclaration(declarations);
                    lex();
                    left = init;
                    right = parseAssignmentExpression();
                    init = null;
                    forIn = false;
                } else {
                    init = init.finishVariableDeclaration(declarations);
                    expect(';');
                }
            } else if (matchKeyword('const') || matchKeyword('let')) {
                init = new Node();
                kind = lex().value;

                if (!strict && lookahead.value === 'in') {
                    init = init.finishIdentifier(kind);
                    lex();
                    left = init;
                    right = parseExpression();
                    init = null;
                } else {
                    state.allowIn = false;
                    declarations = parseBindingList(kind, {inFor: true});
                    state.allowIn = previousAllowIn;

                    if (declarations.length === 1 && declarations[0].init === null && matchKeyword('in')) {
                        init = init.finishLexicalDeclaration(declarations, kind);
                        lex();
                        left = init;
                        right = parseExpression();
                        init = null;
                    } else if (declarations.length === 1 && declarations[0].init === null && matchContextualKeyword('of')) {
                        init = init.finishLexicalDeclaration(declarations, kind);
                        lex();
                        left = init;
                        right = parseAssignmentExpression();
                        init = null;
                        forIn = false;
                    } else {
                        consumeSemicolon();
                        init = init.finishLexicalDeclaration(declarations, kind);
                    }
                }
            } else {
                initStartToken = lookahead;
                state.allowIn = false;
                init = inheritCoverGrammar(parseAssignmentExpression);
                state.allowIn = previousAllowIn;

                if (matchKeyword('in')) {
                    if (!isAssignmentTarget) {
                        tolerateError(Messages.InvalidLHSInForIn);
                    }

                    lex();
                    reinterpretExpressionAsPattern(init);
                    left = init;
                    right = parseExpression();
                    init = null;
                } else if (matchContextualKeyword('of')) {
                    if (!isAssignmentTarget) {
                        tolerateError(Messages.InvalidLHSInForLoop);
                    }

                    lex();
                    reinterpretExpressionAsPattern(init);
                    left = init;
                    right = parseAssignmentExpression();
                    init = null;
                    forIn = false;
                } else {
                    if (match(',')) {
                        initSeq = [init];
                        while (match(',')) {
                            lex();
                            initSeq.push(isolateCoverGrammar(parseAssignmentExpression));
                        }
                        init = new WrappingNode(initStartToken).finishSequenceExpression(initSeq);
                    }
                    expect(';');
                }
            }
        }

        if (typeof left === 'undefined') {

            if (!match(';')) {
                test = parseExpression();
            }
            expect(';');

            if (!match(')')) {
                update = parseExpression();
            }
        }

        expect(')');

        oldInIteration = state.inIteration;
        state.inIteration = true;

        body = isolateCoverGrammar(parseStatement);

        state.inIteration = oldInIteration;

        return (typeof left === 'undefined') ?
                node.finishForStatement(init, test, update, body) :
                forIn ? node.finishForInStatement(left, right, body) :
                    node.finishForOfStatement(left, right, body);
    }

    // ECMA-262 13.8 The continue statement

    function parseContinueStatement(node) {
        var label = null, key;

        expectKeyword('continue');

        // Optimize the most common form: 'continue;'.
        if (source.charCodeAt(startIndex) === 0x3B) {
            lex();

            if (!state.inIteration) {
                throwError(Messages.IllegalContinue);
            }

            return node.finishContinueStatement(null);
        }

        if (hasLineTerminator) {
            if (!state.inIteration) {
                throwError(Messages.IllegalContinue);
            }

            return node.finishContinueStatement(null);
        }

        if (lookahead.type === Token.Identifier) {
            label = parseVariableIdentifier();

            key = '$' + label.name;
            if (!Object.prototype.hasOwnProperty.call(state.labelSet, key)) {
                throwError(Messages.UnknownLabel, label.name);
            }
        }

        consumeSemicolon();

        if (label === null && !state.inIteration) {
            throwError(Messages.IllegalContinue);
        }

        return node.finishContinueStatement(label);
    }

    // ECMA-262 13.9 The break statement

    function parseBreakStatement(node) {
        var label = null, key;

        expectKeyword('break');

        // Catch the very common case first: immediately a semicolon (U+003B).
        if (source.charCodeAt(lastIndex) === 0x3B) {
            lex();

            if (!(state.inIteration || state.inSwitch)) {
                throwError(Messages.IllegalBreak);
            }

            return node.finishBreakStatement(null);
        }

        if (hasLineTerminator) {
            if (!(state.inIteration || state.inSwitch)) {
                throwError(Messages.IllegalBreak);
            }
        } else if (lookahead.type === Token.Identifier) {
            label = parseVariableIdentifier();

            key = '$' + label.name;
            if (!Object.prototype.hasOwnProperty.call(state.labelSet, key)) {
                throwError(Messages.UnknownLabel, label.name);
            }
        }

        consumeSemicolon();

        if (label === null && !(state.inIteration || state.inSwitch)) {
            throwError(Messages.IllegalBreak);
        }

        return node.finishBreakStatement(label);
    }

    // ECMA-262 13.10 The return statement

    function parseReturnStatement(node) {
        var argument = null;

        expectKeyword('return');

        if (!state.inFunctionBody) {
            tolerateError(Messages.IllegalReturn);
        }

        // 'return' followed by a space and an identifier is very common.
        if (source.charCodeAt(lastIndex) === 0x20) {
            if (isIdentifierStart(source.charCodeAt(lastIndex + 1))) {
                argument = parseExpression();
                consumeSemicolon();
                return node.finishReturnStatement(argument);
            }
        }

        if (hasLineTerminator) {
            // HACK
            return node.finishReturnStatement(null);
        }

        if (!match(';')) {
            if (!match('}') && lookahead.type !== Token.EOF) {
                argument = parseExpression();
            }
        }

        consumeSemicolon();

        return node.finishReturnStatement(argument);
    }

    // ECMA-262 13.11 The with statement

    function parseWithStatement(node) {
        var object, body;

        if (strict) {
            tolerateError(Messages.StrictModeWith);
        }

        expectKeyword('with');

        expect('(');

        object = parseExpression();

        expect(')');

        body = parseStatement();

        return node.finishWithStatement(object, body);
    }

    // ECMA-262 13.12 The switch statement

    function parseSwitchCase() {
        var test, consequent = [], statement, node = new Node();

        if (matchKeyword('default')) {
            lex();
            test = null;
        } else {
            expectKeyword('case');
            test = parseExpression();
        }
        expect(':');

        while (startIndex < length) {
            if (match('}') || matchKeyword('default') || matchKeyword('case')) {
                break;
            }
            statement = parseStatementListItem();
            consequent.push(statement);
        }

        return node.finishSwitchCase(test, consequent);
    }

    function parseSwitchStatement(node) {
        var discriminant, cases, clause, oldInSwitch, defaultFound;

        expectKeyword('switch');

        expect('(');

        discriminant = parseExpression();

        expect(')');

        expect('{');

        cases = [];

        if (match('}')) {
            lex();
            return node.finishSwitchStatement(discriminant, cases);
        }

        oldInSwitch = state.inSwitch;
        state.inSwitch = true;
        defaultFound = false;

        while (startIndex < length) {
            if (match('}')) {
                break;
            }
            clause = parseSwitchCase();
            if (clause.test === null) {
                if (defaultFound) {
                    throwError(Messages.MultipleDefaultsInSwitch);
                }
                defaultFound = true;
            }
            cases.push(clause);
        }

        state.inSwitch = oldInSwitch;

        expect('}');

        return node.finishSwitchStatement(discriminant, cases);
    }

    // ECMA-262 13.14 The throw statement

    function parseThrowStatement(node) {
        var argument;

        expectKeyword('throw');

        if (hasLineTerminator) {
            throwError(Messages.NewlineAfterThrow);
        }

        argument = parseExpression();

        consumeSemicolon();

        return node.finishThrowStatement(argument);
    }

    // ECMA-262 13.15 The try statement

    function parseCatchClause() {
        var param, params = [], paramMap = {}, key, i, body, node = new Node();

        expectKeyword('catch');

        expect('(');
        if (match(')')) {
            throwUnexpectedToken(lookahead);
        }

        param = parsePattern(params);
        for (i = 0; i < params.length; i++) {
            key = '$' + params[i].value;
            if (Object.prototype.hasOwnProperty.call(paramMap, key)) {
                tolerateError(Messages.DuplicateBinding, params[i].value);
            }
            paramMap[key] = true;
        }

        // ECMA-262 12.14.1
        if (strict && isRestrictedWord(param.name)) {
            tolerateError(Messages.StrictCatchVariable);
        }

        expect(')');
        body = parseBlock();
        return node.finishCatchClause(param, body);
    }

    function parseTryStatement(node) {
        var block, handler = null, finalizer = null;

        expectKeyword('try');

        block = parseBlock();

        if (matchKeyword('catch')) {
            handler = parseCatchClause();
        }

        if (matchKeyword('finally')) {
            lex();
            finalizer = parseBlock();
        }

        if (!handler && !finalizer) {
            throwError(Messages.NoCatchOrFinally);
        }

        return node.finishTryStatement(block, handler, finalizer);
    }

    // ECMA-262 13.16 The debugger statement

    function parseDebuggerStatement(node) {
        expectKeyword('debugger');

        consumeSemicolon();

        return node.finishDebuggerStatement();
    }

    // 13 Statements

    function parseStatement() {
        var type = lookahead.type,
            expr,
            labeledBody,
            key,
            node;

        if (type === Token.EOF) {
            throwUnexpectedToken(lookahead);
        }

        if (type === Token.Punctuator && lookahead.value === '{') {
            return parseBlock();
        }
        isAssignmentTarget = isBindingElement = true;
        node = new Node();

        if (type === Token.Punctuator) {
            switch (lookahead.value) {
            case ';':
                return parseEmptyStatement(node);
            case '(':
                return parseExpressionStatement(node);
            default:
                break;
            }
        } else if (type === Token.Keyword) {
            switch (lookahead.value) {
            case 'break':
                return parseBreakStatement(node);
            case 'continue':
                return parseContinueStatement(node);
            case 'debugger':
                return parseDebuggerStatement(node);
            case 'do':
                return parseDoWhileStatement(node);
            case 'for':
                return parseForStatement(node);
            case 'function':
                return parseFunctionDeclaration(node);
            case 'if':
                return parseIfStatement(node);
            case 'return':
                return parseReturnStatement(node);
            case 'switch':
                return parseSwitchStatement(node);
            case 'throw':
                return parseThrowStatement(node);
            case 'try':
                return parseTryStatement(node);
            case 'var':
                return parseVariableStatement(node);
            case 'while':
                return parseWhileStatement(node);
            case 'with':
                return parseWithStatement(node);
            default:
                break;
            }
        }

        expr = parseExpression();

        // ECMA-262 12.12 Labelled Statements
        if ((expr.type === Syntax.Identifier) && match(':')) {
            lex();

            key = '$' + expr.name;
            if (Object.prototype.hasOwnProperty.call(state.labelSet, key)) {
                throwError(Messages.Redeclaration, 'Label', expr.name);
            }

            state.labelSet[key] = true;
            labeledBody = parseStatement();
            delete state.labelSet[key];
            return node.finishLabeledStatement(expr, labeledBody);
        }

        consumeSemicolon();

        return node.finishExpressionStatement(expr);
    }

    // ECMA-262 14.1 Function Definition

    function parseFunctionSourceElements() {
        var statement, body = [], token, directive, firstRestricted,
            oldLabelSet, oldInIteration, oldInSwitch, oldInFunctionBody,
            node = new Node();

        expect('{');

        while (startIndex < length) {
            if (lookahead.type !== Token.StringLiteral) {
                break;
            }
            token = lookahead;

            statement = parseStatementListItem();
            body.push(statement);
            if (statement.expression.type !== Syntax.Literal) {
                // this is not directive
                break;
            }
            directive = source.slice(token.start + 1, token.end - 1);
            if (directive === 'use strict') {
                strict = true;
                if (firstRestricted) {
                    tolerateUnexpectedToken(firstRestricted, Messages.StrictOctalLiteral);
                }
            } else {
                if (!firstRestricted && token.octal) {
                    firstRestricted = token;
                }
            }
        }

        oldLabelSet = state.labelSet;
        oldInIteration = state.inIteration;
        oldInSwitch = state.inSwitch;
        oldInFunctionBody = state.inFunctionBody;

        state.labelSet = {};
        state.inIteration = false;
        state.inSwitch = false;
        state.inFunctionBody = true;

        while (startIndex < length) {
            if (match('}')) {
                break;
            }
            body.push(parseStatementListItem());
        }

        expect('}');

        state.labelSet = oldLabelSet;
        state.inIteration = oldInIteration;
        state.inSwitch = oldInSwitch;
        state.inFunctionBody = oldInFunctionBody;

        return node.finishBlockStatement(body);
    }

    function validateParam(options, param, name) {
        var key = '$' + name;
        if (strict) {
            if (isRestrictedWord(name)) {
                options.stricted = param;
                options.message = Messages.StrictParamName;
            }
            if (Object.prototype.hasOwnProperty.call(options.paramSet, key)) {
                options.stricted = param;
                options.message = Messages.StrictParamDupe;
            }
        } else if (!options.firstRestricted) {
            if (isRestrictedWord(name)) {
                options.firstRestricted = param;
                options.message = Messages.StrictParamName;
            } else if (isStrictModeReservedWord(name)) {
                options.firstRestricted = param;
                options.message = Messages.StrictReservedWord;
            } else if (Object.prototype.hasOwnProperty.call(options.paramSet, key)) {
                options.stricted = param;
                options.message = Messages.StrictParamDupe;
            }
        }
        options.paramSet[key] = true;
    }

    function parseParam(options) {
        var token, param, params = [], i, def;

        token = lookahead;
        if (token.value === '...') {
            param = parseRestElement(params);
            validateParam(options, param.argument, param.argument.name);
            options.params.push(param);
            options.defaults.push(null);
            return false;
        }

        param = parsePatternWithDefault(params);
        for (i = 0; i < params.length; i++) {
            validateParam(options, params[i], params[i].value);
        }

        if (param.type === Syntax.AssignmentPattern) {
            def = param.right;
            param = param.left;
            ++options.defaultCount;
        }

        options.params.push(param);
        options.defaults.push(def);

        return !match(')');
    }

    function parseParams(firstRestricted) {
        var options;

        options = {
            params: [],
            defaultCount: 0,
            defaults: [],
            firstRestricted: firstRestricted
        };

        expect('(');

        if (!match(')')) {
            options.paramSet = {};
            while (startIndex < length) {
                if (!parseParam(options)) {
                    break;
                }
                expect(',');
            }
        }

        expect(')');

        if (options.defaultCount === 0) {
            options.defaults = [];
        }

        return {
            params: options.params,
            defaults: options.defaults,
            stricted: options.stricted,
            firstRestricted: options.firstRestricted,
            message: options.message
        };
    }

    function parseFunctionDeclaration(node, identifierIsOptional) {
        var id = null, params = [], defaults = [], body, token, stricted, tmp, firstRestricted, message, previousStrict,
            isGenerator, previousAllowYield;

        previousAllowYield = state.allowYield;

        expectKeyword('function');

        isGenerator = match('*');
        if (isGenerator) {
            lex();
        }

        if (!identifierIsOptional || !match('(')) {
            token = lookahead;
            id = parseVariableIdentifier();
            if (strict) {
                if (isRestrictedWord(token.value)) {
                    tolerateUnexpectedToken(token, Messages.StrictFunctionName);
                }
            } else {
                if (isRestrictedWord(token.value)) {
                    firstRestricted = token;
                    message = Messages.StrictFunctionName;
                } else if (isStrictModeReservedWord(token.value)) {
                    firstRestricted = token;
                    message = Messages.StrictReservedWord;
                }
            }
        }

        state.allowYield = !isGenerator;
        tmp = parseParams(firstRestricted);
        params = tmp.params;
        defaults = tmp.defaults;
        stricted = tmp.stricted;
        firstRestricted = tmp.firstRestricted;
        if (tmp.message) {
            message = tmp.message;
        }


        previousStrict = strict;
        body = parseFunctionSourceElements();
        if (strict && firstRestricted) {
            throwUnexpectedToken(firstRestricted, message);
        }
        if (strict && stricted) {
            tolerateUnexpectedToken(stricted, message);
        }

        strict = previousStrict;
        state.allowYield = previousAllowYield;

        return node.finishFunctionDeclaration(id, params, defaults, body, isGenerator);
    }

    function parseFunctionExpression() {
        var token, id = null, stricted, firstRestricted, message, tmp,
            params = [], defaults = [], body, previousStrict, node = new Node(),
            isGenerator, previousAllowYield;

        previousAllowYield = state.allowYield;

        expectKeyword('function');

        isGenerator = match('*');
        if (isGenerator) {
            lex();
        }

        state.allowYield = !isGenerator;
        if (!match('(')) {
            token = lookahead;
            id = (!strict && !isGenerator && matchKeyword('yield')) ? parseNonComputedProperty() : parseVariableIdentifier();
            if (strict) {
                if (isRestrictedWord(token.value)) {
                    tolerateUnexpectedToken(token, Messages.StrictFunctionName);
                }
            } else {
                if (isRestrictedWord(token.value)) {
                    firstRestricted = token;
                    message = Messages.StrictFunctionName;
                } else if (isStrictModeReservedWord(token.value)) {
                    firstRestricted = token;
                    message = Messages.StrictReservedWord;
                }
            }
        }

        tmp = parseParams(firstRestricted);
        params = tmp.params;
        defaults = tmp.defaults;
        stricted = tmp.stricted;
        firstRestricted = tmp.firstRestricted;
        if (tmp.message) {
            message = tmp.message;
        }

        previousStrict = strict;
        body = parseFunctionSourceElements();
        if (strict && firstRestricted) {
            throwUnexpectedToken(firstRestricted, message);
        }
        if (strict && stricted) {
            tolerateUnexpectedToken(stricted, message);
        }
        strict = previousStrict;
        state.allowYield = previousAllowYield;

        return node.finishFunctionExpression(id, params, defaults, body, isGenerator);
    }

    // ECMA-262 14.5 Class Definitions

    function parseClassBody() {
        var classBody, token, isStatic, hasConstructor = false, body, method, computed, key;

        classBody = new Node();

        expect('{');
        body = [];
        while (!match('}')) {
            if (match(';')) {
                lex();
            } else {
                method = new Node();
                token = lookahead;
                isStatic = false;
                computed = match('[');
                if (match('*')) {
                    lex();
                } else {
                    key = parseObjectPropertyKey();
                    if (key.name === 'static' && (lookaheadPropertyName() || match('*'))) {
                        token = lookahead;
                        isStatic = true;
                        computed = match('[');
                        if (match('*')) {
                            lex();
                        } else {
                            key = parseObjectPropertyKey();
                        }
                    }
                }
                method = tryParseMethodDefinition(token, key, computed, method);
                if (method) {
                    method['static'] = isStatic; // jscs:ignore requireDotNotation
                    if (method.kind === 'init') {
                        method.kind = 'method';
                    }
                    if (!isStatic) {
                        if (!method.computed && (method.key.name || method.key.value.toString()) === 'constructor') {
                            if (method.kind !== 'method' || !method.method || method.value.generator) {
                                throwUnexpectedToken(token, Messages.ConstructorSpecialMethod);
                            }
                            if (hasConstructor) {
                                throwUnexpectedToken(token, Messages.DuplicateConstructor);
                            } else {
                                hasConstructor = true;
                            }
                            method.kind = 'constructor';
                        }
                    } else {
                        if (!method.computed && (method.key.name || method.key.value.toString()) === 'prototype') {
                            throwUnexpectedToken(token, Messages.StaticPrototype);
                        }
                    }
                    method.type = Syntax.MethodDefinition;
                    delete method.method;
                    delete method.shorthand;
                    body.push(method);
                } else {
                    throwUnexpectedToken(lookahead);
                }
            }
        }
        lex();
        return classBody.finishClassBody(body);
    }

    function parseClassDeclaration(identifierIsOptional) {
        var id = null, superClass = null, classNode = new Node(), classBody, previousStrict = strict;
        strict = true;

        expectKeyword('class');

        if (!identifierIsOptional || lookahead.type === Token.Identifier) {
            id = parseVariableIdentifier();
        }

        if (matchKeyword('extends')) {
            lex();
            superClass = isolateCoverGrammar(parseLeftHandSideExpressionAllowCall);
        }
        classBody = parseClassBody();
        strict = previousStrict;

        return classNode.finishClassDeclaration(id, superClass, classBody);
    }

    function parseClassExpression() {
        var id = null, superClass = null, classNode = new Node(), classBody, previousStrict = strict;
        strict = true;

        expectKeyword('class');

        if (lookahead.type === Token.Identifier) {
            id = parseVariableIdentifier();
        }

        if (matchKeyword('extends')) {
            lex();
            superClass = isolateCoverGrammar(parseLeftHandSideExpressionAllowCall);
        }
        classBody = parseClassBody();
        strict = previousStrict;

        return classNode.finishClassExpression(id, superClass, classBody);
    }

    // ECMA-262 15.2 Modules

    function parseModuleSpecifier() {
        var node = new Node();

        if (lookahead.type !== Token.StringLiteral) {
            throwError(Messages.InvalidModuleSpecifier);
        }
        return node.finishLiteral(lex());
    }

    // ECMA-262 15.2.3 Exports

    function parseExportSpecifier() {
        var exported, local, node = new Node(), def;
        if (matchKeyword('default')) {
            // export {default} from 'something';
            def = new Node();
            lex();
            local = def.finishIdentifier('default');
        } else {
            local = parseVariableIdentifier();
        }
        if (matchContextualKeyword('as')) {
            lex();
            exported = parseNonComputedProperty();
        }
        return node.finishExportSpecifier(local, exported);
    }

    function parseExportNamedDeclaration(node) {
        var declaration = null,
            isExportFromIdentifier,
            src = null, specifiers = [];

        // non-default export
        if (lookahead.type === Token.Keyword) {
            // covers:
            // export var f = 1;
            switch (lookahead.value) {
                case 'let':
                case 'const':
                    declaration = parseLexicalDeclaration({inFor: false});
                    return node.finishExportNamedDeclaration(declaration, specifiers, null);
                case 'var':
                case 'class':
                case 'function':
                    declaration = parseStatementListItem();
                    return node.finishExportNamedDeclaration(declaration, specifiers, null);
            }
        }

        expect('{');
        while (!match('}')) {
            isExportFromIdentifier = isExportFromIdentifier || matchKeyword('default');
            specifiers.push(parseExportSpecifier());
            if (!match('}')) {
                expect(',');
                if (match('}')) {
                    break;
                }
            }
        }
        expect('}');

        if (matchContextualKeyword('from')) {
            // covering:
            // export {default} from 'foo';
            // export {foo} from 'foo';
            lex();
            src = parseModuleSpecifier();
            consumeSemicolon();
        } else if (isExportFromIdentifier) {
            // covering:
            // export {default}; // missing fromClause
            throwError(lookahead.value ?
                    Messages.UnexpectedToken : Messages.MissingFromClause, lookahead.value);
        } else {
            // cover
            // export {foo};
            consumeSemicolon();
        }
        return node.finishExportNamedDeclaration(declaration, specifiers, src);
    }

    function parseExportDefaultDeclaration(node) {
        var declaration = null,
            expression = null;

        // covers:
        // export default ...
        expectKeyword('default');

        if (matchKeyword('function')) {
            // covers:
            // export default function foo () {}
            // export default function () {}
            declaration = parseFunctionDeclaration(new Node(), true);
            return node.finishExportDefaultDeclaration(declaration);
        }
        if (matchKeyword('class')) {
            declaration = parseClassDeclaration(true);
            return node.finishExportDefaultDeclaration(declaration);
        }

        if (matchContextualKeyword('from')) {
            throwError(Messages.UnexpectedToken, lookahead.value);
        }

        // covers:
        // export default {};
        // export default [];
        // export default (1 + 2);
        if (match('{')) {
            expression = parseObjectInitializer();
        } else if (match('[')) {
            expression = parseArrayInitializer();
        } else {
            expression = parseAssignmentExpression();
        }
        consumeSemicolon();
        return node.finishExportDefaultDeclaration(expression);
    }

    function parseExportAllDeclaration(node) {
        var src;

        // covers:
        // export * from 'foo';
        expect('*');
        if (!matchContextualKeyword('from')) {
            throwError(lookahead.value ?
                    Messages.UnexpectedToken : Messages.MissingFromClause, lookahead.value);
        }
        lex();
        src = parseModuleSpecifier();
        consumeSemicolon();

        return node.finishExportAllDeclaration(src);
    }

    function parseExportDeclaration() {
        var node = new Node();
        if (state.inFunctionBody) {
            throwError(Messages.IllegalExportDeclaration);
        }

        expectKeyword('export');

        if (matchKeyword('default')) {
            return parseExportDefaultDeclaration(node);
        }
        if (match('*')) {
            return parseExportAllDeclaration(node);
        }
        return parseExportNamedDeclaration(node);
    }

    // ECMA-262 15.2.2 Imports

    function parseImportSpecifier() {
        // import {<foo as bar>} ...;
        var local, imported, node = new Node();

        imported = parseNonComputedProperty();
        if (matchContextualKeyword('as')) {
            lex();
            local = parseVariableIdentifier();
        }

        return node.finishImportSpecifier(local, imported);
    }

    function parseNamedImports() {
        var specifiers = [];
        // {foo, bar as bas}
        expect('{');
        while (!match('}')) {
            specifiers.push(parseImportSpecifier());
            if (!match('}')) {
                expect(',');
                if (match('}')) {
                    break;
                }
            }
        }
        expect('}');
        return specifiers;
    }

    function parseImportDefaultSpecifier() {
        // import <foo> ...;
        var local, node = new Node();

        local = parseNonComputedProperty();

        return node.finishImportDefaultSpecifier(local);
    }

    function parseImportNamespaceSpecifier() {
        // import <* as foo> ...;
        var local, node = new Node();

        expect('*');
        if (!matchContextualKeyword('as')) {
            throwError(Messages.NoAsAfterImportNamespace);
        }
        lex();
        local = parseNonComputedProperty();

        return node.finishImportNamespaceSpecifier(local);
    }

    function parseImportDeclaration() {
        var specifiers = [], src, node = new Node();

        if (state.inFunctionBody) {
            throwError(Messages.IllegalImportDeclaration);
        }

        expectKeyword('import');

        if (lookahead.type === Token.StringLiteral) {
            // import 'foo';
            src = parseModuleSpecifier();
        } else {

            if (match('{')) {
                // import {bar}
                specifiers = specifiers.concat(parseNamedImports());
            } else if (match('*')) {
                // import * as foo
                specifiers.push(parseImportNamespaceSpecifier());
            } else if (isIdentifierName(lookahead) && !matchKeyword('default')) {
                // import foo
                specifiers.push(parseImportDefaultSpecifier());
                if (match(',')) {
                    lex();
                    if (match('*')) {
                        // import foo, * as foo
                        specifiers.push(parseImportNamespaceSpecifier());
                    } else if (match('{')) {
                        // import foo, {bar}
                        specifiers = specifiers.concat(parseNamedImports());
                    } else {
                        throwUnexpectedToken(lookahead);
                    }
                }
            } else {
                throwUnexpectedToken(lex());
            }

            if (!matchContextualKeyword('from')) {
                throwError(lookahead.value ?
                        Messages.UnexpectedToken : Messages.MissingFromClause, lookahead.value);
            }
            lex();
            src = parseModuleSpecifier();
        }

        consumeSemicolon();
        return node.finishImportDeclaration(specifiers, src);
    }

    // ECMA-262 15.1 Scripts

    function parseScriptBody() {
        var statement, body = [], token, directive, firstRestricted;

        while (startIndex < length) {
            token = lookahead;
            if (token.type !== Token.StringLiteral) {
                break;
            }

            statement = parseStatementListItem();
            body.push(statement);
            if (statement.expression.type !== Syntax.Literal) {
                // this is not directive
                break;
            }
            directive = source.slice(token.start + 1, token.end - 1);
            if (directive === 'use strict') {
                strict = true;
                if (firstRestricted) {
                    tolerateUnexpectedToken(firstRestricted, Messages.StrictOctalLiteral);
                }
            } else {
                if (!firstRestricted && token.octal) {
                    firstRestricted = token;
                }
            }
        }

        while (startIndex < length) {
            statement = parseStatementListItem();
            /* istanbul ignore if */
            if (typeof statement === 'undefined') {
                break;
            }
            body.push(statement);
        }
        return body;
    }

    function parseProgram() {
        var body, node;

        peek();
        node = new Node();

        body = parseScriptBody();
        return node.finishProgram(body, state.sourceType);
    }

    function filterTokenLocation() {
        var i, entry, token, tokens = [];

        for (i = 0; i < extra.tokens.length; ++i) {
            entry = extra.tokens[i];
            token = {
                type: entry.type,
                value: entry.value
            };
            if (entry.regex) {
                token.regex = {
                    pattern: entry.regex.pattern,
                    flags: entry.regex.flags
                };
            }
            if (extra.range) {
                token.range = entry.range;
            }
            if (extra.loc) {
                token.loc = entry.loc;
            }
            tokens.push(token);
        }

        extra.tokens = tokens;
    }

    function tokenize(code, options, delegate) {
        var toString,
            tokens;

        toString = String;
        if (typeof code !== 'string' && !(code instanceof String)) {
            code = toString(code);
        }

        source = code;
        index = 0;
        lineNumber = (source.length > 0) ? 1 : 0;
        lineStart = 0;
        startIndex = index;
        startLineNumber = lineNumber;
        startLineStart = lineStart;
        length = source.length;
        lookahead = null;
        state = {
            allowIn: true,
            allowYield: true,
            labelSet: {},
            inFunctionBody: false,
            inIteration: false,
            inSwitch: false,
            lastCommentStart: -1,
            curlyStack: []
        };

        extra = {};

        // Options matching.
        options = options || {};

        // Of course we collect tokens here.
        options.tokens = true;
        extra.tokens = [];
        extra.tokenValues = [];
        extra.tokenize = true;
        extra.delegate = delegate;

        // The following two fields are necessary to compute the Regex tokens.
        extra.openParenToken = -1;
        extra.openCurlyToken = -1;

        extra.range = (typeof options.range === 'boolean') && options.range;
        extra.loc = (typeof options.loc === 'boolean') && options.loc;

        if (typeof options.comment === 'boolean' && options.comment) {
            extra.comments = [];
        }
        if (typeof options.tolerant === 'boolean' && options.tolerant) {
            extra.errors = [];
        }

        try {
            peek();
            if (lookahead.type === Token.EOF) {
                return extra.tokens;
            }

            lex();
            while (lookahead.type !== Token.EOF) {
                try {
                    lex();
                } catch (lexError) {
                    if (extra.errors) {
                        recordError(lexError);
                        // We have to break on the first error
                        // to avoid infinite loops.
                        break;
                    } else {
                        throw lexError;
                    }
                }
            }

            tokens = extra.tokens;
            if (typeof extra.errors !== 'undefined') {
                tokens.errors = extra.errors;
            }
        } catch (e) {
            throw e;
        } finally {
            extra = {};
        }
        return tokens;
    }

    function parse(code, options) {
        var program, toString;

        toString = String;
        if (typeof code !== 'string' && !(code instanceof String)) {
            code = toString(code);
        }

        source = code;
        index = 0;
        lineNumber = (source.length > 0) ? 1 : 0;
        lineStart = 0;
        startIndex = index;
        startLineNumber = lineNumber;
        startLineStart = lineStart;
        length = source.length;
        lookahead = null;
        state = {
            allowIn: true,
            allowYield: true,
            labelSet: {},
            inFunctionBody: false,
            inIteration: false,
            inSwitch: false,
            lastCommentStart: -1,
            curlyStack: [],
            sourceType: 'script'
        };
        strict = false;

        extra = {};
        if (typeof options !== 'undefined') {
            extra.range = (typeof options.range === 'boolean') && options.range;
            extra.loc = (typeof options.loc === 'boolean') && options.loc;
            extra.attachComment = (typeof options.attachComment === 'boolean') && options.attachComment;

            if (extra.loc && options.source !== null && options.source !== undefined) {
                extra.source = toString(options.source);
            }

            if (typeof options.tokens === 'boolean' && options.tokens) {
                extra.tokens = [];
            }
            if (typeof options.comment === 'boolean' && options.comment) {
                extra.comments = [];
            }
            if (typeof options.tolerant === 'boolean' && options.tolerant) {
                extra.errors = [];
            }
            if (extra.attachComment) {
                extra.range = true;
                extra.comments = [];
                extra.bottomRightStack = [];
                extra.trailingComments = [];
                extra.leadingComments = [];
            }
            if (options.sourceType === 'module') {
                // very restrictive condition for now
                state.sourceType = options.sourceType;
                strict = true;
            }
        }

        try {
            program = parseProgram();
            if (typeof extra.comments !== 'undefined') {
                program.comments = extra.comments;
            }
            if (typeof extra.tokens !== 'undefined') {
                filterTokenLocation();
                program.tokens = extra.tokens;
            }
            if (typeof extra.errors !== 'undefined') {
                program.errors = extra.errors;
            }
        } catch (e) {
            throw e;
        } finally {
            extra = {};
        }

        return program;
    }

    // Sync with *.json manifests.
    exports.version = '2.7.2';

    exports.tokenize = tokenize;

    exports.parse = parse;

    // Deep copy.
    /* istanbul ignore next */
    exports.Syntax = (function () {
        var name, types = {};

        if (typeof Object.create === 'function') {
            types = Object.create(null);
        }

        for (name in Syntax) {
            if (Syntax.hasOwnProperty(name)) {
                types[name] = Syntax[name];
            }
        }

        if (typeof Object.freeze === 'function') {
            Object.freeze(types);
        }

        return types;
    }());

}));
/* vim: set sw=4 ts=4 et tw=80 : */
});

var esprima$1 = interopDefault(esprima);

var index = createCommonjsModule(function (module) {
module.exports = hoist

function hoist(ast){

  var parentStack = []
  var variables = []
  var functions = []

  if (Array.isArray(ast)){

    walkAll(ast)
    prependScope(ast, variables, functions)
    
  } else {
    walk(ast)
  }

  return ast

  // walk through each node of a program of block statement
  function walkAll(nodes){
    var result = null
    for (var i=0;i<nodes.length;i++){
      var childNode = nodes[i]
      if (childNode.type === 'EmptyStatement') continue
      var result = walk(childNode)
      if (result === 'remove'){
        nodes.splice(i--, 1)
      }
    }
  }

  function walk(node){
    var parent = parentStack[parentStack.length-1]
    var remove = false
    parentStack.push(node)

    var excludeBody = false
    if (shouldScope(node, parent)){
      hoist(node.body)
      excludeBody = true
    }

    if (node.type === 'VariableDeclarator'){
      variables.push(node)
    }

    if (node.type === 'FunctionDeclaration'){
      functions.push(node)
      remove = true
    }

    for (var key in node){
      if (key === 'type' || (excludeBody && key === 'body')) continue
      if (key in node && node[key] && typeof node[key] == 'object'){
        if (node[key].type){
          walk(node[key])
        } else if (Array.isArray(node[key])){
          walkAll(node[key])
        }
      }
    }

    parentStack.pop()
    if (remove){
      return 'remove'
    }
  }
}

function shouldScope(node, parent){
  if (node.type === 'Program'){
    return true
  } else if (node.type === 'BlockStatement'){
    if (parent && (parent.type === 'FunctionExpression' || parent.type === 'FunctionDeclaration')){
      return true
    }
  }
}

function prependScope(nodes, variables, functions){
  if (variables && variables.length){
    var declarations = []
    for (var i=0;i<variables.length;i++){
      declarations.push({
        type: 'VariableDeclarator', 
        id: variables[i].id,
        init: null
      })
    }
    
    nodes.unshift({
      type: 'VariableDeclaration', 
      kind: 'var', 
      declarations: declarations
    })

  }

  if (functions && functions.length){
    for (var i=0;i<functions.length;i++){
      nodes.unshift(functions[i]) 
    }
  }
}
});

var hoist = interopDefault(index);

var maxIterations = 1000000;
var parse = esprima$1.parse;
// 'eval' with a controlled environment
function safeEval(src, parentContext){
  var tree = prepareAst(src)
  var context = Object.create(parentContext || {})
  return finalValue(evaluateAst(tree, context))
}

safeEval.func = FunctionFactory()

// create a 'Function' constructor for a controlled environment
function FunctionFactory(parentContext){
  var context = Object.create(parentContext || {})
  return function Function() {
    // normalize arguments array
    var args = Array.prototype.slice.call(arguments)
    var src = args.slice(-1)[0]
    args = args.slice(0,-1)
    if (typeof src === 'string'){
      //HACK: esprima doesn't like returns outside functions
      src = parse('function a(){ ' + src + '}').body[0].body
    }
    var tree = prepareAst(src)
    return getFunction(tree, args, context)
  }
}

// takes an AST or js source and returns an AST
function prepareAst(src){
  var tree = (typeof src === 'string') ? parse(src) : src
  return hoist(tree)
}

// evaluate an AST in the given context
function evaluateAst(tree, context){

  var safeFunction = FunctionFactory(context)
  var primitives = Primitives(context)

  // block scoped context for catch (ex) and 'let'
  var blockContext = context

  return walk(tree)

  // recursively walk every node in an array
  function walkAll(nodes){
    var result = undefined
    for (var i=0;i<nodes.length;i++){
      var childNode = nodes[i]
      if (childNode.type === 'EmptyStatement') continue
      result = walk(childNode)
      if (result instanceof ReturnValue){
        return result
      }
    }
    return result
  }

  // recursively evalutate the node of an AST
  function walk(node){
    if (!node) return

    switch (node.type) {

      case 'Program':
        return walkAll(node.body )

      case 'BlockStatement':
        enterBlock()
        var result = walkAll(node.body)
        leaveBlock()
        return result

      case 'SequenceExpression':
        return walkAll(node.expressions)

      case 'FunctionDeclaration':
        var params = node.params.map(getName)
        var value = getFunction(node.body, params, blockContext)
        return context[node.id.name] = value

      case 'FunctionExpression':
        var params = node.params.map(getName)
        return getFunction(node.body, params, blockContext)

      case 'ReturnStatement':
        var value = walk(node.argument)
        return new ReturnValue('return', value)

      case 'BreakStatement':
        return new ReturnValue('break')

      case 'ContinueStatement':
        return new ReturnValue('continue')

      case 'ExpressionStatement':
        return walk(node.expression)

      case 'AssignmentExpression':
        return setValue(blockContext, node.left, node.right, node.operator)

      case 'UpdateExpression':
        return setValue(blockContext, node.argument, null, node.operator)

      case 'VariableDeclaration':
        node.declarations.forEach(function(declaration){
          var target = node.kind === 'let' ? blockContext : context
          if (declaration.init){
            target[declaration.id.name] = walk(declaration.init)
          } else {
            target[declaration.id.name] = undefined
          }
        })
        break

      case 'SwitchStatement':
        var defaultHandler = null
        var matched = false
        var value = walk(node.discriminant)
        var result = undefined

        enterBlock()

        var i = 0
        while (result == null){
          if (i<node.cases.length){
            if (node.cases[i].test){ // check or fall through
              matched = matched || (walk(node.cases[i].test) === value)
            } else if (defaultHandler == null) {
              defaultHandler = i
            }
            if (matched){
              var r = walkAll(node.cases[i].consequent)
              if (r instanceof ReturnValue){ // break out
                if (r.type == 'break') break
                result = r
              }
            }
            i += 1 // continue
          } else if (!matched && defaultHandler != null){
            // go back and do the default handler
            i = defaultHandler
            matched = true
          } else {
            // nothing we can do
            break
          }
        }

        leaveBlock()
        return result

      case 'IfStatement':
        if (walk(node.test)){
          return walk(node.consequent)
        } else if (node.alternate) {
          return walk(node.alternate)
        }

      case 'ForStatement':
        var infinite = InfiniteChecker(maxIterations)
        var result = undefined

        enterBlock() // allow lets on delarations
        for (walk(node.init); walk(node.test); walk(node.update)){
          var r = walk(node.body)

          // handle early return, continue and break
          if (r instanceof ReturnValue){
            if (r.type == 'continue') continue
            if (r.type == 'break') break
            result = r
            break
          }

          infinite.check()
        }
        leaveBlock()
        return result

      case 'ForInStatement':
        var infinite = InfiniteChecker(maxIterations)
        var result = undefined

        var value = walk(node.right)
        var property = node.left

        var target = context
        enterBlock()

        if (property.type == 'VariableDeclaration'){
          walk(property)
          property = property.declarations[0].id
          if (property.kind === 'let'){
            target = blockContext
          }
        }

        for (var key in value){
          setValue(target, property, {type: 'Literal', value: key})
          var r = walk(node.body)

          // handle early return, continue and break
          if (r instanceof ReturnValue){
            if (r.type == 'continue') continue
            if (r.type == 'break') break
            result = r
            break
          }

          infinite.check()
        }
        leaveBlock()

        return result

      case 'WhileStatement':
        var infinite = InfiniteChecker(maxIterations)
        while (walk(node.test)){
          walk(node.body)
          infinite.check()
        }
        break

      case 'TryStatement':
        try {
          walk(node.block)
        } catch (error) {
          enterBlock()
          var catchClause = node.handlers[0]
          if (catchClause) {
            blockContext[catchClause.param.name] = error
            walk(catchClause.body)
          }
          leaveBlock()
        } finally {
          if (node.finalizer) {
            walk(node.finalizer)
          }
        }
        break

      case 'Literal':
        return node.value

      case 'UnaryExpression':
        var val = walk(node.argument)
        switch(node.operator) {
          case '+': return +val
          case '-': return -val
          case '~': return ~val
          case '!': return !val
          case 'void': return void val
          case 'typeof': return typeof val
          default: return unsupportedExpression(node)
        }

      case 'ArrayExpression':
        var obj = blockContext['Array']()
        for (var i=0;i<node.elements.length;i++){
          obj.push(walk(node.elements[i]))
        }
        return obj

      case 'ObjectExpression':
        var obj = blockContext['Object']()
        for (var i = 0; i < node.properties.length; i++) {
          var prop = node.properties[i]
          var value = (prop.value === null) ? prop.value : walk(prop.value)
          obj[prop.key.value || prop.key.name] = value
        }
        return obj

      case 'NewExpression':
        var args = node.arguments.map(function(arg){
          return walk(arg)
        })
        var target = walk(node.callee)
        return primitives.applyNew(target, args)


      case 'BinaryExpression':
        var l = walk(node.left)
        var r = walk(node.right)

        switch(node.operator) {
          case '==':  return l === r
          case '===': return l === r
          case '!=':  return l != r
          case '!==': return l !== r
          case '+':   return l + r
          case '-':   return l - r
          case '*':   return l * r
          case '/':   return l / r
          case '%':   return l % r
          case '<':   return l < r
          case '<=':  return l <= r
          case '>':   return l > r
          case '>=':  return l >= r
          case '|':   return l | r
          case '&':   return l & r
          case '^':   return l ^ r
          case 'in':  return l in r
          case 'instanceof': return l instanceof r
          default: return unsupportedExpression(node)
        }

      case 'LogicalExpression':
        switch(node.operator) {
          case '&&':  return walk(node.left) && walk(node.right)
          case '||':  return walk(node.left) || walk(node.right)
          default: return unsupportedExpression(node)
        }

      case 'ThisExpression':
        return blockContext['this']

      case 'Identifier':
        if (node.name === 'undefined'){
          return undefined
        } else if (hasProperty(blockContext, node.name, primitives)){
          return finalValue(blockContext[node.name])
        } else {
          throw new ReferenceError(node.name + ' is not defined')
        }

      case 'CallExpression':

        var args = node.arguments.map(function(arg){
          return walk(arg)
        })
        var object = null
        var target = walk(node.callee)

        if (node.callee.type === 'MemberExpression'){
          object = walk(node.callee.object)
        }
        return target.apply(object, args)

      case 'MemberExpression':
        var obj = walk(node.object)
        if (node.computed){
          var prop = walk(node.property)
        } else {
          var prop = node.property.name
        }
        obj = primitives.getPropertyObject(obj, prop)
        return checkValue(obj[prop]);

      case 'ConditionalExpression':
        var val = walk(node.test)
        return val ? walk(node.consequent) : walk(node.alternate)

      case 'EmptyStatement':
        return

      default:
        return unsupportedExpression(node)
    }
  }

  // safely retrieve a value
  function checkValue(value){
    if (value === Function){
      value = safeFunction
    }
    return finalValue(value)
  }

  // block scope context control
  function enterBlock(){
    blockContext = Object.create(blockContext)
  }
  function leaveBlock(){
    blockContext = Object.getPrototypeOf(blockContext)
  }

  // set a value in the specified context if allowed
  function setValue(object, left, right, operator){
    var name = null

    if (left.type === 'Identifier'){
      name = left.name
      // handle parent context shadowing
      object = objectForKey(object, name, primitives)
    } else if (left.type === 'MemberExpression'){
      if (left.computed){
        name = walk(left.property)
      } else {
        name = left.property.name
      }
      object = walk(left.object)
    }

    // stop built in properties from being able to be changed
    if (canSetProperty(object, name, primitives)){
      switch(operator) {
        case undefined: return object[name] = walk(right)
        case '=':  return object[name] = walk(right)
        case '+=': return object[name] += walk(right)
        case '-=': return object[name] -= walk(right)
        case '++': return object[name]++
        case '--': return object[name]--
      }
    }

  }

}

// when an unsupported expression is encountered, throw an error
function unsupportedExpression(node){
  console.error(node)
  var err = new Error('Unsupported expression: ' + node.type)
  err.node = node
  throw err
}

// walk a provided object's prototypal hierarchy to retrieve an inherited object
function objectForKey(object, key, primitives){
  var proto = primitives.getPrototypeOf(object)
  if (!proto || hasOwnProperty(object, key)){
    return object
  } else {
    return objectForKey(proto, key, primitives)
  }
}

function hasProperty(object, key, primitives){
  var proto = primitives.getPrototypeOf(object)
  var hasOwn = hasOwnProperty(object, key)
  if (object[key] !== undefined){
    return true
  } else if (!proto || hasOwn){
    return hasOwn
  } else {
    return hasProperty(proto, key, primitives)
  }
}

function hasOwnProperty(object, key){
  return Object.prototype.hasOwnProperty.call(object, key)
}

function propertyIsEnumerable(object, key){
  return Object.prototype.propertyIsEnumerable.call(object, key)
}


// determine if we have write access to a property
function canSetProperty(object, property, primitives){
  if (property === '__proto__' || primitives.isPrimitive(object)){
    return false
  } else if (object != null){

    if (hasOwnProperty(object, property)){
      if (propertyIsEnumerable(object, property)){
        return true
      } else {
        return false
      }
    } else {
      return canSetProperty(primitives.getPrototypeOf(object), property, primitives)
    }

  } else {
    return true
  }
}

// generate a function with specified context
function getFunction(body, params, parentContext){
  return function(){
    var context = Object.create(parentContext),
      g = getGlobal()

    context['window'] = context['global'] = g

    if (this == g) {
      context['this'] = null
    } else {
      context['this'] = this
    }
    // normalize arguments array
    var args = Array.prototype.slice.call(arguments)
    context['arguments'] = arguments
    args.forEach(function(arg,idx){
      var param = params[idx]
      if (param){
        context[param] = arg
      }
    })
    var result = evaluateAst(body, context)

    if (result instanceof ReturnValue){
      return result.value
    }
  }
}

function finalValue(value){
  if (value instanceof ReturnValue){
    return value.value
  }
  return value
}

// get the name of an identifier
function getName(identifier){
  return identifier.name
}

// a ReturnValue struct for differentiating between expression result and return statement
function ReturnValue(type, value){
  this.type = type
  this.value = value
}

//eslint-disable-line no-unused-vars

/**
 * The riot template engine
 * @version v2.4.1
 */
/**
 * riot.util.brackets
 *
 * - `brackets    ` - Returns a string or regex based on its parameter
 * - `brackets.set` - Change the current riot brackets
 *
 * @module
 */

/* global riot */

var brackets = (function (UNDEF) {

  var
    REGLOB = 'g',

    R_MLCOMMS = /\/\*[^*]*\*+(?:[^*\/][^*]*\*+)*\//g,

    R_STRINGS = /"[^"\\]*(?:\\[\S\s][^"\\]*)*"|'[^'\\]*(?:\\[\S\s][^'\\]*)*'/g,

    S_QBLOCKS = R_STRINGS.source + '|' +
      /(?:\breturn\s+|(?:[$\w\)\]]|\+\+|--)\s*(\/)(?![*\/]))/.source + '|' +
      /\/(?=[^*\/])[^[\/\\]*(?:(?:\[(?:\\.|[^\]\\]*)*\]|\\.)[^[\/\\]*)*?(\/)[gim]*/.source,

    UNSUPPORTED = RegExp('[\\' + 'x00-\\x1F<>a-zA-Z0-9\'",;\\\\]'),

    NEED_ESCAPE = /(?=[[\]()*+?.^$|])/g,

    FINDBRACES = {
      '(': RegExp('([()])|'   + S_QBLOCKS, REGLOB),
      '[': RegExp('([[\\]])|' + S_QBLOCKS, REGLOB),
      '{': RegExp('([{}])|'   + S_QBLOCKS, REGLOB)
    },

    DEFAULT = '{ }'

  var _pairs = [
    '{', '}',
    '{', '}',
    /{[^}]*}/,
    /\\([{}])/g,
    /\\({)|{/g,
    RegExp('\\\\(})|([[({])|(})|' + S_QBLOCKS, REGLOB),
    DEFAULT,
    /^\s*{\^?\s*([$\w]+)(?:\s*,\s*(\S+))?\s+in\s+(\S.*)\s*}/,
    /(^|[^\\]){=[\S\s]*?}/
  ]

  var
    cachedBrackets = UNDEF,
    _regex,
    _cache = [],
    _settings

  function _loopback (re) { return re }

  function _rewrite (re, bp) {
    if (!bp) bp = _cache
    return new RegExp(
      re.source.replace(/{/g, bp[2]).replace(/}/g, bp[3]), re.global ? REGLOB : ''
    )
  }

  function _create (pair) {
    if (pair === DEFAULT) return _pairs

    var arr = pair.split(' ')

    if (arr.length !== 2 || UNSUPPORTED.test(pair)) {
      throw new Error('Unsupported brackets "' + pair + '"')
    }
    arr = arr.concat(pair.replace(NEED_ESCAPE, '\\').split(' '))

    arr[4] = _rewrite(arr[1].length > 1 ? /{[\S\s]*?}/ : _pairs[4], arr)
    arr[5] = _rewrite(pair.length > 3 ? /\\({|})/g : _pairs[5], arr)
    arr[6] = _rewrite(_pairs[6], arr)
    arr[7] = RegExp('\\\\(' + arr[3] + ')|([[({])|(' + arr[3] + ')|' + S_QBLOCKS, REGLOB)
    arr[8] = pair
    return arr
  }

  function _brackets (reOrIdx) {
    return reOrIdx instanceof RegExp ? _regex(reOrIdx) : _cache[reOrIdx]
  }

  _brackets.split = function split (str, tmpl, _bp) {
    // istanbul ignore next: _bp is for the compiler
    if (!_bp) _bp = _cache

    var
      parts = [],
      match,
      isexpr,
      start,
      pos,
      re = _bp[6]

    isexpr = start = re.lastIndex = 0

    while ((match = re.exec(str))) {

      pos = match.index

      if (isexpr) {

        if (match[2]) {
          re.lastIndex = skipBraces(str, match[2], re.lastIndex)
          continue
        }
        if (!match[3]) {
          continue
        }
      }

      if (!match[1]) {
        unescapeStr(str.slice(start, pos))
        start = re.lastIndex
        re = _bp[6 + (isexpr ^= 1)]
        re.lastIndex = start
      }
    }

    if (str && start < str.length) {
      unescapeStr(str.slice(start))
    }

    return parts

    function unescapeStr (s) {
      if (tmpl || isexpr) {
        parts.push(s && s.replace(_bp[5], '$1'))
      } else {
        parts.push(s)
      }
    }

    function skipBraces (s, ch, ix) {
      var
        match,
        recch = FINDBRACES[ch]

      recch.lastIndex = ix
      ix = 1
      while ((match = recch.exec(s))) {
        if (match[1] &&
          !(match[1] === ch ? ++ix : --ix)) break
      }
      return ix ? s.length : recch.lastIndex
    }
  }

  _brackets.hasExpr = function hasExpr (str) {
    return _cache[4].test(str)
  }

  _brackets.loopKeys = function loopKeys (expr) {
    var m = expr.match(_cache[9])

    return m
      ? { key: m[1], pos: m[2], val: _cache[0] + m[3].trim() + _cache[1] }
      : { val: expr.trim() }
  }

  _brackets.array = function array (pair) {
    return pair ? _create(pair) : _cache
  }

  function _reset (pair) {
    if ((pair || (pair = DEFAULT)) !== _cache[8]) {
      _cache = _create(pair)
      _regex = pair === DEFAULT ? _loopback : _rewrite
      _cache[9] = _regex(_pairs[9])
    }
    cachedBrackets = pair
  }

  function _setSettings (o) {
    var b

    o = o || {}
    b = o.brackets
    Object.defineProperty(o, 'brackets', {
      set: _reset,
      get: function () { return cachedBrackets },
      enumerable: true
    })
    _settings = o
    _reset(b)
  }

  Object.defineProperty(_brackets, 'settings', {
    set: _setSettings,
    get: function () { return _settings }
  })

  /* istanbul ignore next: in the browser riot is always in the scope */
  _brackets.settings = typeof riot !== 'undefined' && riot.settings || {}
  _brackets.set = _reset

  _brackets.R_STRINGS = R_STRINGS
  _brackets.R_MLCOMMS = R_MLCOMMS
  _brackets.S_QBLOCKS = S_QBLOCKS

  return _brackets

})()

/**
 * @module tmpl
 *
 * tmpl          - Root function, returns the template value, render with data
 * tmpl.hasExpr  - Test the existence of a expression inside a string
 * tmpl.loopKeys - Get the keys for an 'each' loop (used by `_each`)
 */

var tmpl = (function () {

  var _cache = {}

  function _tmpl (str, data) {
    if (!str) return str

    return (_cache[str] || (_cache[str] = _create(str))).call(data, _logErr)
  }

  _tmpl.haveRaw = brackets.hasRaw

  _tmpl.hasExpr = brackets.hasExpr

  _tmpl.loopKeys = brackets.loopKeys

  // istanbul ignore next
  _tmpl.clearCache = function () { _cache = {} }

  _tmpl.errorHandler = null

  function _logErr (err, ctx) {

    if (_tmpl.errorHandler) {

      err.riotData = {
        tagName: ctx && ctx.root && ctx.root.tagName,
        _riot_id: ctx && ctx._riot_id  //eslint-disable-line camelcase
      }
      _tmpl.errorHandler(err)
    }
  }

  function _create (str) {
    var expr = _getTmpl(str)

    if (expr.slice(0, 11) !== 'try{return ') expr = 'return ' + expr

    return safeEval.func('E', expr + ';')
  }

  var
    CH_IDEXPR = '\u2057',
    RE_CSNAME = /^(?:(-?[_A-Za-z\xA0-\xFF][-\w\xA0-\xFF]*)|\u2057(\d+)~):/,
    RE_QBLOCK = RegExp(brackets.S_QBLOCKS, 'g'),
    RE_DQUOTE = /\u2057/g,
    RE_QBMARK = /\u2057(\d+)~/g

  function _getTmpl (str) {
    var
      qstr = [],
      expr,
      parts = brackets.split(str.replace(RE_DQUOTE, '"'), 1)

    if (parts.length > 2 || parts[0]) {
      var i, j, list = []

      for (i = j = 0; i < parts.length; ++i) {

        expr = parts[i]

        if (expr && (expr = i & 1

            ? _parseExpr(expr, 1, qstr)

            : '"' + expr
                .replace(/\\/g, '\\\\')
                .replace(/\r\n?|\n/g, '\\n')
                .replace(/"/g, '\\"') +
              '"'

          )) list[j++] = expr

      }

      expr = j < 2 ? list[0]
           : '[' + list.join(',') + '].join("")'

    } else {

      expr = _parseExpr(parts[1], 0, qstr)
    }

    if (qstr[0]) {
      expr = expr.replace(RE_QBMARK, function (_, pos) {
        return qstr[pos]
          .replace(/\r/g, '\\r')
          .replace(/\n/g, '\\n')
      })
    }
    return expr
  }

  var
    RE_BREND = {
      '(': /[()]/g,
      '[': /[[\]]/g,
      '{': /[{}]/g
    }

  function _parseExpr (expr, asText, qstr) {

    expr = expr
          .replace(RE_QBLOCK, function (s, div) {
            return s.length > 2 && !div ? CH_IDEXPR + (qstr.push(s) - 1) + '~' : s
          })
          .replace(/\s+/g, ' ').trim()
          .replace(/\ ?([[\({},?\.:])\ ?/g, '$1')

    if (expr) {
      var
        list = [],
        cnt = 0,
        match

      while (expr &&
            (match = expr.match(RE_CSNAME)) &&
            !match.index
        ) {
        var
          key,
          jsb,
          re = /,|([[{(])|$/g

        expr = RegExp.rightContext
        key  = match[2] ? qstr[match[2]].slice(1, -1).trim().replace(/\s+/g, ' ') : match[1]

        while (jsb = (match = re.exec(expr))[1]) skipBraces(jsb, re)

        jsb  = expr.slice(0, match.index)
        expr = RegExp.rightContext

        list[cnt++] = _wrapExpr(jsb, 1, key)
      }

      expr = !cnt ? _wrapExpr(expr, asText)
           : cnt > 1 ? '[' + list.join(',') + '].join(" ").trim()' : list[0]
    }
    return expr

    function skipBraces (ch, re) {
      var
        mm,
        lv = 1,
        ir = RE_BREND[ch]

      ir.lastIndex = re.lastIndex
      while (mm = ir.exec(expr)) {
        if (mm[0] === ch) ++lv
        else if (!--lv) break
      }
      re.lastIndex = lv ? expr.length : ir.lastIndex
    }
  }

  // istanbul ignore next: not both
  var // eslint-disable-next-line max-len
    JS_CONTEXT = '"in this?this:' + (typeof window !== 'object' ? 'global' : 'window') + ').',
    JS_VARNAME = /[,{][$\w]+(?=:)|(^ *|[^$\w\.])(?!(?:typeof|true|false|null|undefined|in|instanceof|is(?:Finite|NaN)|void|NaN|new|Date|RegExp|Math)(?![$\w]))([$_A-Za-z][$\w]*)/g,
    JS_NOPROPS = /^(?=(\.[$\w]+))\1(?:[^.[(]|$)/

  function _wrapExpr (expr, asText, key) {
    var tb

    expr = expr.replace(JS_VARNAME, function (match, p, mvar, pos, s) {
      if (mvar) {
        pos = tb ? 0 : pos + match.length

        if (mvar !== 'this' && mvar !== 'global' && mvar !== 'window') {
          match = p + '("' + mvar + JS_CONTEXT + mvar
          if (pos) tb = (s = s[pos]) === '.' || s === '(' || s === '['
        } else if (pos) {
          tb = !JS_NOPROPS.test(s.slice(pos))
        }
      }
      return match
    })

    if (tb) {
      expr = 'try{return ' + expr + '}catch(e){E(e,this)}'
    }

    if (key) {

      expr = (tb
          ? 'function(){' + expr + '}.call(this)' : '(' + expr + ')'
        ) + '?"' + key + '":""'

    } else if (asText) {

      expr = 'function(v){' + (tb
          ? expr.replace('return ', 'v=') : 'v=(' + expr + ')'
        ) + ';return v||v===0?v:""}.call(this)'
    }

    return expr
  }

  _tmpl.version = brackets.version = 'v2.4.1'

  return _tmpl

})()

exports.brackets = brackets;
exports.tmpl = tmpl;

Object.defineProperty(exports, '__esModule', { value: true });

})));
<<<<<<< HEAD
});
=======
/* Riot v2.6.1, @license MIT */

;(function(window, undefined) {
  'use strict';
var tmpl = cspTmpl.tmpl,
  brackets = cspTmpl.brackets
var riot = { version: 'v2.6.1', settings: {} },
  // be aware, internal usage
  // ATTENTION: prefix the global dynamic variables with `__`

  // counter to give a unique id to all the Tag instances
  __uid = 0,
  // tags instances cache
  __virtualDom = [],
  // tags implementation cache
  __tagImpl = {},

  /**
   * Const
   */
  GLOBAL_MIXIN = '__global_mixin',

  // riot specific prefixes
  RIOT_PREFIX = 'riot-',
  RIOT_TAG = RIOT_PREFIX + 'tag',
  RIOT_TAG_IS = 'data-is',

  // for typeof == '' comparisons
  T_STRING = 'string',
  T_OBJECT = 'object',
  T_UNDEF  = 'undefined',
  T_FUNCTION = 'function',
  XLINK_NS = 'http://www.w3.org/1999/xlink',
  XLINK_REGEX = /^xlink:(\w+)/,
  // special native tags that cannot be treated like the others
  SPECIAL_TAGS_REGEX = /^(?:t(?:body|head|foot|[rhd])|caption|col(?:group)?|opt(?:ion|group))$/,
  RESERVED_WORDS_BLACKLIST = /^(?:_(?:item|id|parent)|update|root|(?:un)?mount|mixin|is(?:Mounted|Loop)|tags|parent|opts|trigger|o(?:n|ff|ne))$/,
  // SVG tags list https://www.w3.org/TR/SVG/attindex.html#PresentationAttributes
  SVG_TAGS_LIST = ['altGlyph', 'animate', 'animateColor', 'circle', 'clipPath', 'defs', 'ellipse', 'feBlend', 'feColorMatrix', 'feComponentTransfer', 'feComposite', 'feConvolveMatrix', 'feDiffuseLighting', 'feDisplacementMap', 'feFlood', 'feGaussianBlur', 'feImage', 'feMerge', 'feMorphology', 'feOffset', 'feSpecularLighting', 'feTile', 'feTurbulence', 'filter', 'font', 'foreignObject', 'g', 'glyph', 'glyphRef', 'image', 'line', 'linearGradient', 'marker', 'mask', 'missing-glyph', 'path', 'pattern', 'polygon', 'polyline', 'radialGradient', 'rect', 'stop', 'svg', 'switch', 'symbol', 'text', 'textPath', 'tref', 'tspan', 'use'],

  // version# for IE 8-11, 0 for others
  IE_VERSION = (window && window.document || {}).documentMode | 0,

  // detect firefox to fix #1374
  FIREFOX = window && !!window.InstallTrigger
/* istanbul ignore next */
riot.observable = function(el) {

  /**
   * Extend the original object or create a new empty one
   * @type { Object }
   */
>>>>>>> 1beb092e

interopDefault(csp_tmpl);
var tmpl = csp_tmpl.tmpl;
var brackets = csp_tmpl.brackets;

/**
 * Simple object prototypal inheritance
 * @param   { Object } parent - parent object
 * @returns { Object } child instance
 */
function inherit(parent) {
  return Object.assign ? Object.assign({}, parent) : Object.create(parent || null)
}

/**
 * Specialized function for looping an array-like collection with `each={}`
 * @param   { Array } list - collection of items
 * @param   {Function} fn - callback function
 * @returns { Array } the array looped
 */
function each(list, fn) {
  var len = list ? list.length : 0

  for (var i = 0, el; i < len; ++i) {
    el = list[i]
    // return false -> current item was removed by fn during the loop
    if (el != null && fn(el, i) === false)
      i--
  }
  return list
}

/**
 * Check whether an array contains an item
 * @param   { Array } array - target array
 * @param   { * } item - item to test
 * @returns { Boolean } -
 */
function contains(array, item) {
  return ~array.indexOf(item)
}

/**
 * Convert a string containing dashes to camel case
 * @param   { String } str - input string
 * @returns { String } my-string -> myString
 */
function toCamel(str) {
  return str.replace(/-(\w)/g, function (_, c) { return c.toUpperCase(); })
}

/**
 * Faster String startsWith alternative
 * @param   { String } str - source string
 * @param   { String } value - test string
 * @returns { Boolean } -
 */
function startsWith(str, value) {
  return str.slice(0, value.length) === value
}

/**
 * Helper function to set an immutable property
 * @param   { Object } el - object where the new property will be set
 * @param   { String } key - object key where the new property will be stored
 * @param   { * } value - value of the new property
 * @param   { Object } options - set the propery overriding the default options
 * @returns { Object } - the initial object
 */
function defineProperty(el, key, value, options) {
  Object.defineProperty(el, key, extend({
    value: value,
    enumerable: false,
    writable: false,
    configurable: true
  }, options))
  return el
}

/**
 * Extend any object with other properties
 * @param   { Object } src - source object
 * @returns { Object } the resulting extended object
 *
 * var obj = { foo: 'baz' }
 * extend(obj, {bar: 'bar', foo: 'bar'})
 * console.log(obj) => {bar: 'bar', foo: 'bar'}
 *
 */
function extend(src) {
  var obj, args = arguments
  for (var i = 1; i < args.length; ++i) {
    if (obj = args[i]) {
      for (var key in obj) {
        // check if this property of the source object could be overridden
        if (isWritable(src, key))
          src[key] = obj[key]
      }
    }
  }
  return src
}

var misc = Object.freeze({
  inherit: inherit,
  each: each,
  contains: contains,
  toCamel: toCamel,
  startsWith: startsWith,
  defineProperty: defineProperty,
  extend: extend
});

var observable = function(el) {

  /**
   * Extend the original object or create a new empty one
   * @type { Object }
   */

  el = el || {}

  /**
   * Private variables
   */
  var callbacks = {},
    slice = Array.prototype.slice

  /**
   * Public Api
   */

  // extend the el object adding the observable methods
  Object.defineProperties(el, {
    /**
     * Listen to the given `event` ands
     * execute the `callback` each time an event is triggered.
     * @param  { String } event - event id
     * @param  { Function } fn - callback function
     * @returns { Object } el
     */
    on: {
      value: function(event, fn) {
        if (typeof fn == 'function')
          (callbacks[event] = callbacks[event] || []).push(fn)
        return el
      },
      enumerable: false,
      writable: false,
      configurable: false
    },

    /**
     * Removes the given `event` listeners
     * @param   { String } event - event id
     * @param   { Function } fn - callback function
     * @returns { Object } el
     */
    off: {
      value: function(event, fn) {
        if (event == '*' && !fn) callbacks = {}
        else {
          if (fn) {
            var arr = callbacks[event]
            for (var i = 0, cb; cb = arr && arr[i]; ++i) {
              if (cb == fn) arr.splice(i--, 1)
            }
          } else delete callbacks[event]
        }
        return el
      },
      enumerable: false,
      writable: false,
      configurable: false
    },

    /**
     * Listen to the given `event` and
     * execute the `callback` at most once
     * @param   { String } event - event id
     * @param   { Function } fn - callback function
     * @returns { Object } el
     */
    one: {
      value: function(event, fn) {
        function on() {
          el.off(event, on)
          fn.apply(el, arguments)
        }
        return el.on(event, on)
      },
      enumerable: false,
      writable: false,
      configurable: false
    },

    /**
     * Execute all callback functions that listen to
     * the given `event`
     * @param   { String } event - event id
     * @returns { Object } el
     */
    trigger: {
      value: function(event) {
        var arguments$1 = arguments;


        // getting the arguments
        var arglen = arguments.length - 1,
          args = new Array(arglen),
          fns,
          fn,
          i

        for (i = 0; i < arglen; i++) {
          args[i] = arguments$1[i + 1] // skip first argument
        }

        fns = slice.call(callbacks[event] || [], 0)

        for (i = 0; fn = fns[i]; ++i) {
          fn.apply(el, args)
          if (fns[i] !== fn) { i-- }
        }

        if (callbacks['*'] && event != '*')
          el.trigger.apply(el, ['*', event].concat(args))

        return el
      },
      enumerable: false,
      writable: false,
      configurable: false
    }
  })

  return el

}

/**
 * Attach an event to a DOM node
 * @param { String } name - event name
 * @param { Function } handler - event callback
 * @param { Object } dom - dom node
 * @param { Tag } tag - tag instance
 */
function setEventHandler(name, handler, dom, tag) {
  var handleEvent = function(e) {
    var ptag = tag._parent,
      item = tag._item

    if (!item)
      while (ptag && !item) {
        item = ptag._item
        ptag = ptag._parent
      }

    // cross browser event fix
    e = e || WIN.event

    // override the event properties
    if (isWritable(e, 'currentTarget')) e.currentTarget = dom
    if (isWritable(e, 'target')) e.target = e.srcElement
    if (isWritable(e, 'which')) e.which = e.charCode || e.keyCode

    e.item = item

    handler.call(tag, e)

    if (!e.preventUpdate) {
      getImmediateCustomParentTag(tag).update()
    }

  }

  if (!dom.addEventListener) {
    dom[name] = handleEvent
    return
  }

  var eventName = name.replace(/^on/, '')

  if (dom._eventHandlers && dom._eventHandlers[eventName])
    dom.removeEventListener(eventName, dom._eventHandlers[eventName])

  if (!dom._eventHandlers) dom._eventHandlers = {}

  dom._eventHandlers[eventName] = handleEvent
  dom.addEventListener(eventName, handleEvent, false)
}

/**
 * Update the expressions in a Tag instance
 * @param   { Array } expressions - expression that must be re evaluated
 * @param   { Tag } tag - tag instance
 */
function update(expressions, tag) {

  each(expressions, function(expr, i) {

    var dom = expr.dom,
      attrName = expr.attr,
      value = tmpl(expr.expr, tag),
      isValueAttr = attrName == 'value',
      parent = dom && (expr.parent || dom.parentNode)

    if (expr.bool)
      value = value ? attrName : false
    else if (value == null)
      value = ''

    if (expr._riot_id) { // if it's a tag
      if (expr.isMounted) {
        expr.update()

      // if it hasn't been mounted yet, do that now.
      } else {
        expr.mount()

        if (expr.root.tagName == 'VIRTUAL') {
          var frag = document.createDocumentFragment()
          makeVirtual(expr, frag)
          expr.root.parentElement.replaceChild(frag, expr.root)
        }
      }
      return
    }

    if (expr.update) {
      expr.update()
      return
    }

    var old = expr.value
    expr.value = value

    if (expr.isRtag && value) return updateRtag(expr, tag)

    // no change, so nothing more to do
    if (
      isValueAttr && dom.value == value || // was the value of this dom node changed?
      !isValueAttr && old === value // was the old value still the same?
    ) return

    // textarea and text nodes have no attribute name
    if (!attrName) {
      // about #815 w/o replace: the browser converts the value to a string,
      // the comparison by "==" does too, but not in the server
      value += ''
      // test for parent avoids error with invalid assignment to nodeValue
      if (parent) {
        // cache the parent node because somehow it will become null on IE
        // on the next iteration
        expr.parent = parent
        if (parent.tagName === 'TEXTAREA') {
          parent.value = value                    // #1113
          if (!IE_VERSION) dom.nodeValue = value  // #1625 IE throws here, nodeValue
        }                                         // will be available on 'updated'
        else dom.nodeValue = value
      }
      return
    }

    // remove original attribute
    remAttr(dom, attrName)

    // event handler
    if (isFunction(value)) {
      setEventHandler(attrName, value, dom, tag)

    // show / hide
    } else if (/^(show|hide)$/.test(attrName)) {
      if (attrName == 'hide') value = !value
      dom.style.display = value ? '' : 'none'

    // field value
    } else if (attrName == 'value') {
      dom.value = value

    // <img src="{ expr }">
    } else if (startsWith(attrName, RIOT_PREFIX) && attrName != RIOT_TAG_IS) {

      if (value)
        setAttr(dom, attrName.slice(RIOT_PREFIX.length), value)

    } else {
      // <select> <option selected={true}> </select>
      if (attrName == 'selected' && parent && /^(SELECT|OPTGROUP)$/.test(parent.nodeName) && value)
        parent.value = dom.value

      if (expr.bool) {
        dom[attrName] = value
        if (!value) return
      }

      if (value === 0 || value && typeof value !== T_OBJECT)
        setAttr(dom, attrName, value)

    }

  })

}

/**
 * Update dynamically created riot-tag with changing expressions
 * @param   { Object } expr - expression tag and expression info
 * @param   { Tag } parent - parent for tag creation
 */

function updateRtag(expr, parent) {
  var tagName = tmpl(expr.value, parent),
    conf

  if (expr.tag && expr.tagName == tagName) {
    expr.tag.update()
    return
  }

  // sync _parent to accommodate changing tagnames
  if (expr.tag) {
    var delName = expr.tag.opts.dataIs,
      tags = expr.tag._parent.tags

    arrayishRemove(tags, delName, expr.tag)

  }

  expr.impl = __TAG_IMPL[tagName]
  conf = {root: expr.dom, parent: parent, hasImpl: true, tagName: tagName}
  expr.tag = initChildTag(expr.impl, conf, expr.dom.innerHTML, parent)
  expr.tagName = tagName
  expr.tag.mount()
  expr.tag.update()

  // parent is the placeholder tag, not the dynamic tag so clean up
  parent.on('unmount', function () {
    var delName = expr.tag.opts.dataIs,
      tags = expr.tag.parent.tags,
      _tags = expr.tag._parent.tags
    arrayishRemove(tags, delName, expr.tag)
    arrayishRemove(_tags, delName, expr.tag)
    expr.tag.unmount()
  })
}

function IfExpr(dom, parentTag, expr) {
  remAttr(dom, 'if')
  this.parentTag = parentTag
  this.expr = expr
  this.stub = document.createTextNode('')
  this.pristine = dom

  var p = dom.parentNode
  p.insertBefore(this.stub, dom)
  p.removeChild(dom)
}

IfExpr.prototype = {
  constructor: IfExpr,
  update: function update$1() {
    var newValue = tmpl(this.expr, this.parentTag)

    if (newValue && !this.current) { // insert
      this.current = this.pristine.cloneNode(true)
      this.stub.parentNode.insertBefore(this.current, this.stub)

      this.expressions = []
      parseExpressions(this.current, this.parentTag, this.expressions, true)
    }

    else if (!newValue && this.current) { // remove
      unmountAll(this.expressions)
      this.current.parentNode.removeChild(this.current)
      this.current = null
      this.expressions = []
    }

    if (newValue) update(this.expressions, this.parentTag)
  },
  unmount: function unmount() {
    unmountAll(this.expressions || [])
    delete this.pristine
    delete this.parentNode
    delete this.stub
  }
}

function RefExpr(dom, attrName, attrValue, parent) {
  this.dom = dom
  this.attr = attrName
  this.rawValue = attrValue
  this.parent = parent
  this.hasExp = tmpl.hasExpr(attrValue)
  this.firstRun = true
}

RefExpr.prototype = {
  constructor: RefExpr,
  update: function update() {
    var value = this.rawValue
    if (this.hasExp)
      value = tmpl(this.rawValue, this.parent)

    // if nothing changed, we're done
    if (!this.firstRun && value === this.value) return

    var customParent = this.parent && getImmediateCustomParentTag(this.parent)

    // if the referenced element is a custom tag, then we set the tag itself, rather than DOM
    var tagOrDom = this.tag || this.dom

    // the name changed, so we need to remove it from the old key (if present)
    if (!isBlank(this.value) && customParent)
      arrayishRemove(customParent.refs, this.value, tagOrDom)

    if (isBlank(value)) {
      // if the value is blank, we remove it
      remAttr(this.dom, this.attr)
    } else {
      // add it to the refs of parent tag (this behavior was changed >=3.0)
      if (customParent) arrayishAdd(customParent.refs, value, tagOrDom)
      // set the actual DOM attr
      setAttr(this.dom, this.attr, value)
    }
    this.value = value
    this.firstRun = false
  },
  unmount: function unmount() {
    var tagOrDom = this.tag || this.dom
    var customParent = this.parent && getImmediateCustomParentTag(this.parent)
    if (!isBlank(this.value) && customParent)
      arrayishRemove(customParent.refs, this.value, tagOrDom)
    delete this.dom
    delete this.parent
  }
}

/**
 * Convert the item looped into an object used to extend the child tag properties
 * @param   { Object } expr - object containing the keys used to extend the children tags
 * @param   { * } key - value to assign to the new object returned
 * @param   { * } val - value containing the position of the item in the array
 * @param   { Object } base - prototype object for the new item
 * @returns { Object } - new object containing the values of the original item
 *
 * The variables 'key' and 'val' are arbitrary.
 * They depend on the collection type looped (Array, Object)
 * and on the expression used on the each tag
 *
 */
function mkitem(expr, key, val, base) {
  var item = base ? Object.create(base) : {}
  item[expr.key] = key
  if (expr.pos) item[expr.pos] = val
  return item
}

/**
 * Unmount the redundant tags
 * @param   { Array } items - array containing the current items to loop
 * @param   { Array } tags - array containing all the children tags
 * @param   { String } tagName - key used to identify the type of tag
 * @param   { Object } parent - parent tag to remove the child from
 */
function unmountRedundant(items, tags, tagName, parent) {

  var i = tags.length,
    j = items.length,
    t

  while (i > j) {
    t = tags[--i]
    tags.splice(i, 1)
    t.unmount()
    arrayishRemove(parent.tags, tagName, t, true)
  }
}

/**
 * Move the nested custom tags in non custom loop tags
 * @param   { Object } child - non custom loop tag
 * @param   { Number } i - current position of the loop tag
 */
function moveNestedTags(child, i) {
  Object.keys(child.tags).forEach(function(tagName) {
    var tag = child.tags[tagName]
    if (isArray(tag))
      each(tag, function (t) {
        moveChildTag(t, tagName, i)
      })
    else
      moveChildTag(tag, tagName, i)
  })
}

/**
 * Manage tags having the 'each'
 * @param   { Object } dom - DOM node we need to loop
 * @param   { Tag } parent - parent tag instance where the dom node is contained
 * @param   { String } expr - string contained in the 'each' attribute
 * @returns { Object } expression object for this each loop
 */
function _each(dom, parent, expr) {

  // remove the each property from the original tag
  remAttr(dom, 'each')

  var mustReorder = typeof getAttr(dom, 'no-reorder') !== T_STRING || remAttr(dom, 'no-reorder'),
    tagName = getTagName(dom),
    impl = __TAG_IMPL[tagName] || { tmpl: getOuterHTML(dom) },
    useRoot = RE_SPECIAL_TAGS.test(tagName),
    root = dom.parentNode,
    ref = document.createTextNode(''),
    child = getTag(dom),
    isOption = tagName.toLowerCase() === 'option', // the option tags must be treated differently
    tags = [],
    oldItems = [],
    hasKeys,
    isVirtual = dom.tagName == 'VIRTUAL'

  // parse the each expression
  expr = tmpl.loopKeys(expr)
  expr.isLoop = true

  var ifExpr = getAttr(dom, 'if')
  if (ifExpr) remAttr(dom, 'if')

  // insert a marked where the loop tags will be injected
  root.insertBefore(ref, dom)
  root.removeChild(dom)

  expr.update = function updateEach() {
    // get the new items collection
    var items = tmpl(expr.val, parent),
      // create a fragment to hold the new DOM nodes to inject in the parent tag
      frag = document.createDocumentFragment()
    root = ref.parentNode

    // object loop. any changes cause full redraw
    if (!isArray(items)) {
      hasKeys = items || false
      items = hasKeys ?
        Object.keys(items).map(function (key) {
          return mkitem(expr, key, items[key])
        }) : []
    }

    if (ifExpr) {
      items = items.filter(function(item, i) {
        var context = mkitem(expr, item, i, parent)
        return !!tmpl(ifExpr, context)
      })
    }

    // loop all the new items
    items.forEach(function(item, i) {
      // reorder only if the items are objects

      var
        _mustReorder = mustReorder && typeof item == T_OBJECT && !hasKeys,
        oldPos = oldItems.indexOf(item),
        pos = ~oldPos && _mustReorder ? oldPos : i,
        // does a tag exist in this position?
        tag = tags[pos], domToInsert

      item = !hasKeys && expr.key ? mkitem(expr, item, i) : item

      // new tag
      if (
        !_mustReorder && !tag // with no-reorder we just update the old tags
        ||
        _mustReorder && !~oldPos || !tag // by default we always try to reorder the DOM elements
      ) {

        tag = new Tag(impl, {
          parent: parent,
          isLoop: true,
          anonymous: !__TAG_IMPL[tagName],
          root: useRoot ? root : dom.cloneNode(),
          item: item
        }, dom.innerHTML)

        tag.mount()
        domToInsert = tag.root
        // this tag must be appended
        if (i == tags.length) {
          if (isVirtual)
            makeVirtual(tag, frag)
          else frag.appendChild(domToInsert)
        }
        // this tag must be insert
        else {
          if (isVirtual)
            makeVirtual(tag, root, tags[i])
          else root.insertBefore(domToInsert, tags[i].root)
          oldItems.splice(i, 0, item)
        }

        tags.splice(i, 0, tag)
        if (child) arrayishAdd(parent.tags, tagName, tag, true)
        pos = i // handled here so no move
      } else tag.update(item)

      // reorder the tag if it's not located in its previous position
      if (pos !== i && _mustReorder) {
        // update the DOM
        if (isVirtual)
          moveVirtual(tag, root, tags[i], dom.childNodes.length)
        else if (tags[i].root.parentNode) root.insertBefore(tag.root, tags[i].root)
        // update the position attribute if it exists
        if (expr.pos)
          tag[expr.pos] = i
        // move the old tag instance
        tags.splice(i, 0, tags.splice(pos, 1)[0])
        // move the old item
        oldItems.splice(i, 0, oldItems.splice(pos, 1)[0])
        // if the loop tags are not custom
        // we need to move all their custom tags into the right position
        if (!child && tag.tags) moveNestedTags(tag, i)
      }

      // cache the original item to use it in the events bound to this node
      // and its children
      tag._item = item
      // cache the real parent tag internally
      defineProperty(tag, '_parent', parent)

    })

    // remove the redundant tags
    unmountRedundant(items, tags, tagName, parent)

    // insert the new nodes
    root.insertBefore(frag, ref)
    if (isOption) {

      // #1374 FireFox bug in <option selected={expression}>
      if (FIREFOX && !root.multiple) {
        for (var n = 0; n < root.length; n++) {
          if (root[n].__riot1374) {
            root.selectedIndex = n  // clear other options
            delete root[n].__riot1374
            break
          }
        }
      }
    }

    // clone the items array
    oldItems = items.slice()
  }

  expr.unmount = function() {
    each(tags, function(t) { t.unmount() })
  }

  return expr
}

function parseExpressions(root, tag, expressions, includeRoot) {
  var base = {parent: {children: expressions}}

  walkNodes(root, function(dom, ctx) {
    var type = dom.nodeType, parent = ctx.parent, attr, expr
    if (!includeRoot && dom === root) return {parent: parent}

    // text node
    if (type == 3 && dom.parentNode.tagName != 'STYLE' && tmpl.hasExpr(dom.nodeValue))
      parent.children.push({dom: dom, expr: dom.nodeValue})

    if (type != 1) return ctx // not an element

    // loop. each does it's own thing (for now)
    if (attr = getAttr(dom, 'each')) {
      parent.children.push(_each(dom, tag, attr))
      return false
    }

    // if-attrs become the new parent. Any following expressions (either on the current
    // element, or below it) become children of this expression.
    if (attr = getAttr(dom, 'if')) {
      parent.children.push(new IfExpr(dom, tag, attr))
      return false
    }

    if (expr = getAttr(dom, RIOT_TAG_IS)) {
      if (tmpl.hasExpr(expr)) {
        parent.children.push({isRtag: true, expr: expr, dom: dom})
        return false
      }
    }

    // if this is a tag, stop traversing here.
    // we ignore the root, since parseExpressions is called while we're mounting that root
    var tagImpl = getTag(dom)
    if (tagImpl && (dom !== root || includeRoot)) {
      var conf = {root: dom, parent: tag, hasImpl: true}
      parent.children.push(initChildTag(tagImpl, conf, dom.innerHTML, tag))
      return false
    }

    // attribute expressions
    parseAttributes(dom, dom.attributes, tag, function(attr, expr) {
      if (!expr) return
      parent.children.push(expr)
    })

    // whatever the parent is, all child elements get the same parent.
    // If this element had an if-attr, that's the parent for all child elements
    return {parent: parent}
  }, base)
}

// Calls `fn` for every attribute on an element. If that attr has an expression,
// it is also passed to fn.
function parseAttributes(dom, attrs, tag, fn) {
  each(attrs, function(attr) {
    var name = attr.name, bool = isBoolAttr(name), expr

    if (~['ref', 'data-ref'].indexOf(name)) {
      expr = new RefExpr(dom, name, attr.value, tag)
    } else if (tmpl.hasExpr(attr.value)) {
      expr = {dom: dom, expr: attr.value, attr: attr.name, bool: bool}
    }

    fn(attr, expr)
  })
}

var reHasYield  = /<yield\b/i;
var reYieldAll  = /<yield\s*(?:\/>|>([\S\s]*?)<\/yield\s*>|>)/ig;
var reYieldSrc  = /<yield\s+to=['"]([^'">]*)['"]\s*>([\S\s]*?)<\/yield\s*>/ig;
var reYieldDest = /<yield\s+from=['"]?([-\w]+)['"]?\s*(?:\/>|>([\S\s]*?)<\/yield\s*>)/ig;
var rootEls = { tr: 'tbody', th: 'tr', td: 'tr', col: 'colgroup' };
var tblTags = IE_VERSION && IE_VERSION < 10 ? RE_SPECIAL_TAGS : RE_SPECIAL_TAGS_NO_OPTION;
var GENERIC = 'div';
/*
  Creates the root element for table or select child elements:
  tr/th/td/thead/tfoot/tbody/caption/col/colgroup/option/optgroup
*/
function specialTags(el, templ, tagName) {

  var
    select = tagName[0] === 'o',
    parent = select ? 'select>' : 'table>'

  // trim() is important here, this ensures we don't have artifacts,
  // so we can check if we have only one element inside the parent
  el.innerHTML = '<' + parent + templ.trim() + '</' + parent
  parent = el.firstChild

  // returns the immediate parent if tr/th/td/col is the only element, if not
  // returns the whole tree, as this can include additional elements
  if (select) {
    parent.selectedIndex = -1  // for IE9, compatible w/current riot behavior
  } else {
    // avoids insertion of cointainer inside container (ex: tbody inside tbody)
    var tname = rootEls[tagName]
    if (tname && parent.childElementCount === 1) parent = $(tname, parent)
  }
  return parent
}

/*
  Replace the yield tag from any tag template with the innerHTML of the
  original tag in the page
*/
function replaceYield(templ, html) {
  // do nothing if no yield
  if (!reHasYield.test(templ)) return templ

  // be careful with #1343 - string on the source having `$1`
  var src = {}

  html = html && html.replace(reYieldSrc, function (_, ref, text) {
    src[ref] = src[ref] || text   // preserve first definition
    return ''
  }).trim()

  return templ
    .replace(reYieldDest, function (_, ref, def) {  // yield with from - to attrs
      return src[ref] || def || ''
    })
    .replace(reYieldAll, function (_, def) {        // yield without any "from"
      return html || def || ''
    })
}

/**
 * Creates a DOM element to wrap the given content. Normally an `DIV`, but can be
 * also a `TABLE`, `SELECT`, `TBODY`, `TR`, or `COLGROUP` element.
 *
 * @param   {string} templ  - The template coming from the custom tag definition
 * @param   {string} [html] - HTML content that comes from the DOM element where you
 *           will mount the tag, mostly the original tag in the page
 * @returns {HTMLElement} DOM element with _templ_ merged through `YIELD` with the _html_.
 */
function mkdom(templ, html) {
  var match   = templ && templ.match(/^\s*<([-\w]+)/),
    tagName = match && match[1].toLowerCase(),
    el = mkEl(GENERIC, isSVGTag(tagName))

  // replace all the yield tags with the tag inner html
  templ = replaceYield(templ, html)

  /* istanbul ignore next */
  if (tblTags.test(tagName))
    el = specialTags(el, templ, tagName)
  else
    setInnerHTML(el, templ)

  el.stub = true

  return el
}

/**
 * Another way to create a riot tag a bit more es6 friendly
 * @param { HTMLElement } el - tag DOM selector or DOM node/s
 * @param { Object } opts - tag logic
 * @returns { Tag } new riot tag instance
 */
function Tag$1(el, opts) {
  // get the tag properties from the class constructor
  var ref = this;
  var name = ref.name;
  var tmpl = ref.tmpl;
  var css = ref.css;
  var attrs = ref.attrs;
  var onCreate = ref.onCreate;
  // register a new tag and cache the class prototype
  if (!__TAG_IMPL[name]) {
    tag(name, tmpl, css, attrs, onCreate)
    // cache the class constructor
    __TAG_IMPL[name].class = this.constructor
  }

  // mount the tag using the class instance
  mountTo(el, name, opts, this)

  return this
}

/**
 * Create a new riot tag implementation
 * @param   { String }   name - name/id of the new riot tag
 * @param   { String }   tmpl - tag template
 * @param   { String }   css - custom tag css
 * @param   { String }   attrs - root tag attributes
 * @param   { Function } fn - user function
 * @returns { String } name/id of the tag just created
 */
function tag(name, tmpl, css, attrs, fn) {
  if (isFunction(attrs)) {
    fn = attrs

    if (/^[\w\-]+\s?=/.test(css)) {
      attrs = css
      css = ''
    } else
      attrs = ''
  }

  if (css) {
    if (isFunction(css))
      fn = css
    else
      styleManager.add(css)
  }

  name = name.toLowerCase()
  __TAG_IMPL[name] = { name: name, tmpl: tmpl, attrs: attrs, fn: fn }

  return name
}

/**
 * Create a new riot tag implementation (for use by the compiler)
 * @param   { String }   name - name/id of the new riot tag
 * @param   { String }   tmpl - tag template
 * @param   { String }   css - custom tag css
 * @param   { String }   attrs - root tag attributes
 * @param   { Function } fn - user function
 * @returns { String } name/id of the tag just created
 */
function tag2(name, tmpl, css, attrs, fn) {
  if (css)
    styleManager.add(css, name)

  var exists = !!__TAG_IMPL[name]
  __TAG_IMPL[name] = { name: name, tmpl: tmpl, attrs: attrs, fn: fn }

  if (exists && riot.util.hotReloader)
    riot.util.hotReloader(name)

  return name
}

/**
 * Mount a tag using a specific tag implementation
 * @param   { * } selector - tag DOM selector or DOM node/s
 * @param   { String } tagName - tag implementation name
 * @param   { Object } opts - tag logic
 * @returns { Array } new tags instances
 */
function mount(selector, tagName, opts) {
  var tags = []

  function pushTagsTo(root) {
    if (root.tagName) {
      var riotTag = getAttr(root, RIOT_TAG_IS)

      // have tagName? force riot-tag to be the same
      if (tagName && riotTag !== tagName) {
        riotTag = tagName
        setAttr(root, RIOT_TAG_IS, tagName)
      }

      var tag = mountTo(root, riotTag || root.tagName.toLowerCase(), opts)

      if (tag)
        tags.push(tag)
    } else if (root.length)
      each(root, pushTagsTo) // assume nodeList
  }

  // inject styles into DOM
  styleManager.inject()

  if (isObject(tagName)) {
    opts = tagName
    tagName = 0
  }

  var elem
  var allTags

  // crawl the DOM to find the tag
  if (isString(selector)) {
    selector = selector === '*' ?
      // select all registered tags
      // & tags found with the riot-tag attribute set
      allTags = selectTags() :
      // or just the ones named like the selector
      selector + selectTags(selector.split(/, */))

    // make sure to pass always a selector
    // to the querySelectorAll function
    elem = selector ? $$(selector) : []
  }
  else
    // probably you have passed already a tag or a NodeList
    elem = selector

  // select all the registered and mount them inside their root elements
  if (tagName === '*') {
    // get all custom tags
    tagName = allTags || selectTags()
    // if the root els it's just a single tag
    if (elem.tagName)
      elem = $$(tagName, elem)
    else {
      // select all the children for all the different root elements
      var nodeList = []

      each(elem, function (_el) { return nodeList.push($$(tagName, _el)); })

      elem = nodeList
    }
    // get rid of the tagName
    tagName = 0
  }

  pushTagsTo(elem)

  return tags
}

// Create a mixin that could be globally shared across all the tags
var mixins = {}
var globals = mixins[GLOBAL_MIXIN] = {}
var _id = 0

/**
 * Create/Return a mixin by its name
 * @param   { String }  name - mixin name (global mixin if object)
 * @param   { Object }  mix - mixin logic
 * @param   { Boolean } g - is global?
 * @returns { Object }  the mixin logic
 */
function mixin(name, mix, g) {
  // Unnamed global
  if (isObject(name)) {
    mixin(("__unnamed_" + (_id++)), name, true)
    return
  }

  var store = g ? globals : mixins

  // Getter
  if (!mix) {
    if (isUndefined(store[name]))
      throw new Error('Unregistered mixin: ' + name)

    return store[name]
  }

  // Setter
  store[name] = isFunction(mix) ?
    extend(mix.prototype, store[name] || {}) && mix :
    extend(store[name] || {}, mix)
}

/**
 * Update all the tags instances created
 * @returns { Array } all the tags instances
 */
function update$1() {
  return each(__VIRTUAL_DOM, function (tag) { return tag.update(); })
}

function unregister(name) {
  delete __TAG_IMPL[name]
}

// counter to give a unique id to all the Tag instances
var __uid = 0

function Tag(impl, conf, innerHTML) {

  var self = observable(this),
    opts = inherit(conf.opts),
    parent = conf.parent,
    isLoop = conf.isLoop,
    anonymous = conf.anonymous,
    item = cleanUpData(conf.item),
    instAttrs = [], // All attributes on the Tag when it's first parsed
    implAttrs = [], // expressions on this type of Tag
    expressions = [],
    root = conf.root,
    tagName = conf.tagName || root.tagName.toLowerCase(),
    propsInSyncWithParent = [],
    dom

  // only call unmount if we have a valid __TAG_IMPL (has name property)
  if (impl.name && root._tag) root._tag.unmount(true)

  // not yet mounted
  this.isMounted = false
  root.isLoop = isLoop
  this._internal = {
    anonymous: anonymous,
    origAttrs: instAttrs,
    innerHTML: innerHTML
  }

  // create a unique id to this tag
  // it could be handy to use it also to improve the virtual dom rendering speed
  defineProperty(this, '_riot_id', ++__uid) // base 1 allows test !t._riot_id

  extend(this, { parent: parent, root: root, opts: opts}, item)
  // protect the "tags" and "refs" property from being overridden
  defineProperty(this, 'tags', {})
  defineProperty(this, 'refs', {})

  dom = mkdom(impl.tmpl, innerHTML)

  // We need to update opts for this tag. That requires updating the expressions
  // in any attributes on the tag, and then copying the result onto opts.
  function updateOpts() {
    // anonymous `each` tags treat `dom` and `root` differently. In this case
    // (and only this case) we don't need to do updateOpts, because the regular parse
    // will update those attrs. Plus, anonymous tags don't need opts anyway
    if (isLoop && anonymous) return

    var ctx = !anonymous && isLoop ? self : parent || self
    each(instAttrs, function(attr) {
      if (attr.expr) update([attr.expr], ctx)
      opts[toCamel(attr.name)] = attr.expr ? attr.expr.value : attr.value
    })
  }

  function normalizeData(data) {
    for (var key in item) {
      if (!isUndefined(self[key]) && isWritable(self, key))
        self[key] = data[key]
    }
  }

  function inheritFrom(target) {
    each(Object.keys(target), function(k) {
      // some properties must be always in sync with the parent tag
      var mustSync = !isReservedName(k) && contains(propsInSyncWithParent, k)

      if (isUndefined(self[k]) || mustSync) {
        // track the property to keep in sync
        // so we can keep it updated
        if (!mustSync) propsInSyncWithParent.push(k)
        self[k] = target[k]
      }
    })
  }

  /**
   * Update the tag expressions and options
   * @param   { * }  data - data we want to use to extend the tag properties
   * @returns { self }
   */
  defineProperty(this, 'update', function tagUpdate(data) {
    if (isFunction(self.shouldUpdate) && !self.shouldUpdate()) return

    // make sure the data passed will not override
    // the component core methods
    data = cleanUpData(data)

    // inherit properties from the parent, but only for anonymous tags
    if (isLoop && anonymous) inheritFrom(self.parent)

    // normalize the tag properties in case an item object was initially passed
    if (data && isObject(item)) {
      normalizeData(data)
      item = data
    }
    extend(self, data)
    updateOpts()
    if (self.isMounted) self.trigger('update', data)
    update(expressions, self)
    if (self.isMounted) self.trigger('updated')

    return this

  })

  defineProperty(this, 'mixin', function tagMixin() {
    each(arguments, function(mix) {
      var instance,
        props = [],
        obj

      mix = isString(mix) ? mixin(mix) : mix

      // check if the mixin is a function
      if (isFunction(mix)) {
        // create the new mixin instance
        instance = new mix()
      } else instance = mix

      // build multilevel prototype inheritance chain property list
      do props = props.concat(Object.getOwnPropertyNames(obj || instance))
      while (obj = Object.getPrototypeOf(obj || instance))

      // loop the keys in the function prototype or the all object keys
      each(props, function(key) {
        // bind methods to self
        // allow mixins to override other properties/parent mixins
        if (key != 'init') {
          // check for getters/setters
          var descriptor = Object.getOwnPropertyDescriptor(instance, key)
          var hasGetterSetter = descriptor && (descriptor.get || descriptor.set)

          // apply method only if it does not already exist on the instance
          if (!self.hasOwnProperty(key) && hasGetterSetter) {
            Object.defineProperty(self, key, descriptor)
          } else {
            self[key] = isFunction(instance[key]) ?
              instance[key].bind(self) :
              instance[key]
          }
        }
      })

      // init method will be called automatically
      if (instance.init)
        instance.init.bind(self)()
    })
    return this
  })

  defineProperty(this, 'mount', function tagMount(forceUpdate) {
    root._tag = this // keep a reference to the tag just created

    // add global mixins
    var globalMixin = mixin(GLOBAL_MIXIN)

    if (globalMixin)
      for (var i in globalMixin)
        if (globalMixin.hasOwnProperty(i))
          self.mixin(globalMixin[i])

    // Read all the attrs on this instance. This give us the info we need for updateOpts
    parseAttributes(root, root.attributes, parent, function(attr, expr) {
      if (!anonymous && expr instanceof RefExpr) expr.tag = self
      attr.expr = expr
      instAttrs.push(attr)
    })

    // children in loop should inherit from true parent
    if (self._parent && anonymous) inheritFrom(self._parent)


    // initialiation
    updateOpts()
    if (impl.fn) impl.fn.call(self, opts)

    // update the root adding custom attributes coming from the compiler
    implAttrs = []
    walkAttrs(impl.attrs, function (k, v) { implAttrs.push({name: k, value: v}) })
    parseAttributes(root, implAttrs, self, function(attr, expr) {
      if (expr) expressions.push(expr)
      else setAttr(root, attr.name, attr.value)
    })

    // parse layout after init. fn may calculate args for nested custom tags
    parseExpressions(dom, self, expressions, false)

    self.update(item)

    // internal use only, fixes #403
    self.trigger('before-mount')

    if (isLoop && anonymous) {
      // update the root attribute for the looped elements
      self.root = root = dom.firstChild

    } else {
      while (dom.firstChild) root.appendChild(dom.firstChild)
      if (root.stub) root = parent.root
    }

    defineProperty(self, 'root', root)
    self.isMounted = true

    // if it's not a child tag we can trigger its mount event
    if (!self.parent || self.parent.isMounted) {
      self.trigger('mount')
    }
    // otherwise we need to wait that the parent event gets triggered
    else self.parent.one('mount', function() {
      self.trigger('mount')
    })
  })


  defineProperty(this, 'unmount', function tagUnmount(keepRootTag) {
    var el = self.root,
      p = el.parentNode,
      ptag,
      tagIndex = __VIRTUAL_DOM.indexOf(self)

    self.trigger('before-unmount')

    // remove this tag instance from the global virtualDom variable
    if (~tagIndex)
      __VIRTUAL_DOM.splice(tagIndex, 1)

    if (p) {

      if (parent) {
        ptag = getImmediateCustomParentTag(parent)
        arrayishRemove(ptag.tags, tagName, self)
      }

      else
        while (el.firstChild) el.removeChild(el.firstChild)

      if (!keepRootTag)
        p.removeChild(el)
      else
        // the riot-tag and the data-is attributes aren't needed anymore, remove them
        remAttr(p, RIOT_TAG_IS)

    }

    if (this._virts) {
      each(this._virts, function(v) {
        if (v.parentNode) v.parentNode.removeChild(v)
      })
    }

    // allow expressions to unmount themselves
    unmountAll(expressions)

    self.trigger('unmount')
    self.off('*')
    self.isMounted = false
    delete self.root._tag

    if (self.root._eventHandlers) {
      each(Object.keys(self.root._eventHandlers), function (eventName) {
        self.root.removeEventListener(eventName, self.root._eventHandlers[eventName])
      })
      delete self.root._eventHandlers
    }
  })
<<<<<<< HEAD
=======

  // proxy function to bind updates
  // dispatched from a parent tag
  function onChildUpdate(data) { self.update(data, true) }

  function toggle(isMount) {

    // mount/unmount children
    each(childTags, function(child) { child[isMount ? 'mount' : 'unmount']() })

    // listen/unlisten parent (events flow one way from parent to children)
    if (!parent) return
    var evt = isMount ? 'on' : 'off'

    // the loop tags will be always in sync with the parent automatically
    if (isLoop)
      parent[evt]('unmount', self.unmount)
    else {
      parent[evt]('update', onChildUpdate)[evt]('unmount', self.unmount)
    }
  }


  // named elements available for fn
  parseNamedElements(dom, this, childTags)

}
/**
 * Attach an event to a DOM node
 * @param { String } name - event name
 * @param { Function } handler - event callback
 * @param { Object } dom - dom node
 * @param { Tag } tag - tag instance
 */
function setEventHandler(name, handler, dom, tag) {

  dom[name] = function(e) {

    var ptag = tag._parent,
      item = tag._item,
      el

    if (!item)
      while (ptag && !item) {
        item = ptag._item
        ptag = ptag._parent
      }

    // cross browser event fix
    e = e || window.event

    // override the event properties
    if (isWritable(e, 'currentTarget')) e.currentTarget = dom
    if (isWritable(e, 'target')) e.target = e.srcElement
    if (isWritable(e, 'which')) e.which = e.charCode || e.keyCode

    e.item = item

    // prevent default behaviour (by default)
    if (handler.call(tag, e) !== true && !/radio|check/.test(dom.type)) {
      if (e.preventDefault) e.preventDefault()
      e.returnValue = false
    }

    if (!e.preventUpdate) {
      el = item ? getImmediateCustomParentTag(ptag) : tag
      el.update()
    }

  }

}


/**
 * Insert a DOM node replacing another one (used by if- attribute)
 * @param   { Object } root - parent node
 * @param   { Object } node - node replaced
 * @param   { Object } before - node added
 */
function insertTo(root, node, before) {
  if (!root) return
  root.insertBefore(before, node)
  root.removeChild(node)
}

/**
 * Update the expressions in a Tag instance
 * @param   { Array } expressions - expression that must be re evaluated
 * @param   { Tag } tag - tag instance
 */
function update(expressions, tag) {

  each(expressions, function(expr, i) {

    var dom = expr.dom,
      attrName = expr.attr,
      value = tmpl(expr.expr, tag),
      parent = expr.parent || expr.dom.parentNode

    if (expr.bool) {
      value = !!value
    } else if (value == null) {
      value = ''
    }

    // #1638: regression of #1612, update the dom only if the value of the
    // expression was changed
    if (expr.value === value) {
      return
    }
    expr.value = value

    // textarea and text nodes has no attribute name
    if (!attrName) {
      // about #815 w/o replace: the browser converts the value to a string,
      // the comparison by "==" does too, but not in the server
      value += ''
      // test for parent avoids error with invalid assignment to nodeValue
      if (parent) {
        // cache the parent node because somehow it will become null on IE
        // on the next iteration
        expr.parent = parent
        if (parent.tagName === 'TEXTAREA') {
          parent.value = value                    // #1113
          if (!IE_VERSION) dom.nodeValue = value  // #1625 IE throws here, nodeValue
        }                                         // will be available on 'updated'
        else dom.nodeValue = value
      }
      return
    }

    // ~~#1612: look for changes in dom.value when updating the value~~
    if (attrName === 'value') {
      if (dom.value !== value) {
        dom.value = value
        setAttr(dom, attrName, value)
      }
      return
    } else {
      // remove original attribute
      remAttr(dom, attrName)
    }

    // event handler
    if (isFunction(value)) {
      setEventHandler(attrName, value, dom, tag)

    // if- conditional
    } else if (attrName == 'if') {
      var stub = expr.stub,
        add = function() { insertTo(stub.parentNode, stub, dom) },
        remove = function() { insertTo(dom.parentNode, dom, stub) }

      // add to DOM
      if (value) {
        if (stub) {
          add()
          dom.inStub = false
          // avoid to trigger the mount event if the tags is not visible yet
          // maybe we can optimize this avoiding to mount the tag at all
          if (!isInStub(dom)) {
            walk(dom, function(el) {
              if (el._tag && !el._tag.isMounted)
                el._tag.isMounted = !!el._tag.trigger('mount')
            })
          }
        }
      // remove from DOM
      } else {
        stub = expr.stub = stub || document.createTextNode('')
        // if the parentNode is defined we can easily replace the tag
        if (dom.parentNode)
          remove()
        // otherwise we need to wait the updated event
        else (tag.parent || tag).one('updated', remove)

        dom.inStub = true
      }
    // show / hide
    } else if (attrName === 'show') {
      dom.style.display = value ? '' : 'none'

    } else if (attrName === 'hide') {
      dom.style.display = value ? 'none' : ''

    } else if (expr.bool) {
      dom[attrName] = value
      if (value) setAttr(dom, attrName, attrName)
      if (FIREFOX && attrName === 'selected' && dom.tagName === 'OPTION') {
        dom.__riot1374 = value   // #1374
      }

    } else if (value === 0 || value && typeof value !== T_OBJECT) {
      // <img src="{ expr }">
      if (startsWith(attrName, RIOT_PREFIX) && attrName != RIOT_TAG) {
        attrName = attrName.slice(RIOT_PREFIX.length)
      }
      setAttr(dom, attrName, value)
    }

  })

}
/**
 * Specialized function for looping an array-like collection with `each={}`
 * @param   { Array } els - collection of items
 * @param   {Function} fn - callback function
 * @returns { Array } the array looped
 */
function each(els, fn) {
  var len = els ? els.length : 0

  for (var i = 0, el; i < len; i++) {
    el = els[i]
    // return false -> current item was removed by fn during the loop
    if (el != null && fn(el, i) === false) i--
  }
  return els
}

/**
 * Detect if the argument passed is a function
 * @param   { * } v - whatever you want to pass to this function
 * @returns { Boolean } -
 */
function isFunction(v) {
  return typeof v === T_FUNCTION || false   // avoid IE problems
}

/**
 * Get the outer html of any DOM node SVGs included
 * @param   { Object } el - DOM node to parse
 * @returns { String } el.outerHTML
 */
function getOuterHTML(el) {
  if (el.outerHTML) return el.outerHTML
  // some browsers do not support outerHTML on the SVGs tags
  else {
    var container = mkEl('div')
    container.appendChild(el.cloneNode(true))
    return container.innerHTML
  }
}

/**
 * Set the inner html of any DOM node SVGs included
 * @param { Object } container - DOM node where we will inject the new html
 * @param { String } html - html to inject
 */
function setInnerHTML(container, html) {
  if (typeof container.innerHTML != T_UNDEF) container.innerHTML = html
  // some browsers do not support innerHTML on the SVGs tags
  else {
    var doc = new DOMParser().parseFromString(html, 'application/xml')
    container.appendChild(
      container.ownerDocument.importNode(doc.documentElement, true)
    )
  }
}

/**
 * Checks wether a DOM node must be considered part of an svg document
 * @param   { String }  name - tag name
 * @returns { Boolean } -
 */
function isSVGTag(name) {
  return ~SVG_TAGS_LIST.indexOf(name)
}

/**
 * Detect if the argument passed is an object, exclude null.
 * NOTE: Use isObject(x) && !isArray(x) to excludes arrays.
 * @param   { * } v - whatever you want to pass to this function
 * @returns { Boolean } -
 */
function isObject(v) {
  return v && typeof v === T_OBJECT         // typeof null is 'object'
}

/**
 * Remove any DOM attribute from a node
 * @param   { Object } dom - DOM node we want to update
 * @param   { String } name - name of the property we want to remove
 */
function remAttr(dom, name) {
  dom.removeAttribute(name)
}

/**
 * Convert a string containing dashes to camel case
 * @param   { String } string - input string
 * @returns { String } my-string -> myString
 */
function toCamel(string) {
  return string.replace(/-(\w)/g, function(_, c) {
    return c.toUpperCase()
  })
}

/**
 * Get the value of any DOM attribute on a node
 * @param   { Object } dom - DOM node we want to parse
 * @param   { String } name - name of the attribute we want to get
 * @returns { String | undefined } name of the node attribute whether it exists
 */
function getAttr(dom, name) {
  return dom.getAttribute(name)
}

/**
 * Set any DOM/SVG attribute
 * @param { Object } dom - DOM node we want to update
 * @param { String } name - name of the property we want to set
 * @param { String } val - value of the property we want to set
 */
function setAttr(dom, name, val) {
  var xlink = XLINK_REGEX.exec(name)
  if (xlink && xlink[1])
    dom.setAttributeNS(XLINK_NS, xlink[1], val)
  else
    dom.setAttribute(name, val)
>>>>>>> 1beb092e
}

/**
 * Detect the tag implementation by a DOM node
 * @param   { Object } dom - DOM node we need to parse to get its tag implementation
 * @returns { Object } it returns an object containing the implementation of a custom tag (template and boot function)
 */
function getTag(dom) {
  return dom.tagName && __TAG_IMPL[getAttr(dom, RIOT_TAG_IS) ||
    getAttr(dom, RIOT_TAG_IS) || dom.tagName.toLowerCase()]
}

/**
 * Move the position of a custom tag in its parent tag
 * @param   { Object } tag - child tag instance
 * @param   { String } tagName - key where the tag was stored
 * @param   { Number } newPos - index where the new tag will be stored
 */
function moveChildTag(tag, tagName, newPos) {
  var parent = tag.parent,
    tags
  // no parent no move
  if (!parent) return

  tags = parent.tags[tagName]

  if (isArray(tags))
    tags.splice(newPos, 0, tags.splice(tags.indexOf(tag), 1)[0])
  else arrayishAdd(parent.tags, tagName, tag)
}

/**
 * Create a new child tag including it correctly into its parent
 * @param   { Object } child - child tag implementation
 * @param   { Object } opts - tag options containing the DOM node where the tag will be mounted
 * @param   { String } innerHTML - inner html of the child node
 * @param   { Object } parent - instance of the parent tag including the child custom tag
 * @param   { Boolean } skipName - hack to ignore the name attribute when attaching to parent
 * @returns { Object } instance of the new child tag just created
 */
function initChildTag(child, opts, innerHTML, parent) {
  var tag = new Tag(child, opts, innerHTML),
    tagName = opts.tagName || getTagName(opts.root, true),
    ptag = getImmediateCustomParentTag(parent)
  // fix for the parent attribute in the looped elements
  tag.parent = ptag
  // store the real parent tag
  // in some cases this could be different from the custom parent tag
  // for example in nested loops
  tag._parent = parent

  // add this tag to the custom parent tag
  arrayishAdd(ptag.tags, tagName, tag)

  // and also to the real parent tag
  if (ptag !== parent)
    arrayishAdd(parent.tags, tagName, tag)

  // empty the child node once we got its template
  // to avoid that its children get compiled multiple times
  opts.root.innerHTML = ''

  return tag
}

/**
 * Loop backward all the parents tree to detect the first custom parent tag
 * @param   { Object } tag - a Tag instance
 * @returns { Object } the instance of the first custom parent tag found
 */
function getImmediateCustomParentTag(tag) {
  var ptag = tag
  while (ptag._internal.anonymous) {
    if (!ptag.parent) break
    ptag = ptag.parent
  }
  return ptag
}


function unmountAll(expressions) {
  var i, expl = expressions.length, expr
  for (i = 0; i < expl; i++) {
    expr = expressions[i]
    if (expr instanceof Tag) expr.unmount(true)
    else if (expr.unmount) expr.unmount()
  }
}

/**
 * Get the tag name of any DOM node
 * @param   { Object } dom - DOM node we want to parse
 * @param   { Boolean } skipName - hack to ignore the name attribute when attaching to parent
 * @returns { String } name to identify this dom node in riot
 */
function getTagName(dom, skipName) {
  var child = getTag(dom),
    namedTag = !skipName && getAttr(dom, 'name'),
    tagName = namedTag && !tmpl.hasExpr(namedTag) ?
                namedTag :
              child ? child.name : dom.tagName.toLowerCase()

  return tagName
}

/**
 * With this function we avoid that the internal Tag methods get overridden
 * @param   { Object } data - options we want to use to extend the tag instance
 * @returns { Object } clean object without containing the riot internal reserved words
 */
function cleanUpData(data) {
  if (!(data instanceof Tag) && !(data && typeof data.trigger == T_FUNCTION))
    return data

  var o = {}
  for (var key in data) {
    if (!RE_RESERVED_NAMES.test(key)) o[key] = data[key]
  }
  return o
}

/**
 * Set the property of an object for a given key. If something already
 * exists there, then it becomes an array containing both the old and new value.
 * @param { Object } obj - object on which to set the property
 * @param { String } key - property name
 * @param { Object } value - the value of the property to be set
 * @param { Boolean } ensureArray - ensure that the property remains an array
 */
function arrayishAdd(obj, key, value, ensureArray) {
  var dest = obj[key]
  var isArr = isArray(dest)

  if (dest && dest === value) return

  // if the key was never set, set it once
  if (!dest && ensureArray) obj[key] = [value]
  else if (!dest) obj[key] = value
  // if it was an array and not yet set
  else if (!isArr || isArr && !contains(dest, value)) {
    if (isArr) dest.push(value)
    else obj[key] = [dest, value]
  }
}

/**
 * Removes an item from an object at a given key. If the key points to an array,
 * then the item is just removed from the array.
 * @param { Object } obj - object on which to remove the property
 * @param { String } key - property name
 * @param { Object } value - the value of the property to be removed
 * @param { Boolean } ensureArray - ensure that the property remains an array
*/
function arrayishRemove(obj, key, value, ensureArray) {
  if (isArray(obj[key])) {
    each(obj[key], function(item, i) {
      if (item === value) obj[key].splice(i, 1)
    })
    if (!obj[key].length) delete obj[key]
    else if (obj[key].length == 1 && !ensureArray) obj[key] = obj[key][0]
  } else
    delete obj[key] // otherwise just delete the key
}

/**
 * Check whether a DOM node is in stub mode, useful for the riot 'if' directive
 * @param   { Object }  dom - DOM node we want to parse
 * @returns { Boolean } -
 */
function isInStub(dom) {
  while (dom) {
    if (dom.inStub)
      return true
    dom = dom.parentNode
  }
  return false
}

/**
 * Mount a tag creating new Tag instance
 * @param   { Object } root - dom node where the tag will be mounted
 * @param   { String } tagName - name of the riot tag we want to mount
 * @param   { Object } opts - options to pass to the Tag instance
 * @param   { Object } ctx - optional context that will be used to extend an existing class ( used in riot.Tag )
 * @returns { Tag } a new Tag instance
 */
function mountTo(root, tagName, opts, ctx) {
  var impl = __TAG_IMPL[tagName],
    implClass = __TAG_IMPL[tagName].class,
    tag = ctx || (implClass ? Object.create(implClass.prototype) : {}),
    // cache the inner HTML to fix #855
    innerHTML = root._innerHTML = root._innerHTML || root.innerHTML

  // clear the inner html
  root.innerHTML = ''

  var conf = { root: root, opts: opts }
  if (opts && opts.parent) conf.parent = opts.parent

  if (impl && root) Tag.apply(tag, [impl, conf, innerHTML])

  if (tag && tag.mount) {
    tag.mount(true)
    // add this tag to the virtualDom variable
    if (!contains(__VIRTUAL_DOM, tag)) __VIRTUAL_DOM.push(tag)
  }

  return tag
}


/**
 * Adds the elements for a virtual tag
 * @param { Tag } tag - the tag whose root's children will be inserted or appended
 * @param { Node } src - the node that will do the inserting or appending
 * @param { Tag } target - only if inserting, insert before this tag's first child
 */
function makeVirtual(tag, src, target) {
  var head = document.createTextNode(''), tail = document.createTextNode(''), sib, el, frag = document.createDocumentFragment()
  tag._head = tag.root.insertBefore(head, tag.root.firstChild)
  tag._tail = tag.root.appendChild(tail)
  el = tag._head
  tag._virts = []
  while (el) {
    sib = el.nextSibling
    frag.appendChild(el)

    tag._virts.push(el) // hold for unmounting
    el = sib
  }
  if (target)
    src.insertBefore(frag, target._head)
  else
    src.appendChild(frag)
}

/**
 * Move virtual tag and all child nodes
 * @param { Tag } tag - first child reference used to start move
 * @param { Node } src  - the node that will do the inserting
 * @param { Tag } target - insert before this tag's first child
 */
function moveVirtual(tag, src, target) {
  var el = tag._head, sib, frag = document.createDocumentFragment()
  while (el) {
    sib = el.nextSibling
    frag.appendChild(el)
    el = sib
    if (el == tag._tail) {
      frag.appendChild(el)
      src.insertBefore(frag, target._head)
      break
    }
  }
}

/**
 * Get selectors for tags
 * @param   { Array } tags - tag names to select
 * @returns { String } selector
 */
function selectTags(tags) {
  // select all tags
  if (!tags) {
    var keys = Object.keys(__TAG_IMPL)
    return keys + selectTags(keys)
  }

  return tags
    .filter(function (t) { return !/[^-\w]/.test(t); })
    .reduce(function (list, t) {
      var name = t.trim().toLowerCase()
      return list + ",[" + RIOT_TAG_IS + "=\"" + name + "\"]"
    }, '')
}


var tags = Object.freeze({
  getTag: getTag,
  moveChildTag: moveChildTag,
  initChildTag: initChildTag,
  getImmediateCustomParentTag: getImmediateCustomParentTag,
  unmountAll: unmountAll,
  getTagName: getTagName,
  cleanUpData: cleanUpData,
  arrayishAdd: arrayishAdd,
  arrayishRemove: arrayishRemove,
  isInStub: isInStub,
  mountTo: mountTo,
  makeVirtual: makeVirtual,
  moveVirtual: moveVirtual,
  selectTags: selectTags
});

/**
 * Riot public api
 */

var util = {
  tmpl: tmpl,
  brackets: brackets,
  styleManager: styleManager,
  styleNode: styleManager.styleNode,
  // export the riot internal utils as well
  dom: dom,
  check: check,
  misc: misc,
  tags: tags
}

// TODO: remove it! this should be handled differently
var settings = brackets.settings

exports.util = util;
exports.settings = settings;
exports.observable = observable;
exports.vdom = __VIRTUAL_DOM;
exports.Tag = Tag$1;
exports.tag = tag;
exports.tag2 = tag2;
exports.mount = mount;
exports.mixin = mixin;
exports.update = update$1;
exports.unregister = unregister;

Object.defineProperty(exports, '__esModule', { value: true });

})));<|MERGE_RESOLUTION|>--- conflicted
+++ resolved
@@ -1,351 +1,9 @@
-/* Riot v3.0.0-alpha.6, @license MIT */
-(function (global, factory) {
-	typeof exports === 'object' && typeof module !== 'undefined' ? factory(exports) :
-	typeof define === 'function' && define.amd ? define(['exports'], factory) :
-	(factory((global.riot = global.riot || {})));
-}(this, (function (exports) { 'use strict';
-
-var __VIRTUAL_DOM = [];
-var __TAG_IMPL = {};
-var GLOBAL_MIXIN = '__global_mixin';
-var RIOT_PREFIX = 'riot-';
-var RIOT_TAG_IS = 'data-is';
-var T_STRING = 'string';
-var T_OBJECT = 'object';
-var T_UNDEF  = 'undefined';
-var T_FUNCTION = 'function';
-var XLINK_NS = 'http://www.w3.org/1999/xlink';
-var XLINK_REGEX = /^xlink:(\w+)/;
-var WIN = typeof window === T_UNDEF ? undefined : window;
-var RE_SPECIAL_TAGS = /^(?:t(?:body|head|foot|[rhd])|caption|col(?:group)?|opt(?:ion|group))$/;
-var RE_SPECIAL_TAGS_NO_OPTION = /^(?:t(?:body|head|foot|[rhd])|caption|col(?:group)?)$/;
-var RE_RESERVED_NAMES = /^(?:_(?:item|id|parent)|update|root|(?:un)?mount|mixin|is(?:Mounted|Loop)|tags|parent|opts|trigger|o(?:n|ff|ne))$/;
-var RE_SVG_TAGS = /^(altGlyph|animate(?:Color)?|circle|clipPath|defs|ellipse|fe(?:Blend|ColorMatrix|ComponentTransfer|Composite|ConvolveMatrix|DiffuseLighting|DisplacementMap|Flood|GaussianBlur|Image|Merge|Morphology|Offset|SpecularLighting|Tile|Turbulence)|filter|font|foreignObject|g(?:lyph)?(?:Ref)?|image|line(?:arGradient)?|ma(?:rker|sk)|missing-glyph|path|pattern|poly(?:gon|line)|radialGradient|rect|stop|svg|switch|symbol|text(?:Path)?|tref|tspan|use)$/;
-var RE_HTML_ATTRS = /([-\w]+) ?= ?(?:"([^"]*)|'([^']*)|({[^}]*}))/g;
-var RE_BOOL_ATTRS = /^(?:disabled|checked|readonly|required|allowfullscreen|auto(?:focus|play)|compact|controls|default|formnovalidate|hidden|ismap|itemscope|loop|multiple|muted|no(?:resize|shade|validate|wrap)?|open|reversed|seamless|selected|sortable|truespeed|typemustmatch)$/;
-var IE_VERSION = (WIN && WIN.document || {}).documentMode | 0;
-var FIREFOX = WIN && !!WIN.InstallTrigger;
-
-/**
- * Check whether a DOM node must be considered a part of an svg document
- * @param   { String } name -
- * @returns { Boolean } -
- */
-function isSVGTag(name) {
-  return RE_SVG_TAGS.test(name)
-}
-
-/**
- * Check Check if the passed argument is undefined
- * @param   { String } value -
- * @returns { Boolean } -
- */
-function isBoolAttr(value) {
-  return RE_BOOL_ATTRS.test(value)
-}
-
-/**
- * Check if passed argument is a function
- * @param   { * } value -
- * @returns { Boolean } -
- */
-function isFunction(value) {
-  return typeof value === T_FUNCTION || false // avoid IE problems
-}
-
-/**
- * Check if passed argument is an object, exclude null
- * NOTE: use isObject(x) && !isArray(x) to excludes arrays.
- * @param   { * } value -
- * @returns { Boolean } -
- */
-function isObject(value) {
-  return value && typeof value === T_OBJECT // typeof null is 'object'
-}
-
-/**
- * Check if passed argument is undefined
- * @param   { * } value -
- * @returns { Boolean } -
- */
-function isUndefined(value) {
-  return typeof value === T_UNDEF
-}
-
-/**
- * Check if passed argument is a string
- * @param   { * } value -
- * @returns { Boolean } -
- */
-function isString(value) {
-  return typeof value === T_STRING
-}
-
-/**
- * Check if passed argument is empty. Different from falsy, because we dont consider 0 or false to be blank
- * @param { * } value -
- * @returns { Boolean } -
- */
-function isBlank(value) {
-  return isUndefined(value) || value === null || value === ''
-}
-
-/**
- * Check if passed argument is a kind of array
- * @param   { * } value -
- * @returns { Boolean } -
- */
-function isArray(value) {
-  return Array.isArray(value) || value instanceof Array
-}
-
-/**
- * Check whether object's property could be overridden
- * @param   { Object }  obj - source object
- * @param   { String }  key - object property
- * @returns { Boolean } -
- */
-function isWritable(obj, key) {
-  var descriptor = Object.getOwnPropertyDescriptor(obj, key)
-  return isUndefined(obj[key]) || descriptor && descriptor.writable
-}
-
-/**
- * Check if passed argument is a reserved name
- * @param   { String } value -
- * @returns { Boolean } -
- */
-function isReservedName(value) {
-  return RE_RESERVED_NAMES.test(value)
-}
-
-var check = Object.freeze({
-  isSVGTag: isSVGTag,
-  isBoolAttr: isBoolAttr,
-  isFunction: isFunction,
-  isObject: isObject,
-  isUndefined: isUndefined,
-  isString: isString,
-  isBlank: isBlank,
-  isArray: isArray,
-  isWritable: isWritable,
-  isReservedName: isReservedName
-});
-
-/**
- * Shorter and fast way to select multiple nodes in the DOM
- * @param   { String } selector - DOM selector
- * @param   { Object } ctx - DOM node where the targets of our search will is located
- * @returns { Object } dom nodes found
- */
-function $$(selector, ctx) {
-  return (ctx || document).querySelectorAll(selector)
-}
-
-/**
- * Shorter and fast way to select a single node in the DOM
- * @param   { String } selector - unique dom selector
- * @param   { Object } ctx - DOM node where the target of our search will is located
- * @returns { Object } dom node found
- */
-function $(selector, ctx) {
-  return (ctx || document).querySelector(selector)
-}
-
-/**
- * Create a generic DOM node
- * @param   { String } name - name of the DOM node we want to create
- * @param   { Boolean } isSvg - should we use a SVG as parent node?
- * @returns { Object } DOM node just created
- */
-function mkEl(name, isSvg) {
-  return isSvg ?
-    document.createElementNS('http://www.w3.org/2000/svg', 'svg') :
-    document.createElement(name)
-}
-
-/**
- * Get the outer html of any DOM node SVGs included
- * @param   { Object } el - DOM node to parse
- * @returns { String } el.outerHTML
- */
-function getOuterHTML(el) {
-  if (el.outerHTML)
-    return el.outerHTML
-  // some browsers do not support outerHTML on the SVGs tags
-  else {
-    var container = mkEl('div')
-    container.appendChild(el.cloneNode(true))
-    return container.innerHTML
-  }
-}
-
-/**
- * Set the inner html of any DOM node SVGs included
- * @param { Object } container - DOM node where we'll inject new html
- * @param { String } html - html to inject
- */
-function setInnerHTML(container, html) {
-  if (!isUndefined(container.innerHTML))
-    container.innerHTML = html
-    // some browsers do not support innerHTML on the SVGs tags
-  else {
-    var doc = new DOMParser().parseFromString(html, 'application/xml')
-    var node = container.ownerDocument.importNode(doc.documentElement, true)
-    container.appendChild(node)
-  }
-}
-
-/**
- * Remove any DOM attribute from a node
- * @param   { Object } dom - DOM node we want to update
- * @param   { String } name - name of the property we want to remove
- */
-function remAttr(dom, name) {
-  dom.removeAttribute(name)
-}
-
-/**
- * Get the value of any DOM attribute on a node
- * @param   { Object } dom - DOM node we want to parse
- * @param   { String } name - name of the attribute we want to get
- * @returns { String | undefined } name of the node attribute whether it exists
- */
-function getAttr(dom, name) {
-  return dom.getAttribute(name)
-}
-
-/**
- * Set any DOM attribute
- * @param { Object } dom - DOM node we want to update
- * @param { String } name - name of the property we want to set
- * @param { String } val - value of the property we want to set
- */
-function setAttr(dom, name, val) {
-  var xlink = XLINK_REGEX.exec(name)
-  if (xlink && xlink[1])
-    dom.setAttributeNS(XLINK_NS, xlink[1], val)
-  else
-    dom.setAttribute(name, val)
-}
-
-/**
- * Minimize risk: only zero or one _space_ between attr & value
- * @param   { String }   html - html string we want to parse
- * @param   { Function } fn - callback function to apply on any attribute found
- */
-function walkAttrs(html, fn) {
-  if (!html)
-    return
-  var m
-  while (m = RE_HTML_ATTRS.exec(html))
-    fn(m[1].toLowerCase(), m[2] || m[3] || m[4])
-}
-
-/**
- * Walk down recursively all the children tags starting dom node
- * @param   { Object }   dom - starting node where we will start the recursion
- * @param   { Function } fn - callback to transform the child node just found
- * @param   { Object }   context - fn can optionally return an object, which is passed to children
- */
-function walkNodes(dom, fn, context) {
-  if (dom) {
-    var res = fn(dom, context)
-    var next
-    // stop the recursion
-    if (res === false) return
-
-    dom = dom.firstChild
-
-    while (dom) {
-      next = dom.nextSibling
-      walkNodes(dom, fn, res)
-      dom = next
-    }
-  }
-}
-
-var dom = Object.freeze({
-  $$: $$,
-  $: $,
-  mkEl: mkEl,
-  getOuterHTML: getOuterHTML,
-  setInnerHTML: setInnerHTML,
-  remAttr: remAttr,
-  getAttr: getAttr,
-  setAttr: setAttr,
-  walkAttrs: walkAttrs,
-  walkNodes: walkNodes
-});
-
-var styleNode;
-var cssTextProp;
-var byName = {};
-var remainder = [];
-// skip the following code on the server
-if (WIN) {
-  styleNode = (function () {
-    // create a new style element with the correct type
-    var newNode = mkEl('style')
-    setAttr(newNode, 'type', 'text/css')
-
-    // replace any user node or insert the new one into the head
-    var userNode = $('style[type=riot]')
-    if (userNode) {
-      if (userNode.id) newNode.id = userNode.id
-      userNode.parentNode.replaceChild(newNode, userNode)
-    }
-    else document.getElementsByTagName('head')[0].appendChild(newNode)
-
-    return newNode
-  })()
-  cssTextProp = styleNode.styleSheet
-}
-
-/**
- * Object that will be used to inject and manage the css of every tag instance
- */
-var styleManager = {
-  styleNode: styleNode,
-  /**
-   * Save a tag style to be later injected into DOM
-   * @param { String } css - css string
-   * @param { String } name - if it's passed we will map the css to a tagname
-   */
-  add: function(css, name) {
-    if (name) byName[name] = css
-    else remainder.push(css)
-  },
-  /**
-   * Inject all previously saved tag styles into DOM
-   * innerHTML seems slow: http://jsperf.com/riot-insert-style
-   */
-  inject: function() {
-    if (!WIN) return
-    var style = Object.keys(byName)
-      .map(function(k) { return byName[k] })
-      .concat(remainder).join('\n')
-    if (cssTextProp) cssTextProp.cssText = style
-    else styleNode.innerHTML = style
-  }
-}
-
-var commonjsGlobal = typeof window !== 'undefined' ? window : typeof global !== 'undefined' ? global : typeof self !== 'undefined' ? self : {}
-
-function interopDefault(ex) {
-	return ex && typeof ex === 'object' && 'default' in ex ? ex['default'] : ex;
-}
-
-function createCommonjsModule(fn, module) {
-	return module = { exports: {} }, fn(module, module.exports), module.exports;
-}
-
-var csp_tmpl = createCommonjsModule(function (module, exports) {
+/* istanbul ignore next */
 (function (global, factory) {
 	typeof exports === 'object' && typeof module !== 'undefined' ? factory(exports) :
 	typeof define === 'function' && define.amd ? define(['exports'], factory) :
 	(factory((global.cspTmpl = global.cspTmpl || {})));
-}(commonjsGlobal, (function (exports) { 'use strict';
+}(this, (function (exports) { 'use strict';
 
 function InfiniteChecker (maxIterations) {
   if (this instanceof InfiniteChecker) {
@@ -364,7 +22,7 @@
 }
 
 function getGlobal (str) {
-  var ctx = (typeof window !== 'undefined' ? window : typeof commonjsGlobal !== 'undefined' ? commonjsGlobal : this)
+  var ctx = (typeof window !== 'undefined' ? window : typeof global !== 'undefined' ? global : this)
   return typeof str !== 'undefined' ? ctx[str] : ctx
 }
 
@@ -375,13 +33,11 @@
 var protos = primitives.map(getProto)
 
 function Primitives (context) {
-  var this$1 = this;
-
   if (this instanceof Primitives) {
     this.context = context
     for (var i = 0; i < names.length; i++) {
-      if (!this$1.context[names[i]]) {
-        this$1.context[names[i]] = wrap(primitives[i])
+      if (!this.context[names[i]]) {
+        this.context[names[i]] = wrap(primitives[i])
       }
     }
   } else {
@@ -484,7 +140,7 @@
   return result
 }
 
-var commonjsGlobal$$ = typeof window !== 'undefined' ? window : typeof commonjsGlobal !== 'undefined' ? commonjsGlobal : typeof self !== 'undefined' ? self : {}
+var commonjsGlobal = typeof window !== 'undefined' ? window : typeof global !== 'undefined' ? global : typeof self !== 'undefined' ? self : {}
 
 function interopDefault(ex) {
 	return ex && typeof ex === 'object' && 'default' in ex ? ex['default'] : ex;
@@ -533,7 +189,7 @@
     } else {
         factory((root.esprima = {}));
     }
-}(commonjsGlobal$$, function (exports) {
+}(commonjsGlobal, function (exports) {
     'use strict';
 
     var Token,
@@ -2245,8 +1901,6 @@
     WrappingNode.prototype = Node.prototype = {
 
         processComment: function () {
-            var this$1 = this;
-
             var lastChild,
                 innerComments,
                 leadingComments,
@@ -2270,7 +1924,7 @@
                 innerComments = [];
                 for (i = extra.leadingComments.length - 1; i >= 0; --i) {
                     comment = extra.leadingComments[i];
-                    if (this$1.range[1] >= comment.range[1]) {
+                    if (this.range[1] >= comment.range[1]) {
                         innerComments.unshift(comment);
                         extra.leadingComments.splice(i, 1);
                         extra.trailingComments.splice(i, 1);
@@ -2287,7 +1941,7 @@
                 trailingComments = [];
                 for (i = extra.trailingComments.length - 1; i >= 0; --i) {
                     comment = extra.trailingComments[i];
-                    if (comment.range[0] >= this$1.range[1]) {
+                    if (comment.range[0] >= this.range[1]) {
                         trailingComments.unshift(comment);
                         extra.trailingComments.splice(i, 1);
                     }
@@ -2311,7 +1965,7 @@
                     leadingComments = [];
                     for (i = lastChild.leadingComments.length - 1; i >= 0; --i) {
                         comment = lastChild.leadingComments[i];
-                        if (comment.range[1] <= this$1.range[0]) {
+                        if (comment.range[1] <= this.range[0]) {
                             leadingComments.unshift(comment);
                             lastChild.leadingComments.splice(i, 1);
                         }
@@ -2325,7 +1979,7 @@
                 leadingComments = [];
                 for (i = extra.leadingComments.length - 1; i >= 0; --i) {
                     comment = extra.leadingComments[i];
-                    if (comment.range[1] <= this$1.range[0]) {
+                    if (comment.range[1] <= this.range[0]) {
                         leadingComments.unshift(comment);
                         extra.leadingComments.splice(i, 1);
                     }
@@ -7300,16 +6954,13 @@
 Object.defineProperty(exports, '__esModule', { value: true });
 
 })));
-<<<<<<< HEAD
-});
-=======
-/* Riot v2.6.1, @license MIT */
+/* Riot v3.0.0-alpha.6, @license MIT */
 
 ;(function(window, undefined) {
   'use strict';
 var tmpl = cspTmpl.tmpl,
   brackets = cspTmpl.brackets
-var riot = { version: 'v2.6.1', settings: {} },
+var riot = { version: 'v3.0.0-alpha.6', settings: {} },
   // be aware, internal usage
   // ATTENTION: prefix the global dynamic variables with `__`
 
@@ -7355,66 +7006,1680 @@
    * Extend the original object or create a new empty one
    * @type { Object }
    */
->>>>>>> 1beb092e
-
-interopDefault(csp_tmpl);
-var tmpl = csp_tmpl.tmpl;
-var brackets = csp_tmpl.brackets;
+
+  el = el || {}
+
+  /**
+   * Private variables
+   */
+  var callbacks = {},
+    slice = Array.prototype.slice
+
+  /**
+   * Private Methods
+   */
+
+  /**
+   * Helper function needed to get and loop all the events in a string
+   * @param   { String }   e - event string
+   * @param   {Function}   fn - callback
+   */
+  function onEachEvent(e, fn) {
+    var es = e.split(' '), l = es.length, i = 0
+    for (; i < l; i++) {
+      var name = es[i]
+      if (name) fn(name, i)
+    }
+  }
+
+  /**
+   * Public Api
+   */
+
+  // extend the el object adding the observable methods
+  Object.defineProperties(el, {
+    /**
+     * Listen to the given space separated list of `events` and
+     * execute the `callback` each time an event is triggered.
+     * @param  { String } events - events ids
+     * @param  { Function } fn - callback function
+     * @returns { Object } el
+     */
+    on: {
+      value: function(events, fn) {
+        if (typeof fn != 'function')  return el
+
+        onEachEvent(events, function(name, pos) {
+          (callbacks[name] = callbacks[name] || []).push(fn)
+          fn.typed = pos > 0
+        })
+
+        return el
+      },
+      enumerable: false,
+      writable: false,
+      configurable: false
+    },
+
+    /**
+     * Removes the given space separated list of `events` listeners
+     * @param   { String } events - events ids
+     * @param   { Function } fn - callback function
+     * @returns { Object } el
+     */
+    off: {
+      value: function(events, fn) {
+        if (events == '*' && !fn) callbacks = {}
+        else {
+          onEachEvent(events, function(name, pos) {
+            if (fn) {
+              var arr = callbacks[name]
+              for (var i = 0, cb; cb = arr && arr[i]; ++i) {
+                if (cb == fn) arr.splice(i--, 1)
+              }
+            } else delete callbacks[name]
+          })
+        }
+        return el
+      },
+      enumerable: false,
+      writable: false,
+      configurable: false
+    },
+
+    /**
+     * Listen to the given space separated list of `events` and
+     * execute the `callback` at most once
+     * @param   { String } events - events ids
+     * @param   { Function } fn - callback function
+     * @returns { Object } el
+     */
+    one: {
+      value: function(events, fn) {
+        function on() {
+          el.off(events, on)
+          fn.apply(el, arguments)
+        }
+        return el.on(events, on)
+      },
+      enumerable: false,
+      writable: false,
+      configurable: false
+    },
+
+    /**
+     * Execute all callback functions that listen to
+     * the given space separated list of `events`
+     * @param   { String } events - events ids
+     * @returns { Object } el
+     */
+    trigger: {
+      value: function(events) {
+
+        // getting the arguments
+        var arglen = arguments.length - 1,
+          args = new Array(arglen),
+          fns
+
+        for (var i = 0; i < arglen; i++) {
+          args[i] = arguments[i + 1] // skip first argument
+        }
+
+        onEachEvent(events, function(name, pos) {
+
+          fns = slice.call(callbacks[name] || [], 0)
+
+          for (var i = 0, fn; fn = fns[i]; ++i) {
+            if (fn.busy) continue
+            fn.busy = 1
+            fn.apply(el, fn.typed ? [name].concat(args) : args)
+            if (fns[i] !== fn) { i-- }
+            fn.busy = 0
+          }
+
+          if (callbacks['*'] && name != '*')
+            el.trigger.apply(el, ['*', name].concat(args))
+
+        })
+
+        return el
+      },
+      enumerable: false,
+      writable: false,
+      configurable: false
+    }
+  })
+
+  return el
+
+}
+/* istanbul ignore next */
+;(function(riot) {
 
 /**
- * Simple object prototypal inheritance
- * @param   { Object } parent - parent object
- * @returns { Object } child instance
+ * Simple client-side router
+ * @module riot-route
  */
-function inherit(parent) {
-  return Object.assign ? Object.assign({}, parent) : Object.create(parent || null)
-}
-
+
+
+var RE_ORIGIN = /^.+?\/\/+[^\/]+/,
+  EVENT_LISTENER = 'EventListener',
+  REMOVE_EVENT_LISTENER = 'remove' + EVENT_LISTENER,
+  ADD_EVENT_LISTENER = 'add' + EVENT_LISTENER,
+  HAS_ATTRIBUTE = 'hasAttribute',
+  REPLACE = 'replace',
+  POPSTATE = 'popstate',
+  HASHCHANGE = 'hashchange',
+  TRIGGER = 'trigger',
+  MAX_EMIT_STACK_LEVEL = 3,
+  win = typeof window != 'undefined' && window,
+  doc = typeof document != 'undefined' && document,
+  hist = win && history,
+  loc = win && (hist.location || win.location), // see html5-history-api
+  prot = Router.prototype, // to minify more
+  clickEvent = doc && doc.ontouchstart ? 'touchstart' : 'click',
+  started = false,
+  central = riot.observable(),
+  routeFound = false,
+  debouncedEmit,
+  base, current, parser, secondParser, emitStack = [], emitStackLevel = 0
+
+/**
+ * Default parser. You can replace it via router.parser method.
+ * @param {string} path - current path (normalized)
+ * @returns {array} array
+ */
+function DEFAULT_PARSER(path) {
+  return path.split(/[/?#]/)
+}
+
+/**
+ * Default parser (second). You can replace it via router.parser method.
+ * @param {string} path - current path (normalized)
+ * @param {string} filter - filter string (normalized)
+ * @returns {array} array
+ */
+function DEFAULT_SECOND_PARSER(path, filter) {
+  var re = new RegExp('^' + filter[REPLACE](/\*/g, '([^/?#]+?)')[REPLACE](/\.\./, '.*') + '$'),
+    args = path.match(re)
+
+  if (args) return args.slice(1)
+}
+
+/**
+ * Simple/cheap debounce implementation
+ * @param   {function} fn - callback
+ * @param   {number} delay - delay in seconds
+ * @returns {function} debounced function
+ */
+function debounce(fn, delay) {
+  var t
+  return function () {
+    clearTimeout(t)
+    t = setTimeout(fn, delay)
+  }
+}
+
+/**
+ * Set the window listeners to trigger the routes
+ * @param {boolean} autoExec - see route.start
+ */
+function start(autoExec) {
+  debouncedEmit = debounce(emit, 1)
+  win[ADD_EVENT_LISTENER](POPSTATE, debouncedEmit)
+  win[ADD_EVENT_LISTENER](HASHCHANGE, debouncedEmit)
+  doc[ADD_EVENT_LISTENER](clickEvent, click)
+  if (autoExec) emit(true)
+}
+
+/**
+ * Router class
+ */
+function Router() {
+  this.$ = []
+  riot.observable(this) // make it observable
+  central.on('stop', this.s.bind(this))
+  central.on('emit', this.e.bind(this))
+}
+
+function normalize(path) {
+  return path[REPLACE](/^\/|\/$/, '')
+}
+
+function isString(str) {
+  return typeof str == 'string'
+}
+
+/**
+ * Get the part after domain name
+ * @param {string} href - fullpath
+ * @returns {string} path from root
+ */
+function getPathFromRoot(href) {
+  return (href || loc.href)[REPLACE](RE_ORIGIN, '')
+}
+
+/**
+ * Get the part after base
+ * @param {string} href - fullpath
+ * @returns {string} path from base
+ */
+function getPathFromBase(href) {
+  return base[0] == '#'
+    ? (href || loc.href || '').split(base)[1] || ''
+    : (loc ? getPathFromRoot(href) : href || '')[REPLACE](base, '')
+}
+
+function emit(force) {
+  // the stack is needed for redirections
+  var isRoot = emitStackLevel == 0, first
+  if (MAX_EMIT_STACK_LEVEL <= emitStackLevel) return
+
+  emitStackLevel++
+  emitStack.push(function() {
+    var path = getPathFromBase()
+    if (force || path != current) {
+      central[TRIGGER]('emit', path)
+      current = path
+    }
+  })
+  if (isRoot) {
+    while (first = emitStack.shift()) first() // stack increses within this call
+    emitStackLevel = 0
+  }
+}
+
+function click(e) {
+  if (
+    e.which != 1 // not left click
+    || e.metaKey || e.ctrlKey || e.shiftKey // or meta keys
+    || e.defaultPrevented // or default prevented
+  ) return
+
+  var el = e.target
+  while (el && el.nodeName != 'A') el = el.parentNode
+
+  if (
+    !el || el.nodeName != 'A' // not A tag
+    || el[HAS_ATTRIBUTE]('download') // has download attr
+    || !el[HAS_ATTRIBUTE]('href') // has no href attr
+    || el.target && el.target != '_self' // another window or frame
+    || el.href.indexOf(loc.href.match(RE_ORIGIN)[0]) == -1 // cross origin
+  ) return
+
+  if (el.href != loc.href
+    && (
+      el.href.split('#')[0] == loc.href.split('#')[0] // internal jump
+      || base[0] != '#' && getPathFromRoot(el.href).indexOf(base) !== 0 // outside of base
+      || base[0] == '#' && el.href.split(base)[0] != loc.href.split(base)[0] // outside of #base
+      || !go(getPathFromBase(el.href), el.title || doc.title) // route not found
+    )) return
+
+  e.preventDefault()
+}
+
+/**
+ * Go to the path
+ * @param {string} path - destination path
+ * @param {string} title - page title
+ * @param {boolean} shouldReplace - use replaceState or pushState
+ * @returns {boolean} - route not found flag
+ */
+function go(path, title, shouldReplace) {
+  // Server-side usage: directly execute handlers for the path
+  if (!hist) return central[TRIGGER]('emit', getPathFromBase(path))
+
+  path = base + normalize(path)
+  title = title || doc.title
+  // browsers ignores the second parameter `title`
+  shouldReplace
+    ? hist.replaceState(null, title, path)
+    : hist.pushState(null, title, path)
+  // so we need to set it manually
+  doc.title = title
+  routeFound = false
+  emit()
+  return routeFound
+}
+
+/**
+ * Go to path or set action
+ * a single string:                go there
+ * two strings:                    go there with setting a title
+ * two strings and boolean:        replace history with setting a title
+ * a single function:              set an action on the default route
+ * a string/RegExp and a function: set an action on the route
+ * @param {(string|function)} first - path / action / filter
+ * @param {(string|RegExp|function)} second - title / action
+ * @param {boolean} third - replace flag
+ */
+prot.m = function(first, second, third) {
+  if (isString(first) && (!second || isString(second))) go(first, second, third || false)
+  else if (second) this.r(first, second)
+  else this.r('@', first)
+}
+
+/**
+ * Stop routing
+ */
+prot.s = function() {
+  this.off('*')
+  this.$ = []
+}
+
+/**
+ * Emit
+ * @param {string} path - path
+ */
+prot.e = function(path) {
+  this.$.concat('@').some(function(filter) {
+    var args = (filter == '@' ? parser : secondParser)(normalize(path), normalize(filter))
+    if (typeof args != 'undefined') {
+      this[TRIGGER].apply(null, [filter].concat(args))
+      return routeFound = true // exit from loop
+    }
+  }, this)
+}
+
+/**
+ * Register route
+ * @param {string} filter - filter for matching to url
+ * @param {function} action - action to register
+ */
+prot.r = function(filter, action) {
+  if (filter != '@') {
+    filter = '/' + normalize(filter)
+    this.$.push(filter)
+  }
+  this.on(filter, action)
+}
+
+var mainRouter = new Router()
+var route = mainRouter.m.bind(mainRouter)
+
+/**
+ * Create a sub router
+ * @returns {function} the method of a new Router object
+ */
+route.create = function() {
+  var newSubRouter = new Router()
+  // assign sub-router's main method
+  var router = newSubRouter.m.bind(newSubRouter)
+  // stop only this sub-router
+  router.stop = newSubRouter.s.bind(newSubRouter)
+  return router
+}
+
+/**
+ * Set the base of url
+ * @param {(str|RegExp)} arg - a new base or '#' or '#!'
+ */
+route.base = function(arg) {
+  base = arg || '#'
+  current = getPathFromBase() // recalculate current path
+}
+
+/** Exec routing right now **/
+route.exec = function() {
+  emit(true)
+}
+
+/**
+ * Replace the default router to yours
+ * @param {function} fn - your parser function
+ * @param {function} fn2 - your secondParser function
+ */
+route.parser = function(fn, fn2) {
+  if (!fn && !fn2) {
+    // reset parser for testing...
+    parser = DEFAULT_PARSER
+    secondParser = DEFAULT_SECOND_PARSER
+  }
+  if (fn) parser = fn
+  if (fn2) secondParser = fn2
+}
+
+/**
+ * Helper function to get url query as an object
+ * @returns {object} parsed query
+ */
+route.query = function() {
+  var q = {}
+  var href = loc.href || current
+  href[REPLACE](/[?&](.+?)=([^&]*)/g, function(_, k, v) { q[k] = v })
+  return q
+}
+
+/** Stop routing **/
+route.stop = function () {
+  if (started) {
+    if (win) {
+      win[REMOVE_EVENT_LISTENER](POPSTATE, debouncedEmit)
+      win[REMOVE_EVENT_LISTENER](HASHCHANGE, debouncedEmit)
+      doc[REMOVE_EVENT_LISTENER](clickEvent, click)
+    }
+    central[TRIGGER]('stop')
+    started = false
+  }
+}
+
+/**
+ * Start routing
+ * @param {boolean} autoExec - automatically exec after starting if true
+ */
+route.start = function (autoExec) {
+  if (!started) {
+    if (win) {
+      if (document.readyState == 'complete') start(autoExec)
+      // the timeout is needed to solve
+      // a weird safari bug https://github.com/riot/route/issues/33
+      else win[ADD_EVENT_LISTENER]('load', function() {
+        setTimeout(function() { start(autoExec) }, 1)
+      })
+    }
+    started = true
+  }
+}
+
+/** Prepare the router **/
+route.base()
+route.parser()
+
+riot.route = route
+})(riot)
+/* istanbul ignore next */
+/*
+  lib/browser/tag/mkdom.js
+
+  Includes hacks needed for the Internet Explorer version 9 and below
+  See: http://kangax.github.io/compat-table/es5/#ie8
+       http://codeplanet.io/dropping-ie8/
+*/
+var mkdom = (function _mkdom() {
+  var
+    reHasYield  = /<yield\b/i,
+    reYieldAll  = /<yield\s*(?:\/>|>([\S\s]*?)<\/yield\s*>|>)/ig,
+    reYieldSrc  = /<yield\s+to=['"]([^'">]*)['"]\s*>([\S\s]*?)<\/yield\s*>/ig,
+    reYieldDest = /<yield\s+from=['"]?([-\w]+)['"]?\s*(?:\/>|>([\S\s]*?)<\/yield\s*>)/ig
+  var
+    rootEls = { tr: 'tbody', th: 'tr', td: 'tr', col: 'colgroup' },
+    tblTags = IE_VERSION && IE_VERSION < 10
+      ? SPECIAL_TAGS_REGEX : /^(?:t(?:body|head|foot|[rhd])|caption|col(?:group)?)$/
+
+  /**
+   * Creates a DOM element to wrap the given content. Normally an `DIV`, but can be
+   * also a `TABLE`, `SELECT`, `TBODY`, `TR`, or `COLGROUP` element.
+   *
+   * @param   {string} templ  - The template coming from the custom tag definition
+   * @param   {string} [html] - HTML content that comes from the DOM element where you
+   *           will mount the tag, mostly the original tag in the page
+   * @returns {HTMLElement} DOM element with _templ_ merged through `YIELD` with the _html_.
+   */
+  function _mkdom(templ, html) {
+    var
+      match   = templ && templ.match(/^\s*<([-\w]+)/),
+      tagName = match && match[1].toLowerCase(),
+      el = mkEl('div', isSVGTag(tagName))
+
+    // replace all the yield tags with the tag inner html
+    templ = replaceYield(templ, html)
+
+    /* istanbul ignore next */
+    if (tblTags.test(tagName))
+      el = specialTags(el, templ, tagName)
+    else
+      setInnerHTML(el, templ)
+
+    el.stub = true
+
+    return el
+  }
+
+  /*
+    Creates the root element for table or select child elements:
+    tr/th/td/thead/tfoot/tbody/caption/col/colgroup/option/optgroup
+  */
+  function specialTags(el, templ, tagName) {
+    var
+      select = tagName[0] === 'o',
+      parent = select ? 'select>' : 'table>'
+
+    // trim() is important here, this ensures we don't have artifacts,
+    // so we can check if we have only one element inside the parent
+    el.innerHTML = '<' + parent + templ.trim() + '</' + parent
+    parent = el.firstChild
+
+    // returns the immediate parent if tr/th/td/col is the only element, if not
+    // returns the whole tree, as this can include additional elements
+    if (select) {
+      parent.selectedIndex = -1  // for IE9, compatible w/current riot behavior
+    } else {
+      // avoids insertion of cointainer inside container (ex: tbody inside tbody)
+      var tname = rootEls[tagName]
+      if (tname && parent.childElementCount === 1) parent = $(tname, parent)
+    }
+    return parent
+  }
+
+  /*
+    Replace the yield tag from any tag template with the innerHTML of the
+    original tag in the page
+  */
+  function replaceYield(templ, html) {
+    // do nothing if no yield
+    if (!reHasYield.test(templ)) return templ
+
+    // be careful with #1343 - string on the source having `$1`
+    var src = {}
+
+    html = html && html.replace(reYieldSrc, function (_, ref, text) {
+      src[ref] = src[ref] || text   // preserve first definition
+      return ''
+    }).trim()
+
+    return templ
+      .replace(reYieldDest, function (_, ref, def) {  // yield with from - to attrs
+        return src[ref] || def || ''
+      })
+      .replace(reYieldAll, function (_, def) {        // yield without any "from"
+        return html || def || ''
+      })
+  }
+
+  return _mkdom
+
+})()
+
+/**
+ * Convert the item looped into an object used to extend the child tag properties
+ * @param   { Object } expr - object containing the keys used to extend the children tags
+ * @param   { * } key - value to assign to the new object returned
+ * @param   { * } val - value containing the position of the item in the array
+ * @returns { Object } - new object containing the values of the original item
+ *
+ * The variables 'key' and 'val' are arbitrary.
+ * They depend on the collection type looped (Array, Object)
+ * and on the expression used on the each tag
+ *
+ */
+function mkitem(expr, key, val) {
+  var item = {}
+  item[expr.key] = key
+  if (expr.pos) item[expr.pos] = val
+  return item
+}
+
+/**
+ * Unmount the redundant tags
+ * @param   { Array } items - array containing the current items to loop
+ * @param   { Array } tags - array containing all the children tags
+ */
+function unmountRedundant(items, tags) {
+
+  var i = tags.length,
+    j = items.length,
+    t
+
+  while (i > j) {
+    t = tags[--i]
+    tags.splice(i, 1)
+    t.unmount()
+  }
+}
+
+/**
+ * Move the nested custom tags in non custom loop tags
+ * @param   { Object } child - non custom loop tag
+ * @param   { Number } i - current position of the loop tag
+ */
+function moveNestedTags(child, i) {
+  Object.keys(child.tags).forEach(function(tagName) {
+    var tag = child.tags[tagName]
+    if (isArray(tag))
+      each(tag, function (t) {
+        moveChildTag(t, tagName, i)
+      })
+    else
+      moveChildTag(tag, tagName, i)
+  })
+}
+
+/**
+ * Adds the elements for a virtual tag
+ * @param { Tag } tag - the tag whose root's children will be inserted or appended
+ * @param { Node } src - the node that will do the inserting or appending
+ * @param { Tag } target - only if inserting, insert before this tag's first child
+ */
+function addVirtual(tag, src, target) {
+  var el = tag._root, sib
+  tag._virts = []
+  while (el) {
+    sib = el.nextSibling
+    if (target)
+      src.insertBefore(el, target._root)
+    else
+      src.appendChild(el)
+
+    tag._virts.push(el) // hold for unmounting
+    el = sib
+  }
+}
+
+/**
+ * Move virtual tag and all child nodes
+ * @param { Tag } tag - first child reference used to start move
+ * @param { Node } src  - the node that will do the inserting
+ * @param { Tag } target - insert before this tag's first child
+ * @param { Number } len - how many child nodes to move
+ */
+function moveVirtual(tag, src, target, len) {
+  var el = tag._root, sib, i = 0
+  for (; i < len; i++) {
+    sib = el.nextSibling
+    src.insertBefore(el, target._root)
+    el = sib
+  }
+}
+
+
+/**
+ * Manage tags having the 'each'
+ * @param   { Object } dom - DOM node we need to loop
+ * @param   { Tag } parent - parent tag instance where the dom node is contained
+ * @param   { String } expr - string contained in the 'each' attribute
+ */
+function _each(dom, parent, expr) {
+
+  // remove the each property from the original tag
+  remAttr(dom, 'each')
+
+  var mustReorder = typeof getAttr(dom, 'no-reorder') !== T_STRING || remAttr(dom, 'no-reorder'),
+    tagName = getTagName(dom),
+    impl = __tagImpl[tagName] || { tmpl: getOuterHTML(dom) },
+    useRoot = SPECIAL_TAGS_REGEX.test(tagName),
+    root = dom.parentNode,
+    ref = document.createTextNode(''),
+    child = getTag(dom),
+    isOption = tagName.toLowerCase() === 'option', // the option tags must be treated differently
+    tags = [],
+    oldItems = [],
+    hasKeys,
+    isVirtual = dom.tagName == 'VIRTUAL'
+
+  // parse the each expression
+  expr = tmpl.loopKeys(expr)
+
+  // insert a marked where the loop tags will be injected
+  root.insertBefore(ref, dom)
+
+  // clean template code
+  parent.one('before-mount', function () {
+
+    // remove the original DOM node
+    dom.parentNode.removeChild(dom)
+    if (root.stub) root = parent.root
+
+  }).on('update', function () {
+    // get the new items collection
+    var items = tmpl(expr.val, parent),
+      // create a fragment to hold the new DOM nodes to inject in the parent tag
+      frag = document.createDocumentFragment()
+
+    // object loop. any changes cause full redraw
+    if (!isArray(items)) {
+      hasKeys = items || false
+      items = hasKeys ?
+        Object.keys(items).map(function (key) {
+          return mkitem(expr, key, items[key])
+        }) : []
+    }
+
+    // loop all the new items
+    var i = 0,
+      itemsLength = items.length
+
+    for (; i < itemsLength; i++) {
+      // reorder only if the items are objects
+      var
+        item = items[i],
+        _mustReorder = mustReorder && typeof item == T_OBJECT && !hasKeys,
+        oldPos = oldItems.indexOf(item),
+        pos = ~oldPos && _mustReorder ? oldPos : i,
+        // does a tag exist in this position?
+        tag = tags[pos]
+
+      item = !hasKeys && expr.key ? mkitem(expr, item, i) : item
+
+      // new tag
+      if (
+        !_mustReorder && !tag // with no-reorder we just update the old tags
+        ||
+        _mustReorder && !~oldPos || !tag // by default we always try to reorder the DOM elements
+      ) {
+
+        tag = new Tag(impl, {
+          parent: parent,
+          isLoop: true,
+          hasImpl: !!__tagImpl[tagName],
+          root: useRoot ? root : dom.cloneNode(),
+          item: item
+        }, dom.innerHTML)
+
+        tag.mount()
+
+        if (isVirtual) tag._root = tag.root.firstChild // save reference for further moves or inserts
+        // this tag must be appended
+        if (i == tags.length || !tags[i]) { // fix 1581
+          if (isVirtual)
+            addVirtual(tag, frag)
+          else frag.appendChild(tag.root)
+        }
+        // this tag must be insert
+        else {
+          if (isVirtual)
+            addVirtual(tag, root, tags[i])
+          else root.insertBefore(tag.root, tags[i].root) // #1374 some browsers reset selected here
+          oldItems.splice(i, 0, item)
+        }
+
+        tags.splice(i, 0, tag)
+        pos = i // handled here so no move
+      } else tag.update(item, true)
+
+      // reorder the tag if it's not located in its previous position
+      if (
+        pos !== i && _mustReorder &&
+        tags[i] // fix 1581 unable to reproduce it in a test!
+      ) {
+        // update the DOM
+        if (isVirtual)
+          moveVirtual(tag, root, tags[i], dom.childNodes.length)
+        else if (tags[i].root.parentNode) root.insertBefore(tag.root, tags[i].root)
+        // update the position attribute if it exists
+        if (expr.pos)
+          tag[expr.pos] = i
+        // move the old tag instance
+        tags.splice(i, 0, tags.splice(pos, 1)[0])
+        // move the old item
+        oldItems.splice(i, 0, oldItems.splice(pos, 1)[0])
+        // if the loop tags are not custom
+        // we need to move all their custom tags into the right position
+        if (!child && tag.tags) moveNestedTags(tag, i)
+      }
+
+      // cache the original item to use it in the events bound to this node
+      // and its children
+      tag._item = item
+      // cache the real parent tag internally
+      defineProperty(tag, '_parent', parent)
+    }
+
+    // remove the redundant tags
+    unmountRedundant(items, tags)
+
+    // insert the new nodes
+    root.insertBefore(frag, ref)
+    if (isOption) {
+
+      // #1374 FireFox bug in <option selected={expression}>
+      if (FIREFOX && !root.multiple) {
+        for (var n = 0; n < root.length; n++) {
+          if (root[n].__riot1374) {
+            root.selectedIndex = n  // clear other options
+            delete root[n].__riot1374
+            break
+          }
+        }
+      }
+    }
+
+    // set the 'tags' property of the parent tag
+    // if child is 'undefined' it means that we don't need to set this property
+    // for example:
+    // we don't need store the `myTag.tags['div']` property if we are looping a div tag
+    // but we need to track the `myTag.tags['child']` property looping a custom child node named `child`
+    if (child) parent.tags[tagName] = tags
+
+    // clone the items array
+    oldItems = items.slice()
+
+  })
+
+}
+/**
+ * Object that will be used to inject and manage the css of every tag instance
+ */
+var styleManager = (function(_riot) {
+
+  if (!window) return { // skip injection on the server
+    add: function () {},
+    inject: function () {}
+  }
+
+  var styleNode = (function () {
+    // create a new style element with the correct type
+    var newNode = mkEl('style')
+    setAttr(newNode, 'type', 'text/css')
+
+    // replace any user node or insert the new one into the head
+    var userNode = $('style[type=riot]')
+    if (userNode) {
+      if (userNode.id) newNode.id = userNode.id
+      userNode.parentNode.replaceChild(newNode, userNode)
+    }
+    else document.getElementsByTagName('head')[0].appendChild(newNode)
+
+    return newNode
+  })()
+
+  // Create cache and shortcut to the correct property
+  var cssTextProp = styleNode.styleSheet,
+    stylesToInject = ''
+
+  // Expose the style node in a non-modificable property
+  Object.defineProperty(_riot, 'styleNode', {
+    value: styleNode,
+    writable: true
+  })
+
+  /**
+   * Public api
+   */
+  return {
+    /**
+     * Save a tag style to be later injected into DOM
+     * @param   { String } css [description]
+     */
+    add: function(css) {
+      stylesToInject += css
+    },
+    /**
+     * Inject all previously saved tag styles into DOM
+     * innerHTML seems slow: http://jsperf.com/riot-insert-style
+     */
+    inject: function() {
+      if (stylesToInject) {
+        if (cssTextProp) cssTextProp.cssText += stylesToInject
+        else styleNode.innerHTML += stylesToInject
+        stylesToInject = ''
+      }
+    }
+  }
+
+})(riot)
+
+
+function parseNamedElements(root, tag, childTags, forceParsingNamed) {
+
+  walk(root, function(dom) {
+    if (dom.nodeType == 1) {
+      dom.isLoop = dom.isLoop ||
+                  (dom.parentNode && dom.parentNode.isLoop || getAttr(dom, 'each'))
+                    ? 1 : 0
+
+      // custom child tag
+      if (childTags) {
+        var child = getTag(dom)
+
+        if (child && !dom.isLoop)
+          childTags.push(initChildTag(child, {root: dom, parent: tag}, dom.innerHTML, tag))
+      }
+
+      if (!dom.isLoop || forceParsingNamed)
+        setNamed(dom, tag, [])
+    }
+
+  })
+
+}
+
+function parseExpressions(root, tag, expressions) {
+
+  function addExpr(dom, val, extra) {
+    if (tmpl.hasExpr(val)) {
+      expressions.push(extend({ dom: dom, expr: val }, extra))
+    }
+  }
+
+  walk(root, function(dom) {
+    var type = dom.nodeType,
+      attr
+
+    // text node
+    if (type == 3 && dom.parentNode.tagName != 'STYLE') addExpr(dom, dom.nodeValue)
+    if (type != 1) return
+
+    /* element */
+
+    // loop
+    attr = getAttr(dom, 'each')
+
+    if (attr) { _each(dom, tag, attr); return false }
+
+    // attribute expressions
+    each(dom.attributes, function(attr) {
+      var name = attr.name,
+        bool = name.split('__')[1]
+
+      addExpr(dom, attr.value, { attr: bool || name, bool: bool })
+      if (bool) { remAttr(dom, name); return false }
+
+    })
+
+    // skip custom tags
+    if (getTag(dom)) return false
+
+  })
+
+}
+function Tag(impl, conf, innerHTML) {
+
+  var self = riot.observable(this),
+    opts = inherit(conf.opts) || {},
+    parent = conf.parent,
+    isLoop = conf.isLoop,
+    hasImpl = conf.hasImpl,
+    item = cleanUpData(conf.item),
+    expressions = [],
+    childTags = [],
+    root = conf.root,
+    tagName = root.tagName.toLowerCase(),
+    attr = {},
+    propsInSyncWithParent = [],
+    dom
+
+  // only call unmount if we have a valid __tagImpl (has name property)
+  if (impl.name && root._tag) root._tag.unmount(true)
+
+  // not yet mounted
+  this.isMounted = false
+  root.isLoop = isLoop
+
+  // keep a reference to the tag just created
+  // so we will be able to mount this tag multiple times
+  root._tag = this
+
+  // create a unique id to this tag
+  // it could be handy to use it also to improve the virtual dom rendering speed
+  defineProperty(this, '_riot_id', ++__uid) // base 1 allows test !t._riot_id
+
+  extend(this, { parent: parent, root: root, opts: opts}, item)
+  // protect the "tags" property from being overridden
+  defineProperty(this, 'tags', {})
+
+  // grab attributes
+  each(root.attributes, function(el) {
+    var val = el.value
+    // remember attributes with expressions only
+    if (tmpl.hasExpr(val)) attr[el.name] = val
+  })
+
+  dom = mkdom(impl.tmpl, innerHTML)
+
+  // options
+  function updateOpts() {
+    var ctx = hasImpl && isLoop ? self : parent || self
+
+    // update opts from current DOM attributes
+    each(root.attributes, function(el) {
+      var val = el.value
+      opts[toCamel(el.name)] = tmpl.hasExpr(val) ? tmpl(val, ctx) : val
+    })
+    // recover those with expressions
+    each(Object.keys(attr), function(name) {
+      opts[toCamel(name)] = tmpl(attr[name], ctx)
+    })
+  }
+
+  function normalizeData(data) {
+    for (var key in item) {
+      if (typeof self[key] !== T_UNDEF && isWritable(self, key))
+        self[key] = data[key]
+    }
+  }
+
+  function inheritFrom(target) {
+    each(Object.keys(target), function(k) {
+      // some properties must be always in sync with the parent tag
+      var mustSync = !RESERVED_WORDS_BLACKLIST.test(k) && contains(propsInSyncWithParent, k)
+
+      if (typeof self[k] === T_UNDEF || mustSync) {
+        // track the property to keep in sync
+        // so we can keep it updated
+        if (!mustSync) propsInSyncWithParent.push(k)
+        self[k] = target[k]
+      }
+    })
+  }
+
+  /**
+   * Update the tag expressions and options
+   * @param   { * }  data - data we want to use to extend the tag properties
+   * @param   { Boolean } isInherited - is this update coming from a parent tag?
+   * @returns { self }
+   */
+  defineProperty(this, 'update', function(data, isInherited) {
+
+    // make sure the data passed will not override
+    // the component core methods
+    data = cleanUpData(data)
+    // inherit properties from the parent in loop
+    if (isLoop) {
+      inheritFrom(self.parent)
+    }
+    // normalize the tag properties in case an item object was initially passed
+    if (data && isObject(item)) {
+      normalizeData(data)
+      item = data
+    }
+    extend(self, data)
+    updateOpts()
+    self.trigger('update', data)
+    update(expressions, self)
+
+    // the updated event will be triggered
+    // once the DOM will be ready and all the re-flows are completed
+    // this is useful if you want to get the "real" root properties
+    // 4 ex: root.offsetWidth ...
+    if (isInherited && self.parent)
+      // closes #1599
+      self.parent.one('updated', function() { self.trigger('updated') })
+    else rAF(function() { self.trigger('updated') })
+
+    return this
+  })
+
+  defineProperty(this, 'mixin', function() {
+    each(arguments, function(mix) {
+      var instance,
+        props = [],
+        obj
+
+      mix = typeof mix === T_STRING ? riot.mixin(mix) : mix
+
+      // check if the mixin is a function
+      if (isFunction(mix)) {
+        // create the new mixin instance
+        instance = new mix()
+      } else instance = mix
+
+      var proto = Object.getPrototypeOf(instance)
+
+      // build multilevel prototype inheritance chain property list
+      do props = props.concat(Object.getOwnPropertyNames(obj || instance))
+      while (obj = Object.getPrototypeOf(obj || instance))
+
+      // loop the keys in the function prototype or the all object keys
+      each(props, function(key) {
+        // bind methods to self
+        // allow mixins to override other properties/parent mixins
+        if (key != 'init') {
+          // check for getters/setters
+          var descriptor = Object.getOwnPropertyDescriptor(instance, key) || Object.getOwnPropertyDescriptor(proto, key)
+          var hasGetterSetter = descriptor && (descriptor.get || descriptor.set)
+
+          // apply method only if it does not already exist on the instance
+          if (!self.hasOwnProperty(key) && hasGetterSetter) {
+            Object.defineProperty(self, key, descriptor)
+          } else {
+            self[key] = isFunction(instance[key]) ?
+              instance[key].bind(self) :
+              instance[key]
+          }
+        }
+      })
+
+      // init method will be called automatically
+      if (instance.init) instance.init.bind(self)()
+    })
+    return this
+  })
+
+  defineProperty(this, 'mount', function() {
+
+    updateOpts()
+
+    // add global mixins
+    var globalMixin = riot.mixin(GLOBAL_MIXIN)
+
+    if (globalMixin)
+      for (var i in globalMixin)
+        if (globalMixin.hasOwnProperty(i))
+          self.mixin(globalMixin[i])
+
+    // children in loop should inherit from true parent
+    if (self._parent) {
+      inheritFrom(self._parent)
+    }
+
+    // initialiation
+    if (impl.fn) impl.fn.call(self, opts)
+
+    // parse layout after init. fn may calculate args for nested custom tags
+    parseExpressions(dom, self, expressions)
+
+    // mount the child tags
+    toggle(true)
+
+    // update the root adding custom attributes coming from the compiler
+    // it fixes also #1087
+    if (impl.attrs)
+      walkAttributes(impl.attrs, function (k, v) { setAttr(root, k, v) })
+    if (impl.attrs || hasImpl)
+      parseExpressions(self.root, self, expressions)
+
+    if (!self.parent || isLoop) self.update(item)
+
+    // internal use only, fixes #403
+    self.trigger('before-mount')
+
+    if (isLoop && !hasImpl) {
+      // update the root attribute for the looped elements
+      root = dom.firstChild
+    } else {
+      while (dom.firstChild) root.appendChild(dom.firstChild)
+      if (root.stub) root = parent.root
+    }
+
+    defineProperty(self, 'root', root)
+
+    // parse the named dom nodes in the looped child
+    // adding them to the parent as well
+    if (isLoop)
+      parseNamedElements(self.root, self.parent, null, true)
+
+    // if it's not a child tag we can trigger its mount event
+    if (!self.parent || self.parent.isMounted) {
+      self.isMounted = true
+      self.trigger('mount')
+    }
+    // otherwise we need to wait that the parent event gets triggered
+    else self.parent.one('mount', function() {
+      // avoid to trigger the `mount` event for the tags
+      // not visible included in an if statement
+      if (!isInStub(self.root)) {
+        self.parent.isMounted = self.isMounted = true
+        self.trigger('mount')
+      }
+    })
+  })
+
+
+  defineProperty(this, 'unmount', function(keepRootTag) {
+    var el = root,
+      p = el.parentNode,
+      ptag,
+      tagIndex = __virtualDom.indexOf(self)
+
+    self.trigger('before-unmount')
+
+    // remove this tag instance from the global virtualDom variable
+    if (~tagIndex)
+      __virtualDom.splice(tagIndex, 1)
+
+    if (p) {
+
+      if (parent) {
+        ptag = getImmediateCustomParentTag(parent)
+        // remove this tag from the parent tags object
+        // if there are multiple nested tags with same name..
+        // remove this element form the array
+        if (isArray(ptag.tags[tagName]))
+          each(ptag.tags[tagName], function(tag, i) {
+            if (tag._riot_id == self._riot_id)
+              ptag.tags[tagName].splice(i, 1)
+          })
+        else
+          // otherwise just delete the tag instance
+          ptag.tags[tagName] = undefined
+      }
+
+      else
+        while (el.firstChild) el.removeChild(el.firstChild)
+
+      if (!keepRootTag)
+        p.removeChild(el)
+      else {
+        // the riot-tag and the data-is attributes aren't needed anymore, remove them
+        remAttr(p, RIOT_TAG_IS)
+        remAttr(p, RIOT_TAG) // this will be removed in riot 3.0.0
+      }
+
+    }
+
+    if (this._virts) {
+      each(this._virts, function(v) {
+        if (v.parentNode) v.parentNode.removeChild(v)
+      })
+    }
+
+    self.trigger('unmount')
+    toggle()
+    self.off('*')
+    self.isMounted = false
+    delete root._tag
+
+  })
+
+  // proxy function to bind updates
+  // dispatched from a parent tag
+  function onChildUpdate(data) { self.update(data, true) }
+
+  function toggle(isMount) {
+
+    // mount/unmount children
+    each(childTags, function(child) { child[isMount ? 'mount' : 'unmount']() })
+
+    // listen/unlisten parent (events flow one way from parent to children)
+    if (!parent) return
+    var evt = isMount ? 'on' : 'off'
+
+    // the loop tags will be always in sync with the parent automatically
+    if (isLoop)
+      parent[evt]('unmount', self.unmount)
+    else {
+      parent[evt]('update', onChildUpdate)[evt]('unmount', self.unmount)
+    }
+  }
+
+
+  // named elements available for fn
+  parseNamedElements(dom, this, childTags)
+
+}
+/**
+ * Attach an event to a DOM node
+ * @param { String } name - event name
+ * @param { Function } handler - event callback
+ * @param { Object } dom - dom node
+ * @param { Tag } tag - tag instance
+ */
+function setEventHandler(name, handler, dom, tag) {
+
+  dom[name] = function(e) {
+
+    var ptag = tag._parent,
+      item = tag._item,
+      el
+
+    if (!item)
+      while (ptag && !item) {
+        item = ptag._item
+        ptag = ptag._parent
+      }
+
+    // cross browser event fix
+    e = e || window.event
+
+    // override the event properties
+    if (isWritable(e, 'currentTarget')) e.currentTarget = dom
+    if (isWritable(e, 'target')) e.target = e.srcElement
+    if (isWritable(e, 'which')) e.which = e.charCode || e.keyCode
+
+    e.item = item
+
+    // prevent default behaviour (by default)
+    if (handler.call(tag, e) !== true && !/radio|check/.test(dom.type)) {
+      if (e.preventDefault) e.preventDefault()
+      e.returnValue = false
+    }
+
+    if (!e.preventUpdate) {
+      el = item ? getImmediateCustomParentTag(ptag) : tag
+      el.update()
+    }
+
+  }
+
+}
+
+
+/**
+ * Insert a DOM node replacing another one (used by if- attribute)
+ * @param   { Object } root - parent node
+ * @param   { Object } node - node replaced
+ * @param   { Object } before - node added
+ */
+function insertTo(root, node, before) {
+  if (!root) return
+  root.insertBefore(before, node)
+  root.removeChild(node)
+}
+
+/**
+ * Update the expressions in a Tag instance
+ * @param   { Array } expressions - expression that must be re evaluated
+ * @param   { Tag } tag - tag instance
+ */
+function update(expressions, tag) {
+
+  each(expressions, function(expr, i) {
+
+    var dom = expr.dom,
+      attrName = expr.attr,
+      value = tmpl(expr.expr, tag),
+      parent = expr.parent || expr.dom.parentNode
+
+    if (expr.bool) {
+      value = !!value
+    } else if (value == null) {
+      value = ''
+    }
+
+    // #1638: regression of #1612, update the dom only if the value of the
+    // expression was changed
+    if (expr.value === value) {
+      return
+    }
+    expr.value = value
+
+    // textarea and text nodes has no attribute name
+    if (!attrName) {
+      // about #815 w/o replace: the browser converts the value to a string,
+      // the comparison by "==" does too, but not in the server
+      value += ''
+      // test for parent avoids error with invalid assignment to nodeValue
+      if (parent) {
+        // cache the parent node because somehow it will become null on IE
+        // on the next iteration
+        expr.parent = parent
+        if (parent.tagName === 'TEXTAREA') {
+          parent.value = value                    // #1113
+          if (!IE_VERSION) dom.nodeValue = value  // #1625 IE throws here, nodeValue
+        }                                         // will be available on 'updated'
+        else dom.nodeValue = value
+      }
+      return
+    }
+
+    // ~~#1612: look for changes in dom.value when updating the value~~
+    if (attrName === 'value') {
+      if (dom.value !== value) {
+        dom.value = value
+        setAttr(dom, attrName, value)
+      }
+      return
+    } else {
+      // remove original attribute
+      remAttr(dom, attrName)
+    }
+
+    // event handler
+    if (isFunction(value)) {
+      setEventHandler(attrName, value, dom, tag)
+
+    // if- conditional
+    } else if (attrName == 'if') {
+      var stub = expr.stub,
+        add = function() { insertTo(stub.parentNode, stub, dom) },
+        remove = function() { insertTo(dom.parentNode, dom, stub) }
+
+      // add to DOM
+      if (value) {
+        if (stub) {
+          add()
+          dom.inStub = false
+          // avoid to trigger the mount event if the tags is not visible yet
+          // maybe we can optimize this avoiding to mount the tag at all
+          if (!isInStub(dom)) {
+            walk(dom, function(el) {
+              if (el._tag && !el._tag.isMounted)
+                el._tag.isMounted = !!el._tag.trigger('mount')
+            })
+          }
+        }
+      // remove from DOM
+      } else {
+        stub = expr.stub = stub || document.createTextNode('')
+        // if the parentNode is defined we can easily replace the tag
+        if (dom.parentNode)
+          remove()
+        // otherwise we need to wait the updated event
+        else (tag.parent || tag).one('updated', remove)
+
+        dom.inStub = true
+      }
+    // show / hide
+    } else if (attrName === 'show') {
+      dom.style.display = value ? '' : 'none'
+
+    } else if (attrName === 'hide') {
+      dom.style.display = value ? 'none' : ''
+
+    } else if (expr.bool) {
+      dom[attrName] = value
+      if (value) setAttr(dom, attrName, attrName)
+      if (FIREFOX && attrName === 'selected' && dom.tagName === 'OPTION') {
+        dom.__riot1374 = value   // #1374
+      }
+
+    } else if (value === 0 || value && typeof value !== T_OBJECT) {
+      // <img src="{ expr }">
+      if (startsWith(attrName, RIOT_PREFIX) && attrName != RIOT_TAG) {
+        attrName = attrName.slice(RIOT_PREFIX.length)
+      }
+      setAttr(dom, attrName, value)
+    }
+
+  })
+
+}
 /**
  * Specialized function for looping an array-like collection with `each={}`
- * @param   { Array } list - collection of items
+ * @param   { Array } els - collection of items
  * @param   {Function} fn - callback function
  * @returns { Array } the array looped
  */
-function each(list, fn) {
-  var len = list ? list.length : 0
-
-  for (var i = 0, el; i < len; ++i) {
-    el = list[i]
+function each(els, fn) {
+  var len = els ? els.length : 0
+
+  for (var i = 0, el; i < len; i++) {
+    el = els[i]
     // return false -> current item was removed by fn during the loop
-    if (el != null && fn(el, i) === false)
-      i--
+    if (el != null && fn(el, i) === false) i--
   }
-  return list
+  return els
 }
 
 /**
- * Check whether an array contains an item
- * @param   { Array } array - target array
- * @param   { * } item - item to test
+ * Detect if the argument passed is a function
+ * @param   { * } v - whatever you want to pass to this function
  * @returns { Boolean } -
  */
-function contains(array, item) {
-  return ~array.indexOf(item)
+function isFunction(v) {
+  return typeof v === T_FUNCTION || false   // avoid IE problems
+}
+
+/**
+ * Get the outer html of any DOM node SVGs included
+ * @param   { Object } el - DOM node to parse
+ * @returns { String } el.outerHTML
+ */
+function getOuterHTML(el) {
+  if (el.outerHTML) return el.outerHTML
+  // some browsers do not support outerHTML on the SVGs tags
+  else {
+    var container = mkEl('div')
+    container.appendChild(el.cloneNode(true))
+    return container.innerHTML
+  }
+}
+
+/**
+ * Set the inner html of any DOM node SVGs included
+ * @param { Object } container - DOM node where we will inject the new html
+ * @param { String } html - html to inject
+ */
+function setInnerHTML(container, html) {
+  if (typeof container.innerHTML != T_UNDEF) container.innerHTML = html
+  // some browsers do not support innerHTML on the SVGs tags
+  else {
+    var doc = new DOMParser().parseFromString(html, 'application/xml')
+    container.appendChild(
+      container.ownerDocument.importNode(doc.documentElement, true)
+    )
+  }
+}
+
+/**
+ * Checks wether a DOM node must be considered part of an svg document
+ * @param   { String }  name - tag name
+ * @returns { Boolean } -
+ */
+function isSVGTag(name) {
+  return ~SVG_TAGS_LIST.indexOf(name)
+}
+
+/**
+ * Detect if the argument passed is an object, exclude null.
+ * NOTE: Use isObject(x) && !isArray(x) to excludes arrays.
+ * @param   { * } v - whatever you want to pass to this function
+ * @returns { Boolean } -
+ */
+function isObject(v) {
+  return v && typeof v === T_OBJECT         // typeof null is 'object'
+}
+
+/**
+ * Remove any DOM attribute from a node
+ * @param   { Object } dom - DOM node we want to update
+ * @param   { String } name - name of the property we want to remove
+ */
+function remAttr(dom, name) {
+  dom.removeAttribute(name)
 }
 
 /**
  * Convert a string containing dashes to camel case
- * @param   { String } str - input string
+ * @param   { String } string - input string
  * @returns { String } my-string -> myString
  */
-function toCamel(str) {
-  return str.replace(/-(\w)/g, function (_, c) { return c.toUpperCase(); })
+function toCamel(string) {
+  return string.replace(/-(\w)/g, function(_, c) {
+    return c.toUpperCase()
+  })
 }
 
 /**
- * Faster String startsWith alternative
- * @param   { String } str - source string
- * @param   { String } value - test string
- * @returns { Boolean } -
+ * Get the value of any DOM attribute on a node
+ * @param   { Object } dom - DOM node we want to parse
+ * @param   { String } name - name of the attribute we want to get
+ * @returns { String | undefined } name of the node attribute whether it exists
  */
-function startsWith(str, value) {
-  return str.slice(0, value.length) === value
+function getAttr(dom, name) {
+  return dom.getAttribute(name)
+}
+
+/**
+ * Set any DOM/SVG attribute
+ * @param { Object } dom - DOM node we want to update
+ * @param { String } name - name of the property we want to set
+ * @param { String } val - value of the property we want to set
+ */
+function setAttr(dom, name, val) {
+  var xlink = XLINK_REGEX.exec(name)
+  if (xlink && xlink[1])
+    dom.setAttributeNS(XLINK_NS, xlink[1], val)
+  else
+    dom.setAttribute(name, val)
+}
+
+/**
+ * Detect the tag implementation by a DOM node
+ * @param   { Object } dom - DOM node we need to parse to get its tag implementation
+ * @returns { Object } it returns an object containing the implementation of a custom tag (template and boot function)
+ */
+function getTag(dom) {
+  return dom.tagName && __tagImpl[getAttr(dom, RIOT_TAG_IS) ||
+    getAttr(dom, RIOT_TAG) || dom.tagName.toLowerCase()]
+}
+/**
+ * Add a child tag to its parent into the `tags` object
+ * @param   { Object } tag - child tag instance
+ * @param   { String } tagName - key where the new tag will be stored
+ * @param   { Object } parent - tag instance where the new child tag will be included
+ */
+function addChildTag(tag, tagName, parent) {
+  var cachedTag = parent.tags[tagName]
+
+  // if there are multiple children tags having the same name
+  if (cachedTag) {
+    // if the parent tags property is not yet an array
+    // create it adding the first cached tag
+    if (!isArray(cachedTag))
+      // don't add the same tag twice
+      if (cachedTag !== tag)
+        parent.tags[tagName] = [cachedTag]
+    // add the new nested tag to the array
+    if (!contains(parent.tags[tagName], tag))
+      parent.tags[tagName].push(tag)
+  } else {
+    parent.tags[tagName] = tag
+  }
+}
+
+/**
+ * Move the position of a custom tag in its parent tag
+ * @param   { Object } tag - child tag instance
+ * @param   { String } tagName - key where the tag was stored
+ * @param   { Number } newPos - index where the new tag will be stored
+ */
+function moveChildTag(tag, tagName, newPos) {
+  var parent = tag.parent,
+    tags
+  // no parent no move
+  if (!parent) return
+
+  tags = parent.tags[tagName]
+
+  if (isArray(tags))
+    tags.splice(newPos, 0, tags.splice(tags.indexOf(tag), 1)[0])
+  else addChildTag(tag, tagName, parent)
+}
+
+/**
+ * Create a new child tag including it correctly into its parent
+ * @param   { Object } child - child tag implementation
+ * @param   { Object } opts - tag options containing the DOM node where the tag will be mounted
+ * @param   { String } innerHTML - inner html of the child node
+ * @param   { Object } parent - instance of the parent tag including the child custom tag
+ * @returns { Object } instance of the new child tag just created
+ */
+function initChildTag(child, opts, innerHTML, parent) {
+  var tag = new Tag(child, opts, innerHTML),
+    tagName = getTagName(opts.root),
+    ptag = getImmediateCustomParentTag(parent)
+  // fix for the parent attribute in the looped elements
+  tag.parent = ptag
+  // store the real parent tag
+  // in some cases this could be different from the custom parent tag
+  // for example in nested loops
+  tag._parent = parent
+
+  // add this tag to the custom parent tag
+  addChildTag(tag, tagName, ptag)
+  // and also to the real parent tag
+  if (ptag !== parent)
+    addChildTag(tag, tagName, parent)
+  // empty the child node once we got its template
+  // to avoid that its children get compiled multiple times
+  opts.root.innerHTML = ''
+
+  return tag
+}
+
+/**
+ * Loop backward all the parents tree to detect the first custom parent tag
+ * @param   { Object } tag - a Tag instance
+ * @returns { Object } the instance of the first custom parent tag found
+ */
+function getImmediateCustomParentTag(tag) {
+  var ptag = tag
+  while (!getTag(ptag.root)) {
+    if (!ptag.parent) break
+    ptag = ptag.parent
+  }
+  return ptag
 }
 
 /**
@@ -7422,7 +8687,7 @@
  * @param   { Object } el - object where the new property will be set
  * @param   { String } key - object key where the new property will be stored
  * @param   { * } value - value of the new property
- * @param   { Object } options - set the propery overriding the default options
+* @param   { Object } options - set the propery overriding the default options
  * @returns { Object } - the initial object
  */
 function defineProperty(el, key, value, options) {
@@ -7433,6 +8698,21 @@
     configurable: true
   }, options))
   return el
+}
+
+/**
+ * Get the tag name of any DOM node
+ * @param   { Object } dom - DOM node we want to parse
+ * @returns { String } name to identify this dom node in riot
+ */
+function getTagName(dom) {
+  var child = getTag(dom),
+    namedTag = getAttr(dom, 'name'),
+    tagName = namedTag && !tmpl.hasExpr(namedTag) ?
+                namedTag :
+              child ? child.name : dom.tagName.toLowerCase()
+
+  return tagName
 }
 
 /**
@@ -7459,1728 +8739,34 @@
   return src
 }
 
-var misc = Object.freeze({
-  inherit: inherit,
-  each: each,
-  contains: contains,
-  toCamel: toCamel,
-  startsWith: startsWith,
-  defineProperty: defineProperty,
-  extend: extend
-});
-
-var observable = function(el) {
-
-  /**
-   * Extend the original object or create a new empty one
-   * @type { Object }
-   */
-
-  el = el || {}
-
-  /**
-   * Private variables
-   */
-  var callbacks = {},
-    slice = Array.prototype.slice
-
-  /**
-   * Public Api
-   */
-
-  // extend the el object adding the observable methods
-  Object.defineProperties(el, {
-    /**
-     * Listen to the given `event` ands
-     * execute the `callback` each time an event is triggered.
-     * @param  { String } event - event id
-     * @param  { Function } fn - callback function
-     * @returns { Object } el
-     */
-    on: {
-      value: function(event, fn) {
-        if (typeof fn == 'function')
-          (callbacks[event] = callbacks[event] || []).push(fn)
-        return el
-      },
-      enumerable: false,
-      writable: false,
-      configurable: false
-    },
-
-    /**
-     * Removes the given `event` listeners
-     * @param   { String } event - event id
-     * @param   { Function } fn - callback function
-     * @returns { Object } el
-     */
-    off: {
-      value: function(event, fn) {
-        if (event == '*' && !fn) callbacks = {}
-        else {
-          if (fn) {
-            var arr = callbacks[event]
-            for (var i = 0, cb; cb = arr && arr[i]; ++i) {
-              if (cb == fn) arr.splice(i--, 1)
-            }
-          } else delete callbacks[event]
-        }
-        return el
-      },
-      enumerable: false,
-      writable: false,
-      configurable: false
-    },
-
-    /**
-     * Listen to the given `event` and
-     * execute the `callback` at most once
-     * @param   { String } event - event id
-     * @param   { Function } fn - callback function
-     * @returns { Object } el
-     */
-    one: {
-      value: function(event, fn) {
-        function on() {
-          el.off(event, on)
-          fn.apply(el, arguments)
-        }
-        return el.on(event, on)
-      },
-      enumerable: false,
-      writable: false,
-      configurable: false
-    },
-
-    /**
-     * Execute all callback functions that listen to
-     * the given `event`
-     * @param   { String } event - event id
-     * @returns { Object } el
-     */
-    trigger: {
-      value: function(event) {
-        var arguments$1 = arguments;
-
-
-        // getting the arguments
-        var arglen = arguments.length - 1,
-          args = new Array(arglen),
-          fns,
-          fn,
-          i
-
-        for (i = 0; i < arglen; i++) {
-          args[i] = arguments$1[i + 1] // skip first argument
-        }
-
-        fns = slice.call(callbacks[event] || [], 0)
-
-        for (i = 0; fn = fns[i]; ++i) {
-          fn.apply(el, args)
-          if (fns[i] !== fn) { i-- }
-        }
-
-        if (callbacks['*'] && event != '*')
-          el.trigger.apply(el, ['*', event].concat(args))
-
-        return el
-      },
-      enumerable: false,
-      writable: false,
-      configurable: false
-    }
-  })
-
-  return el
-
-}
-
 /**
- * Attach an event to a DOM node
- * @param { String } name - event name
- * @param { Function } handler - event callback
- * @param { Object } dom - dom node
- * @param { Tag } tag - tag instance
+ * Check whether an array contains an item
+ * @param   { Array } arr - target array
+ * @param   { * } item - item to test
+ * @returns { Boolean } Does 'arr' contain 'item'?
  */
-function setEventHandler(name, handler, dom, tag) {
-  var handleEvent = function(e) {
-    var ptag = tag._parent,
-      item = tag._item
-
-    if (!item)
-      while (ptag && !item) {
-        item = ptag._item
-        ptag = ptag._parent
-      }
-
-    // cross browser event fix
-    e = e || WIN.event
-
-    // override the event properties
-    if (isWritable(e, 'currentTarget')) e.currentTarget = dom
-    if (isWritable(e, 'target')) e.target = e.srcElement
-    if (isWritable(e, 'which')) e.which = e.charCode || e.keyCode
-
-    e.item = item
-
-    handler.call(tag, e)
-
-    if (!e.preventUpdate) {
-      getImmediateCustomParentTag(tag).update()
-    }
-
-  }
-
-  if (!dom.addEventListener) {
-    dom[name] = handleEvent
-    return
-  }
-
-  var eventName = name.replace(/^on/, '')
-
-  if (dom._eventHandlers && dom._eventHandlers[eventName])
-    dom.removeEventListener(eventName, dom._eventHandlers[eventName])
-
-  if (!dom._eventHandlers) dom._eventHandlers = {}
-
-  dom._eventHandlers[eventName] = handleEvent
-  dom.addEventListener(eventName, handleEvent, false)
+function contains(arr, item) {
+  return ~arr.indexOf(item)
 }
 
 /**
- * Update the expressions in a Tag instance
- * @param   { Array } expressions - expression that must be re evaluated
- * @param   { Tag } tag - tag instance
+ * Check whether an object is a kind of array
+ * @param   { * } a - anything
+ * @returns {Boolean} is 'a' an array?
  */
-function update(expressions, tag) {
-
-  each(expressions, function(expr, i) {
-
-    var dom = expr.dom,
-      attrName = expr.attr,
-      value = tmpl(expr.expr, tag),
-      isValueAttr = attrName == 'value',
-      parent = dom && (expr.parent || dom.parentNode)
-
-    if (expr.bool)
-      value = value ? attrName : false
-    else if (value == null)
-      value = ''
-
-    if (expr._riot_id) { // if it's a tag
-      if (expr.isMounted) {
-        expr.update()
-
-      // if it hasn't been mounted yet, do that now.
-      } else {
-        expr.mount()
-
-        if (expr.root.tagName == 'VIRTUAL') {
-          var frag = document.createDocumentFragment()
-          makeVirtual(expr, frag)
-          expr.root.parentElement.replaceChild(frag, expr.root)
-        }
-      }
-      return
-    }
-
-    if (expr.update) {
-      expr.update()
-      return
-    }
-
-    var old = expr.value
-    expr.value = value
-
-    if (expr.isRtag && value) return updateRtag(expr, tag)
-
-    // no change, so nothing more to do
-    if (
-      isValueAttr && dom.value == value || // was the value of this dom node changed?
-      !isValueAttr && old === value // was the old value still the same?
-    ) return
-
-    // textarea and text nodes have no attribute name
-    if (!attrName) {
-      // about #815 w/o replace: the browser converts the value to a string,
-      // the comparison by "==" does too, but not in the server
-      value += ''
-      // test for parent avoids error with invalid assignment to nodeValue
-      if (parent) {
-        // cache the parent node because somehow it will become null on IE
-        // on the next iteration
-        expr.parent = parent
-        if (parent.tagName === 'TEXTAREA') {
-          parent.value = value                    // #1113
-          if (!IE_VERSION) dom.nodeValue = value  // #1625 IE throws here, nodeValue
-        }                                         // will be available on 'updated'
-        else dom.nodeValue = value
-      }
-      return
-    }
-
-    // remove original attribute
-    remAttr(dom, attrName)
-
-    // event handler
-    if (isFunction(value)) {
-      setEventHandler(attrName, value, dom, tag)
-
-    // show / hide
-    } else if (/^(show|hide)$/.test(attrName)) {
-      if (attrName == 'hide') value = !value
-      dom.style.display = value ? '' : 'none'
-
-    // field value
-    } else if (attrName == 'value') {
-      dom.value = value
-
-    // <img src="{ expr }">
-    } else if (startsWith(attrName, RIOT_PREFIX) && attrName != RIOT_TAG_IS) {
-
-      if (value)
-        setAttr(dom, attrName.slice(RIOT_PREFIX.length), value)
-
-    } else {
-      // <select> <option selected={true}> </select>
-      if (attrName == 'selected' && parent && /^(SELECT|OPTGROUP)$/.test(parent.nodeName) && value)
-        parent.value = dom.value
-
-      if (expr.bool) {
-        dom[attrName] = value
-        if (!value) return
-      }
-
-      if (value === 0 || value && typeof value !== T_OBJECT)
-        setAttr(dom, attrName, value)
-
-    }
-
-  })
-
-}
+function isArray(a) { return Array.isArray(a) || a instanceof Array }
 
 /**
- * Update dynamically created riot-tag with changing expressions
- * @param   { Object } expr - expression tag and expression info
- * @param   { Tag } parent - parent for tag creation
+ * Detect whether a property of an object could be overridden
+ * @param   { Object }  obj - source object
+ * @param   { String }  key - object property
+ * @returns { Boolean } is this property writable?
  */
-
-function updateRtag(expr, parent) {
-  var tagName = tmpl(expr.value, parent),
-    conf
-
-  if (expr.tag && expr.tagName == tagName) {
-    expr.tag.update()
-    return
-  }
-
-  // sync _parent to accommodate changing tagnames
-  if (expr.tag) {
-    var delName = expr.tag.opts.dataIs,
-      tags = expr.tag._parent.tags
-
-    arrayishRemove(tags, delName, expr.tag)
-
-  }
-
-  expr.impl = __TAG_IMPL[tagName]
-  conf = {root: expr.dom, parent: parent, hasImpl: true, tagName: tagName}
-  expr.tag = initChildTag(expr.impl, conf, expr.dom.innerHTML, parent)
-  expr.tagName = tagName
-  expr.tag.mount()
-  expr.tag.update()
-
-  // parent is the placeholder tag, not the dynamic tag so clean up
-  parent.on('unmount', function () {
-    var delName = expr.tag.opts.dataIs,
-      tags = expr.tag.parent.tags,
-      _tags = expr.tag._parent.tags
-    arrayishRemove(tags, delName, expr.tag)
-    arrayishRemove(_tags, delName, expr.tag)
-    expr.tag.unmount()
-  })
-}
-
-function IfExpr(dom, parentTag, expr) {
-  remAttr(dom, 'if')
-  this.parentTag = parentTag
-  this.expr = expr
-  this.stub = document.createTextNode('')
-  this.pristine = dom
-
-  var p = dom.parentNode
-  p.insertBefore(this.stub, dom)
-  p.removeChild(dom)
-}
-
-IfExpr.prototype = {
-  constructor: IfExpr,
-  update: function update$1() {
-    var newValue = tmpl(this.expr, this.parentTag)
-
-    if (newValue && !this.current) { // insert
-      this.current = this.pristine.cloneNode(true)
-      this.stub.parentNode.insertBefore(this.current, this.stub)
-
-      this.expressions = []
-      parseExpressions(this.current, this.parentTag, this.expressions, true)
-    }
-
-    else if (!newValue && this.current) { // remove
-      unmountAll(this.expressions)
-      this.current.parentNode.removeChild(this.current)
-      this.current = null
-      this.expressions = []
-    }
-
-    if (newValue) update(this.expressions, this.parentTag)
-  },
-  unmount: function unmount() {
-    unmountAll(this.expressions || [])
-    delete this.pristine
-    delete this.parentNode
-    delete this.stub
-  }
-}
-
-function RefExpr(dom, attrName, attrValue, parent) {
-  this.dom = dom
-  this.attr = attrName
-  this.rawValue = attrValue
-  this.parent = parent
-  this.hasExp = tmpl.hasExpr(attrValue)
-  this.firstRun = true
-}
-
-RefExpr.prototype = {
-  constructor: RefExpr,
-  update: function update() {
-    var value = this.rawValue
-    if (this.hasExp)
-      value = tmpl(this.rawValue, this.parent)
-
-    // if nothing changed, we're done
-    if (!this.firstRun && value === this.value) return
-
-    var customParent = this.parent && getImmediateCustomParentTag(this.parent)
-
-    // if the referenced element is a custom tag, then we set the tag itself, rather than DOM
-    var tagOrDom = this.tag || this.dom
-
-    // the name changed, so we need to remove it from the old key (if present)
-    if (!isBlank(this.value) && customParent)
-      arrayishRemove(customParent.refs, this.value, tagOrDom)
-
-    if (isBlank(value)) {
-      // if the value is blank, we remove it
-      remAttr(this.dom, this.attr)
-    } else {
-      // add it to the refs of parent tag (this behavior was changed >=3.0)
-      if (customParent) arrayishAdd(customParent.refs, value, tagOrDom)
-      // set the actual DOM attr
-      setAttr(this.dom, this.attr, value)
-    }
-    this.value = value
-    this.firstRun = false
-  },
-  unmount: function unmount() {
-    var tagOrDom = this.tag || this.dom
-    var customParent = this.parent && getImmediateCustomParentTag(this.parent)
-    if (!isBlank(this.value) && customParent)
-      arrayishRemove(customParent.refs, this.value, tagOrDom)
-    delete this.dom
-    delete this.parent
-  }
-}
-
-/**
- * Convert the item looped into an object used to extend the child tag properties
- * @param   { Object } expr - object containing the keys used to extend the children tags
- * @param   { * } key - value to assign to the new object returned
- * @param   { * } val - value containing the position of the item in the array
- * @param   { Object } base - prototype object for the new item
- * @returns { Object } - new object containing the values of the original item
- *
- * The variables 'key' and 'val' are arbitrary.
- * They depend on the collection type looped (Array, Object)
- * and on the expression used on the each tag
- *
- */
-function mkitem(expr, key, val, base) {
-  var item = base ? Object.create(base) : {}
-  item[expr.key] = key
-  if (expr.pos) item[expr.pos] = val
-  return item
-}
-
-/**
- * Unmount the redundant tags
- * @param   { Array } items - array containing the current items to loop
- * @param   { Array } tags - array containing all the children tags
- * @param   { String } tagName - key used to identify the type of tag
- * @param   { Object } parent - parent tag to remove the child from
- */
-function unmountRedundant(items, tags, tagName, parent) {
-
-  var i = tags.length,
-    j = items.length,
-    t
-
-  while (i > j) {
-    t = tags[--i]
-    tags.splice(i, 1)
-    t.unmount()
-    arrayishRemove(parent.tags, tagName, t, true)
-  }
-}
-
-/**
- * Move the nested custom tags in non custom loop tags
- * @param   { Object } child - non custom loop tag
- * @param   { Number } i - current position of the loop tag
- */
-function moveNestedTags(child, i) {
-  Object.keys(child.tags).forEach(function(tagName) {
-    var tag = child.tags[tagName]
-    if (isArray(tag))
-      each(tag, function (t) {
-        moveChildTag(t, tagName, i)
-      })
-    else
-      moveChildTag(tag, tagName, i)
-  })
-}
-
-/**
- * Manage tags having the 'each'
- * @param   { Object } dom - DOM node we need to loop
- * @param   { Tag } parent - parent tag instance where the dom node is contained
- * @param   { String } expr - string contained in the 'each' attribute
- * @returns { Object } expression object for this each loop
- */
-function _each(dom, parent, expr) {
-
-  // remove the each property from the original tag
-  remAttr(dom, 'each')
-
-  var mustReorder = typeof getAttr(dom, 'no-reorder') !== T_STRING || remAttr(dom, 'no-reorder'),
-    tagName = getTagName(dom),
-    impl = __TAG_IMPL[tagName] || { tmpl: getOuterHTML(dom) },
-    useRoot = RE_SPECIAL_TAGS.test(tagName),
-    root = dom.parentNode,
-    ref = document.createTextNode(''),
-    child = getTag(dom),
-    isOption = tagName.toLowerCase() === 'option', // the option tags must be treated differently
-    tags = [],
-    oldItems = [],
-    hasKeys,
-    isVirtual = dom.tagName == 'VIRTUAL'
-
-  // parse the each expression
-  expr = tmpl.loopKeys(expr)
-  expr.isLoop = true
-
-  var ifExpr = getAttr(dom, 'if')
-  if (ifExpr) remAttr(dom, 'if')
-
-  // insert a marked where the loop tags will be injected
-  root.insertBefore(ref, dom)
-  root.removeChild(dom)
-
-  expr.update = function updateEach() {
-    // get the new items collection
-    var items = tmpl(expr.val, parent),
-      // create a fragment to hold the new DOM nodes to inject in the parent tag
-      frag = document.createDocumentFragment()
-    root = ref.parentNode
-
-    // object loop. any changes cause full redraw
-    if (!isArray(items)) {
-      hasKeys = items || false
-      items = hasKeys ?
-        Object.keys(items).map(function (key) {
-          return mkitem(expr, key, items[key])
-        }) : []
-    }
-
-    if (ifExpr) {
-      items = items.filter(function(item, i) {
-        var context = mkitem(expr, item, i, parent)
-        return !!tmpl(ifExpr, context)
-      })
-    }
-
-    // loop all the new items
-    items.forEach(function(item, i) {
-      // reorder only if the items are objects
-
-      var
-        _mustReorder = mustReorder && typeof item == T_OBJECT && !hasKeys,
-        oldPos = oldItems.indexOf(item),
-        pos = ~oldPos && _mustReorder ? oldPos : i,
-        // does a tag exist in this position?
-        tag = tags[pos], domToInsert
-
-      item = !hasKeys && expr.key ? mkitem(expr, item, i) : item
-
-      // new tag
-      if (
-        !_mustReorder && !tag // with no-reorder we just update the old tags
-        ||
-        _mustReorder && !~oldPos || !tag // by default we always try to reorder the DOM elements
-      ) {
-
-        tag = new Tag(impl, {
-          parent: parent,
-          isLoop: true,
-          anonymous: !__TAG_IMPL[tagName],
-          root: useRoot ? root : dom.cloneNode(),
-          item: item
-        }, dom.innerHTML)
-
-        tag.mount()
-        domToInsert = tag.root
-        // this tag must be appended
-        if (i == tags.length) {
-          if (isVirtual)
-            makeVirtual(tag, frag)
-          else frag.appendChild(domToInsert)
-        }
-        // this tag must be insert
-        else {
-          if (isVirtual)
-            makeVirtual(tag, root, tags[i])
-          else root.insertBefore(domToInsert, tags[i].root)
-          oldItems.splice(i, 0, item)
-        }
-
-        tags.splice(i, 0, tag)
-        if (child) arrayishAdd(parent.tags, tagName, tag, true)
-        pos = i // handled here so no move
-      } else tag.update(item)
-
-      // reorder the tag if it's not located in its previous position
-      if (pos !== i && _mustReorder) {
-        // update the DOM
-        if (isVirtual)
-          moveVirtual(tag, root, tags[i], dom.childNodes.length)
-        else if (tags[i].root.parentNode) root.insertBefore(tag.root, tags[i].root)
-        // update the position attribute if it exists
-        if (expr.pos)
-          tag[expr.pos] = i
-        // move the old tag instance
-        tags.splice(i, 0, tags.splice(pos, 1)[0])
-        // move the old item
-        oldItems.splice(i, 0, oldItems.splice(pos, 1)[0])
-        // if the loop tags are not custom
-        // we need to move all their custom tags into the right position
-        if (!child && tag.tags) moveNestedTags(tag, i)
-      }
-
-      // cache the original item to use it in the events bound to this node
-      // and its children
-      tag._item = item
-      // cache the real parent tag internally
-      defineProperty(tag, '_parent', parent)
-
-    })
-
-    // remove the redundant tags
-    unmountRedundant(items, tags, tagName, parent)
-
-    // insert the new nodes
-    root.insertBefore(frag, ref)
-    if (isOption) {
-
-      // #1374 FireFox bug in <option selected={expression}>
-      if (FIREFOX && !root.multiple) {
-        for (var n = 0; n < root.length; n++) {
-          if (root[n].__riot1374) {
-            root.selectedIndex = n  // clear other options
-            delete root[n].__riot1374
-            break
-          }
-        }
-      }
-    }
-
-    // clone the items array
-    oldItems = items.slice()
-  }
-
-  expr.unmount = function() {
-    each(tags, function(t) { t.unmount() })
-  }
-
-  return expr
-}
-
-function parseExpressions(root, tag, expressions, includeRoot) {
-  var base = {parent: {children: expressions}}
-
-  walkNodes(root, function(dom, ctx) {
-    var type = dom.nodeType, parent = ctx.parent, attr, expr
-    if (!includeRoot && dom === root) return {parent: parent}
-
-    // text node
-    if (type == 3 && dom.parentNode.tagName != 'STYLE' && tmpl.hasExpr(dom.nodeValue))
-      parent.children.push({dom: dom, expr: dom.nodeValue})
-
-    if (type != 1) return ctx // not an element
-
-    // loop. each does it's own thing (for now)
-    if (attr = getAttr(dom, 'each')) {
-      parent.children.push(_each(dom, tag, attr))
-      return false
-    }
-
-    // if-attrs become the new parent. Any following expressions (either on the current
-    // element, or below it) become children of this expression.
-    if (attr = getAttr(dom, 'if')) {
-      parent.children.push(new IfExpr(dom, tag, attr))
-      return false
-    }
-
-    if (expr = getAttr(dom, RIOT_TAG_IS)) {
-      if (tmpl.hasExpr(expr)) {
-        parent.children.push({isRtag: true, expr: expr, dom: dom})
-        return false
-      }
-    }
-
-    // if this is a tag, stop traversing here.
-    // we ignore the root, since parseExpressions is called while we're mounting that root
-    var tagImpl = getTag(dom)
-    if (tagImpl && (dom !== root || includeRoot)) {
-      var conf = {root: dom, parent: tag, hasImpl: true}
-      parent.children.push(initChildTag(tagImpl, conf, dom.innerHTML, tag))
-      return false
-    }
-
-    // attribute expressions
-    parseAttributes(dom, dom.attributes, tag, function(attr, expr) {
-      if (!expr) return
-      parent.children.push(expr)
-    })
-
-    // whatever the parent is, all child elements get the same parent.
-    // If this element had an if-attr, that's the parent for all child elements
-    return {parent: parent}
-  }, base)
-}
-
-// Calls `fn` for every attribute on an element. If that attr has an expression,
-// it is also passed to fn.
-function parseAttributes(dom, attrs, tag, fn) {
-  each(attrs, function(attr) {
-    var name = attr.name, bool = isBoolAttr(name), expr
-
-    if (~['ref', 'data-ref'].indexOf(name)) {
-      expr = new RefExpr(dom, name, attr.value, tag)
-    } else if (tmpl.hasExpr(attr.value)) {
-      expr = {dom: dom, expr: attr.value, attr: attr.name, bool: bool}
-    }
-
-    fn(attr, expr)
-  })
-}
-
-var reHasYield  = /<yield\b/i;
-var reYieldAll  = /<yield\s*(?:\/>|>([\S\s]*?)<\/yield\s*>|>)/ig;
-var reYieldSrc  = /<yield\s+to=['"]([^'">]*)['"]\s*>([\S\s]*?)<\/yield\s*>/ig;
-var reYieldDest = /<yield\s+from=['"]?([-\w]+)['"]?\s*(?:\/>|>([\S\s]*?)<\/yield\s*>)/ig;
-var rootEls = { tr: 'tbody', th: 'tr', td: 'tr', col: 'colgroup' };
-var tblTags = IE_VERSION && IE_VERSION < 10 ? RE_SPECIAL_TAGS : RE_SPECIAL_TAGS_NO_OPTION;
-var GENERIC = 'div';
-/*
-  Creates the root element for table or select child elements:
-  tr/th/td/thead/tfoot/tbody/caption/col/colgroup/option/optgroup
-*/
-function specialTags(el, templ, tagName) {
-
-  var
-    select = tagName[0] === 'o',
-    parent = select ? 'select>' : 'table>'
-
-  // trim() is important here, this ensures we don't have artifacts,
-  // so we can check if we have only one element inside the parent
-  el.innerHTML = '<' + parent + templ.trim() + '</' + parent
-  parent = el.firstChild
-
-  // returns the immediate parent if tr/th/td/col is the only element, if not
-  // returns the whole tree, as this can include additional elements
-  if (select) {
-    parent.selectedIndex = -1  // for IE9, compatible w/current riot behavior
-  } else {
-    // avoids insertion of cointainer inside container (ex: tbody inside tbody)
-    var tname = rootEls[tagName]
-    if (tname && parent.childElementCount === 1) parent = $(tname, parent)
-  }
-  return parent
-}
-
-/*
-  Replace the yield tag from any tag template with the innerHTML of the
-  original tag in the page
-*/
-function replaceYield(templ, html) {
-  // do nothing if no yield
-  if (!reHasYield.test(templ)) return templ
-
-  // be careful with #1343 - string on the source having `$1`
-  var src = {}
-
-  html = html && html.replace(reYieldSrc, function (_, ref, text) {
-    src[ref] = src[ref] || text   // preserve first definition
-    return ''
-  }).trim()
-
-  return templ
-    .replace(reYieldDest, function (_, ref, def) {  // yield with from - to attrs
-      return src[ref] || def || ''
-    })
-    .replace(reYieldAll, function (_, def) {        // yield without any "from"
-      return html || def || ''
-    })
-}
-
-/**
- * Creates a DOM element to wrap the given content. Normally an `DIV`, but can be
- * also a `TABLE`, `SELECT`, `TBODY`, `TR`, or `COLGROUP` element.
- *
- * @param   {string} templ  - The template coming from the custom tag definition
- * @param   {string} [html] - HTML content that comes from the DOM element where you
- *           will mount the tag, mostly the original tag in the page
- * @returns {HTMLElement} DOM element with _templ_ merged through `YIELD` with the _html_.
- */
-function mkdom(templ, html) {
-  var match   = templ && templ.match(/^\s*<([-\w]+)/),
-    tagName = match && match[1].toLowerCase(),
-    el = mkEl(GENERIC, isSVGTag(tagName))
-
-  // replace all the yield tags with the tag inner html
-  templ = replaceYield(templ, html)
-
-  /* istanbul ignore next */
-  if (tblTags.test(tagName))
-    el = specialTags(el, templ, tagName)
-  else
-    setInnerHTML(el, templ)
-
-  el.stub = true
-
-  return el
-}
-
-/**
- * Another way to create a riot tag a bit more es6 friendly
- * @param { HTMLElement } el - tag DOM selector or DOM node/s
- * @param { Object } opts - tag logic
- * @returns { Tag } new riot tag instance
- */
-function Tag$1(el, opts) {
-  // get the tag properties from the class constructor
-  var ref = this;
-  var name = ref.name;
-  var tmpl = ref.tmpl;
-  var css = ref.css;
-  var attrs = ref.attrs;
-  var onCreate = ref.onCreate;
-  // register a new tag and cache the class prototype
-  if (!__TAG_IMPL[name]) {
-    tag(name, tmpl, css, attrs, onCreate)
-    // cache the class constructor
-    __TAG_IMPL[name].class = this.constructor
-  }
-
-  // mount the tag using the class instance
-  mountTo(el, name, opts, this)
-
-  return this
-}
-
-/**
- * Create a new riot tag implementation
- * @param   { String }   name - name/id of the new riot tag
- * @param   { String }   tmpl - tag template
- * @param   { String }   css - custom tag css
- * @param   { String }   attrs - root tag attributes
- * @param   { Function } fn - user function
- * @returns { String } name/id of the tag just created
- */
-function tag(name, tmpl, css, attrs, fn) {
-  if (isFunction(attrs)) {
-    fn = attrs
-
-    if (/^[\w\-]+\s?=/.test(css)) {
-      attrs = css
-      css = ''
-    } else
-      attrs = ''
-  }
-
-  if (css) {
-    if (isFunction(css))
-      fn = css
-    else
-      styleManager.add(css)
-  }
-
-  name = name.toLowerCase()
-  __TAG_IMPL[name] = { name: name, tmpl: tmpl, attrs: attrs, fn: fn }
-
-  return name
-}
-
-/**
- * Create a new riot tag implementation (for use by the compiler)
- * @param   { String }   name - name/id of the new riot tag
- * @param   { String }   tmpl - tag template
- * @param   { String }   css - custom tag css
- * @param   { String }   attrs - root tag attributes
- * @param   { Function } fn - user function
- * @returns { String } name/id of the tag just created
- */
-function tag2(name, tmpl, css, attrs, fn) {
-  if (css)
-    styleManager.add(css, name)
-
-  var exists = !!__TAG_IMPL[name]
-  __TAG_IMPL[name] = { name: name, tmpl: tmpl, attrs: attrs, fn: fn }
-
-  if (exists && riot.util.hotReloader)
-    riot.util.hotReloader(name)
-
-  return name
-}
-
-/**
- * Mount a tag using a specific tag implementation
- * @param   { * } selector - tag DOM selector or DOM node/s
- * @param   { String } tagName - tag implementation name
- * @param   { Object } opts - tag logic
- * @returns { Array } new tags instances
- */
-function mount(selector, tagName, opts) {
-  var tags = []
-
-  function pushTagsTo(root) {
-    if (root.tagName) {
-      var riotTag = getAttr(root, RIOT_TAG_IS)
-
-      // have tagName? force riot-tag to be the same
-      if (tagName && riotTag !== tagName) {
-        riotTag = tagName
-        setAttr(root, RIOT_TAG_IS, tagName)
-      }
-
-      var tag = mountTo(root, riotTag || root.tagName.toLowerCase(), opts)
-
-      if (tag)
-        tags.push(tag)
-    } else if (root.length)
-      each(root, pushTagsTo) // assume nodeList
-  }
-
-  // inject styles into DOM
-  styleManager.inject()
-
-  if (isObject(tagName)) {
-    opts = tagName
-    tagName = 0
-  }
-
-  var elem
-  var allTags
-
-  // crawl the DOM to find the tag
-  if (isString(selector)) {
-    selector = selector === '*' ?
-      // select all registered tags
-      // & tags found with the riot-tag attribute set
-      allTags = selectTags() :
-      // or just the ones named like the selector
-      selector + selectTags(selector.split(/, */))
-
-    // make sure to pass always a selector
-    // to the querySelectorAll function
-    elem = selector ? $$(selector) : []
-  }
-  else
-    // probably you have passed already a tag or a NodeList
-    elem = selector
-
-  // select all the registered and mount them inside their root elements
-  if (tagName === '*') {
-    // get all custom tags
-    tagName = allTags || selectTags()
-    // if the root els it's just a single tag
-    if (elem.tagName)
-      elem = $$(tagName, elem)
-    else {
-      // select all the children for all the different root elements
-      var nodeList = []
-
-      each(elem, function (_el) { return nodeList.push($$(tagName, _el)); })
-
-      elem = nodeList
-    }
-    // get rid of the tagName
-    tagName = 0
-  }
-
-  pushTagsTo(elem)
-
-  return tags
-}
-
-// Create a mixin that could be globally shared across all the tags
-var mixins = {}
-var globals = mixins[GLOBAL_MIXIN] = {}
-var _id = 0
-
-/**
- * Create/Return a mixin by its name
- * @param   { String }  name - mixin name (global mixin if object)
- * @param   { Object }  mix - mixin logic
- * @param   { Boolean } g - is global?
- * @returns { Object }  the mixin logic
- */
-function mixin(name, mix, g) {
-  // Unnamed global
-  if (isObject(name)) {
-    mixin(("__unnamed_" + (_id++)), name, true)
-    return
-  }
-
-  var store = g ? globals : mixins
-
-  // Getter
-  if (!mix) {
-    if (isUndefined(store[name]))
-      throw new Error('Unregistered mixin: ' + name)
-
-    return store[name]
-  }
-
-  // Setter
-  store[name] = isFunction(mix) ?
-    extend(mix.prototype, store[name] || {}) && mix :
-    extend(store[name] || {}, mix)
-}
-
-/**
- * Update all the tags instances created
- * @returns { Array } all the tags instances
- */
-function update$1() {
-  return each(__VIRTUAL_DOM, function (tag) { return tag.update(); })
-}
-
-function unregister(name) {
-  delete __TAG_IMPL[name]
-}
-
-// counter to give a unique id to all the Tag instances
-var __uid = 0
-
-function Tag(impl, conf, innerHTML) {
-
-  var self = observable(this),
-    opts = inherit(conf.opts),
-    parent = conf.parent,
-    isLoop = conf.isLoop,
-    anonymous = conf.anonymous,
-    item = cleanUpData(conf.item),
-    instAttrs = [], // All attributes on the Tag when it's first parsed
-    implAttrs = [], // expressions on this type of Tag
-    expressions = [],
-    root = conf.root,
-    tagName = conf.tagName || root.tagName.toLowerCase(),
-    propsInSyncWithParent = [],
-    dom
-
-  // only call unmount if we have a valid __TAG_IMPL (has name property)
-  if (impl.name && root._tag) root._tag.unmount(true)
-
-  // not yet mounted
-  this.isMounted = false
-  root.isLoop = isLoop
-  this._internal = {
-    anonymous: anonymous,
-    origAttrs: instAttrs,
-    innerHTML: innerHTML
-  }
-
-  // create a unique id to this tag
-  // it could be handy to use it also to improve the virtual dom rendering speed
-  defineProperty(this, '_riot_id', ++__uid) // base 1 allows test !t._riot_id
-
-  extend(this, { parent: parent, root: root, opts: opts}, item)
-  // protect the "tags" and "refs" property from being overridden
-  defineProperty(this, 'tags', {})
-  defineProperty(this, 'refs', {})
-
-  dom = mkdom(impl.tmpl, innerHTML)
-
-  // We need to update opts for this tag. That requires updating the expressions
-  // in any attributes on the tag, and then copying the result onto opts.
-  function updateOpts() {
-    // anonymous `each` tags treat `dom` and `root` differently. In this case
-    // (and only this case) we don't need to do updateOpts, because the regular parse
-    // will update those attrs. Plus, anonymous tags don't need opts anyway
-    if (isLoop && anonymous) return
-
-    var ctx = !anonymous && isLoop ? self : parent || self
-    each(instAttrs, function(attr) {
-      if (attr.expr) update([attr.expr], ctx)
-      opts[toCamel(attr.name)] = attr.expr ? attr.expr.value : attr.value
-    })
-  }
-
-  function normalizeData(data) {
-    for (var key in item) {
-      if (!isUndefined(self[key]) && isWritable(self, key))
-        self[key] = data[key]
-    }
-  }
-
-  function inheritFrom(target) {
-    each(Object.keys(target), function(k) {
-      // some properties must be always in sync with the parent tag
-      var mustSync = !isReservedName(k) && contains(propsInSyncWithParent, k)
-
-      if (isUndefined(self[k]) || mustSync) {
-        // track the property to keep in sync
-        // so we can keep it updated
-        if (!mustSync) propsInSyncWithParent.push(k)
-        self[k] = target[k]
-      }
-    })
-  }
-
-  /**
-   * Update the tag expressions and options
-   * @param   { * }  data - data we want to use to extend the tag properties
-   * @returns { self }
-   */
-  defineProperty(this, 'update', function tagUpdate(data) {
-    if (isFunction(self.shouldUpdate) && !self.shouldUpdate()) return
-
-    // make sure the data passed will not override
-    // the component core methods
-    data = cleanUpData(data)
-
-    // inherit properties from the parent, but only for anonymous tags
-    if (isLoop && anonymous) inheritFrom(self.parent)
-
-    // normalize the tag properties in case an item object was initially passed
-    if (data && isObject(item)) {
-      normalizeData(data)
-      item = data
-    }
-    extend(self, data)
-    updateOpts()
-    if (self.isMounted) self.trigger('update', data)
-    update(expressions, self)
-    if (self.isMounted) self.trigger('updated')
-
-    return this
-
-  })
-
-  defineProperty(this, 'mixin', function tagMixin() {
-    each(arguments, function(mix) {
-      var instance,
-        props = [],
-        obj
-
-      mix = isString(mix) ? mixin(mix) : mix
-
-      // check if the mixin is a function
-      if (isFunction(mix)) {
-        // create the new mixin instance
-        instance = new mix()
-      } else instance = mix
-
-      // build multilevel prototype inheritance chain property list
-      do props = props.concat(Object.getOwnPropertyNames(obj || instance))
-      while (obj = Object.getPrototypeOf(obj || instance))
-
-      // loop the keys in the function prototype or the all object keys
-      each(props, function(key) {
-        // bind methods to self
-        // allow mixins to override other properties/parent mixins
-        if (key != 'init') {
-          // check for getters/setters
-          var descriptor = Object.getOwnPropertyDescriptor(instance, key)
-          var hasGetterSetter = descriptor && (descriptor.get || descriptor.set)
-
-          // apply method only if it does not already exist on the instance
-          if (!self.hasOwnProperty(key) && hasGetterSetter) {
-            Object.defineProperty(self, key, descriptor)
-          } else {
-            self[key] = isFunction(instance[key]) ?
-              instance[key].bind(self) :
-              instance[key]
-          }
-        }
-      })
-
-      // init method will be called automatically
-      if (instance.init)
-        instance.init.bind(self)()
-    })
-    return this
-  })
-
-  defineProperty(this, 'mount', function tagMount(forceUpdate) {
-    root._tag = this // keep a reference to the tag just created
-
-    // add global mixins
-    var globalMixin = mixin(GLOBAL_MIXIN)
-
-    if (globalMixin)
-      for (var i in globalMixin)
-        if (globalMixin.hasOwnProperty(i))
-          self.mixin(globalMixin[i])
-
-    // Read all the attrs on this instance. This give us the info we need for updateOpts
-    parseAttributes(root, root.attributes, parent, function(attr, expr) {
-      if (!anonymous && expr instanceof RefExpr) expr.tag = self
-      attr.expr = expr
-      instAttrs.push(attr)
-    })
-
-    // children in loop should inherit from true parent
-    if (self._parent && anonymous) inheritFrom(self._parent)
-
-
-    // initialiation
-    updateOpts()
-    if (impl.fn) impl.fn.call(self, opts)
-
-    // update the root adding custom attributes coming from the compiler
-    implAttrs = []
-    walkAttrs(impl.attrs, function (k, v) { implAttrs.push({name: k, value: v}) })
-    parseAttributes(root, implAttrs, self, function(attr, expr) {
-      if (expr) expressions.push(expr)
-      else setAttr(root, attr.name, attr.value)
-    })
-
-    // parse layout after init. fn may calculate args for nested custom tags
-    parseExpressions(dom, self, expressions, false)
-
-    self.update(item)
-
-    // internal use only, fixes #403
-    self.trigger('before-mount')
-
-    if (isLoop && anonymous) {
-      // update the root attribute for the looped elements
-      self.root = root = dom.firstChild
-
-    } else {
-      while (dom.firstChild) root.appendChild(dom.firstChild)
-      if (root.stub) root = parent.root
-    }
-
-    defineProperty(self, 'root', root)
-    self.isMounted = true
-
-    // if it's not a child tag we can trigger its mount event
-    if (!self.parent || self.parent.isMounted) {
-      self.trigger('mount')
-    }
-    // otherwise we need to wait that the parent event gets triggered
-    else self.parent.one('mount', function() {
-      self.trigger('mount')
-    })
-  })
-
-
-  defineProperty(this, 'unmount', function tagUnmount(keepRootTag) {
-    var el = self.root,
-      p = el.parentNode,
-      ptag,
-      tagIndex = __VIRTUAL_DOM.indexOf(self)
-
-    self.trigger('before-unmount')
-
-    // remove this tag instance from the global virtualDom variable
-    if (~tagIndex)
-      __VIRTUAL_DOM.splice(tagIndex, 1)
-
-    if (p) {
-
-      if (parent) {
-        ptag = getImmediateCustomParentTag(parent)
-        arrayishRemove(ptag.tags, tagName, self)
-      }
-
-      else
-        while (el.firstChild) el.removeChild(el.firstChild)
-
-      if (!keepRootTag)
-        p.removeChild(el)
-      else
-        // the riot-tag and the data-is attributes aren't needed anymore, remove them
-        remAttr(p, RIOT_TAG_IS)
-
-    }
-
-    if (this._virts) {
-      each(this._virts, function(v) {
-        if (v.parentNode) v.parentNode.removeChild(v)
-      })
-    }
-
-    // allow expressions to unmount themselves
-    unmountAll(expressions)
-
-    self.trigger('unmount')
-    self.off('*')
-    self.isMounted = false
-    delete self.root._tag
-
-    if (self.root._eventHandlers) {
-      each(Object.keys(self.root._eventHandlers), function (eventName) {
-        self.root.removeEventListener(eventName, self.root._eventHandlers[eventName])
-      })
-      delete self.root._eventHandlers
-    }
-  })
-<<<<<<< HEAD
-=======
-
-  // proxy function to bind updates
-  // dispatched from a parent tag
-  function onChildUpdate(data) { self.update(data, true) }
-
-  function toggle(isMount) {
-
-    // mount/unmount children
-    each(childTags, function(child) { child[isMount ? 'mount' : 'unmount']() })
-
-    // listen/unlisten parent (events flow one way from parent to children)
-    if (!parent) return
-    var evt = isMount ? 'on' : 'off'
-
-    // the loop tags will be always in sync with the parent automatically
-    if (isLoop)
-      parent[evt]('unmount', self.unmount)
-    else {
-      parent[evt]('update', onChildUpdate)[evt]('unmount', self.unmount)
-    }
-  }
-
-
-  // named elements available for fn
-  parseNamedElements(dom, this, childTags)
-
-}
-/**
- * Attach an event to a DOM node
- * @param { String } name - event name
- * @param { Function } handler - event callback
- * @param { Object } dom - dom node
- * @param { Tag } tag - tag instance
- */
-function setEventHandler(name, handler, dom, tag) {
-
-  dom[name] = function(e) {
-
-    var ptag = tag._parent,
-      item = tag._item,
-      el
-
-    if (!item)
-      while (ptag && !item) {
-        item = ptag._item
-        ptag = ptag._parent
-      }
-
-    // cross browser event fix
-    e = e || window.event
-
-    // override the event properties
-    if (isWritable(e, 'currentTarget')) e.currentTarget = dom
-    if (isWritable(e, 'target')) e.target = e.srcElement
-    if (isWritable(e, 'which')) e.which = e.charCode || e.keyCode
-
-    e.item = item
-
-    // prevent default behaviour (by default)
-    if (handler.call(tag, e) !== true && !/radio|check/.test(dom.type)) {
-      if (e.preventDefault) e.preventDefault()
-      e.returnValue = false
-    }
-
-    if (!e.preventUpdate) {
-      el = item ? getImmediateCustomParentTag(ptag) : tag
-      el.update()
-    }
-
-  }
-
-}
-
-
-/**
- * Insert a DOM node replacing another one (used by if- attribute)
- * @param   { Object } root - parent node
- * @param   { Object } node - node replaced
- * @param   { Object } before - node added
- */
-function insertTo(root, node, before) {
-  if (!root) return
-  root.insertBefore(before, node)
-  root.removeChild(node)
-}
-
-/**
- * Update the expressions in a Tag instance
- * @param   { Array } expressions - expression that must be re evaluated
- * @param   { Tag } tag - tag instance
- */
-function update(expressions, tag) {
-
-  each(expressions, function(expr, i) {
-
-    var dom = expr.dom,
-      attrName = expr.attr,
-      value = tmpl(expr.expr, tag),
-      parent = expr.parent || expr.dom.parentNode
-
-    if (expr.bool) {
-      value = !!value
-    } else if (value == null) {
-      value = ''
-    }
-
-    // #1638: regression of #1612, update the dom only if the value of the
-    // expression was changed
-    if (expr.value === value) {
-      return
-    }
-    expr.value = value
-
-    // textarea and text nodes has no attribute name
-    if (!attrName) {
-      // about #815 w/o replace: the browser converts the value to a string,
-      // the comparison by "==" does too, but not in the server
-      value += ''
-      // test for parent avoids error with invalid assignment to nodeValue
-      if (parent) {
-        // cache the parent node because somehow it will become null on IE
-        // on the next iteration
-        expr.parent = parent
-        if (parent.tagName === 'TEXTAREA') {
-          parent.value = value                    // #1113
-          if (!IE_VERSION) dom.nodeValue = value  // #1625 IE throws here, nodeValue
-        }                                         // will be available on 'updated'
-        else dom.nodeValue = value
-      }
-      return
-    }
-
-    // ~~#1612: look for changes in dom.value when updating the value~~
-    if (attrName === 'value') {
-      if (dom.value !== value) {
-        dom.value = value
-        setAttr(dom, attrName, value)
-      }
-      return
-    } else {
-      // remove original attribute
-      remAttr(dom, attrName)
-    }
-
-    // event handler
-    if (isFunction(value)) {
-      setEventHandler(attrName, value, dom, tag)
-
-    // if- conditional
-    } else if (attrName == 'if') {
-      var stub = expr.stub,
-        add = function() { insertTo(stub.parentNode, stub, dom) },
-        remove = function() { insertTo(dom.parentNode, dom, stub) }
-
-      // add to DOM
-      if (value) {
-        if (stub) {
-          add()
-          dom.inStub = false
-          // avoid to trigger the mount event if the tags is not visible yet
-          // maybe we can optimize this avoiding to mount the tag at all
-          if (!isInStub(dom)) {
-            walk(dom, function(el) {
-              if (el._tag && !el._tag.isMounted)
-                el._tag.isMounted = !!el._tag.trigger('mount')
-            })
-          }
-        }
-      // remove from DOM
-      } else {
-        stub = expr.stub = stub || document.createTextNode('')
-        // if the parentNode is defined we can easily replace the tag
-        if (dom.parentNode)
-          remove()
-        // otherwise we need to wait the updated event
-        else (tag.parent || tag).one('updated', remove)
-
-        dom.inStub = true
-      }
-    // show / hide
-    } else if (attrName === 'show') {
-      dom.style.display = value ? '' : 'none'
-
-    } else if (attrName === 'hide') {
-      dom.style.display = value ? 'none' : ''
-
-    } else if (expr.bool) {
-      dom[attrName] = value
-      if (value) setAttr(dom, attrName, attrName)
-      if (FIREFOX && attrName === 'selected' && dom.tagName === 'OPTION') {
-        dom.__riot1374 = value   // #1374
-      }
-
-    } else if (value === 0 || value && typeof value !== T_OBJECT) {
-      // <img src="{ expr }">
-      if (startsWith(attrName, RIOT_PREFIX) && attrName != RIOT_TAG) {
-        attrName = attrName.slice(RIOT_PREFIX.length)
-      }
-      setAttr(dom, attrName, value)
-    }
-
-  })
-
-}
-/**
- * Specialized function for looping an array-like collection with `each={}`
- * @param   { Array } els - collection of items
- * @param   {Function} fn - callback function
- * @returns { Array } the array looped
- */
-function each(els, fn) {
-  var len = els ? els.length : 0
-
-  for (var i = 0, el; i < len; i++) {
-    el = els[i]
-    // return false -> current item was removed by fn during the loop
-    if (el != null && fn(el, i) === false) i--
-  }
-  return els
-}
-
-/**
- * Detect if the argument passed is a function
- * @param   { * } v - whatever you want to pass to this function
- * @returns { Boolean } -
- */
-function isFunction(v) {
-  return typeof v === T_FUNCTION || false   // avoid IE problems
-}
-
-/**
- * Get the outer html of any DOM node SVGs included
- * @param   { Object } el - DOM node to parse
- * @returns { String } el.outerHTML
- */
-function getOuterHTML(el) {
-  if (el.outerHTML) return el.outerHTML
-  // some browsers do not support outerHTML on the SVGs tags
-  else {
-    var container = mkEl('div')
-    container.appendChild(el.cloneNode(true))
-    return container.innerHTML
-  }
-}
-
-/**
- * Set the inner html of any DOM node SVGs included
- * @param { Object } container - DOM node where we will inject the new html
- * @param { String } html - html to inject
- */
-function setInnerHTML(container, html) {
-  if (typeof container.innerHTML != T_UNDEF) container.innerHTML = html
-  // some browsers do not support innerHTML on the SVGs tags
-  else {
-    var doc = new DOMParser().parseFromString(html, 'application/xml')
-    container.appendChild(
-      container.ownerDocument.importNode(doc.documentElement, true)
-    )
-  }
-}
-
-/**
- * Checks wether a DOM node must be considered part of an svg document
- * @param   { String }  name - tag name
- * @returns { Boolean } -
- */
-function isSVGTag(name) {
-  return ~SVG_TAGS_LIST.indexOf(name)
-}
-
-/**
- * Detect if the argument passed is an object, exclude null.
- * NOTE: Use isObject(x) && !isArray(x) to excludes arrays.
- * @param   { * } v - whatever you want to pass to this function
- * @returns { Boolean } -
- */
-function isObject(v) {
-  return v && typeof v === T_OBJECT         // typeof null is 'object'
-}
-
-/**
- * Remove any DOM attribute from a node
- * @param   { Object } dom - DOM node we want to update
- * @param   { String } name - name of the property we want to remove
- */
-function remAttr(dom, name) {
-  dom.removeAttribute(name)
-}
-
-/**
- * Convert a string containing dashes to camel case
- * @param   { String } string - input string
- * @returns { String } my-string -> myString
- */
-function toCamel(string) {
-  return string.replace(/-(\w)/g, function(_, c) {
-    return c.toUpperCase()
-  })
-}
-
-/**
- * Get the value of any DOM attribute on a node
- * @param   { Object } dom - DOM node we want to parse
- * @param   { String } name - name of the attribute we want to get
- * @returns { String | undefined } name of the node attribute whether it exists
- */
-function getAttr(dom, name) {
-  return dom.getAttribute(name)
-}
-
-/**
- * Set any DOM/SVG attribute
- * @param { Object } dom - DOM node we want to update
- * @param { String } name - name of the property we want to set
- * @param { String } val - value of the property we want to set
- */
-function setAttr(dom, name, val) {
-  var xlink = XLINK_REGEX.exec(name)
-  if (xlink && xlink[1])
-    dom.setAttributeNS(XLINK_NS, xlink[1], val)
-  else
-    dom.setAttribute(name, val)
->>>>>>> 1beb092e
-}
-
-/**
- * Detect the tag implementation by a DOM node
- * @param   { Object } dom - DOM node we need to parse to get its tag implementation
- * @returns { Object } it returns an object containing the implementation of a custom tag (template and boot function)
- */
-function getTag(dom) {
-  return dom.tagName && __TAG_IMPL[getAttr(dom, RIOT_TAG_IS) ||
-    getAttr(dom, RIOT_TAG_IS) || dom.tagName.toLowerCase()]
-}
-
-/**
- * Move the position of a custom tag in its parent tag
- * @param   { Object } tag - child tag instance
- * @param   { String } tagName - key where the tag was stored
- * @param   { Number } newPos - index where the new tag will be stored
- */
-function moveChildTag(tag, tagName, newPos) {
-  var parent = tag.parent,
-    tags
-  // no parent no move
-  if (!parent) return
-
-  tags = parent.tags[tagName]
-
-  if (isArray(tags))
-    tags.splice(newPos, 0, tags.splice(tags.indexOf(tag), 1)[0])
-  else arrayishAdd(parent.tags, tagName, tag)
-}
-
-/**
- * Create a new child tag including it correctly into its parent
- * @param   { Object } child - child tag implementation
- * @param   { Object } opts - tag options containing the DOM node where the tag will be mounted
- * @param   { String } innerHTML - inner html of the child node
- * @param   { Object } parent - instance of the parent tag including the child custom tag
- * @param   { Boolean } skipName - hack to ignore the name attribute when attaching to parent
- * @returns { Object } instance of the new child tag just created
- */
-function initChildTag(child, opts, innerHTML, parent) {
-  var tag = new Tag(child, opts, innerHTML),
-    tagName = opts.tagName || getTagName(opts.root, true),
-    ptag = getImmediateCustomParentTag(parent)
-  // fix for the parent attribute in the looped elements
-  tag.parent = ptag
-  // store the real parent tag
-  // in some cases this could be different from the custom parent tag
-  // for example in nested loops
-  tag._parent = parent
-
-  // add this tag to the custom parent tag
-  arrayishAdd(ptag.tags, tagName, tag)
-
-  // and also to the real parent tag
-  if (ptag !== parent)
-    arrayishAdd(parent.tags, tagName, tag)
-
-  // empty the child node once we got its template
-  // to avoid that its children get compiled multiple times
-  opts.root.innerHTML = ''
-
-  return tag
-}
-
-/**
- * Loop backward all the parents tree to detect the first custom parent tag
- * @param   { Object } tag - a Tag instance
- * @returns { Object } the instance of the first custom parent tag found
- */
-function getImmediateCustomParentTag(tag) {
-  var ptag = tag
-  while (ptag._internal.anonymous) {
-    if (!ptag.parent) break
-    ptag = ptag.parent
-  }
-  return ptag
-}
-
-
-function unmountAll(expressions) {
-  var i, expl = expressions.length, expr
-  for (i = 0; i < expl; i++) {
-    expr = expressions[i]
-    if (expr instanceof Tag) expr.unmount(true)
-    else if (expr.unmount) expr.unmount()
-  }
-}
-
-/**
- * Get the tag name of any DOM node
- * @param   { Object } dom - DOM node we want to parse
- * @param   { Boolean } skipName - hack to ignore the name attribute when attaching to parent
- * @returns { String } name to identify this dom node in riot
- */
-function getTagName(dom, skipName) {
-  var child = getTag(dom),
-    namedTag = !skipName && getAttr(dom, 'name'),
-    tagName = namedTag && !tmpl.hasExpr(namedTag) ?
-                namedTag :
-              child ? child.name : dom.tagName.toLowerCase()
-
-  return tagName
-}
+function isWritable(obj, key) {
+  var props = Object.getOwnPropertyDescriptor(obj, key)
+  return typeof obj[key] === T_UNDEF || props && props.writable
+}
+
 
 /**
  * With this function we avoid that the internal Tag methods get overridden
@@ -9193,52 +8779,43 @@
 
   var o = {}
   for (var key in data) {
-    if (!RE_RESERVED_NAMES.test(key)) o[key] = data[key]
+    if (!RESERVED_WORDS_BLACKLIST.test(key)) o[key] = data[key]
   }
   return o
 }
 
 /**
- * Set the property of an object for a given key. If something already
- * exists there, then it becomes an array containing both the old and new value.
- * @param { Object } obj - object on which to set the property
- * @param { String } key - property name
- * @param { Object } value - the value of the property to be set
- * @param { Boolean } ensureArray - ensure that the property remains an array
+ * Walk down recursively all the children tags starting dom node
+ * @param   { Object }   dom - starting node where we will start the recursion
+ * @param   { Function } fn - callback to transform the child node just found
  */
-function arrayishAdd(obj, key, value, ensureArray) {
-  var dest = obj[key]
-  var isArr = isArray(dest)
-
-  if (dest && dest === value) return
-
-  // if the key was never set, set it once
-  if (!dest && ensureArray) obj[key] = [value]
-  else if (!dest) obj[key] = value
-  // if it was an array and not yet set
-  else if (!isArr || isArr && !contains(dest, value)) {
-    if (isArr) dest.push(value)
-    else obj[key] = [dest, value]
+function walk(dom, fn) {
+  if (dom) {
+    // stop the recursion
+    if (fn(dom) === false) return
+    else {
+      dom = dom.firstChild
+
+      while (dom) {
+        walk(dom, fn)
+        dom = dom.nextSibling
+      }
+    }
   }
 }
 
 /**
- * Removes an item from an object at a given key. If the key points to an array,
- * then the item is just removed from the array.
- * @param { Object } obj - object on which to remove the property
- * @param { String } key - property name
- * @param { Object } value - the value of the property to be removed
- * @param { Boolean } ensureArray - ensure that the property remains an array
-*/
-function arrayishRemove(obj, key, value, ensureArray) {
-  if (isArray(obj[key])) {
-    each(obj[key], function(item, i) {
-      if (item === value) obj[key].splice(i, 1)
-    })
-    if (!obj[key].length) delete obj[key]
-    else if (obj[key].length == 1 && !ensureArray) obj[key] = obj[key][0]
-  } else
-    delete obj[key] // otherwise just delete the key
+ * Minimize risk: only zero or one _space_ between attr & value
+ * @param   { String }   html - html string we want to parse
+ * @param   { Function } fn - callback function to apply on any attribute found
+ */
+function walkAttributes(html, fn) {
+  var m,
+    re = /([-\w]+) ?= ?(?:"([^"]*)|'([^']*)|({[^}]*}))/g
+
+  while (m = re.exec(html)) {
+    fn(m[1].toLowerCase(), m[2] || m[3] || m[4])
+  }
 }
 
 /**
@@ -9248,160 +8825,381 @@
  */
 function isInStub(dom) {
   while (dom) {
-    if (dom.inStub)
-      return true
+    if (dom.inStub) return true
     dom = dom.parentNode
   }
   return false
 }
+
+/**
+ * Create a generic DOM node
+ * @param   { String } name - name of the DOM node we want to create
+ * @param   { Boolean } isSvg - should we use a SVG as parent node?
+ * @returns { Object } DOM node just created
+ */
+function mkEl(name, isSvg) {
+  return isSvg ?
+    document.createElementNS('http://www.w3.org/2000/svg', 'svg') :
+    document.createElement(name)
+}
+
+/**
+ * Shorter and fast way to select multiple nodes in the DOM
+ * @param   { String } selector - DOM selector
+ * @param   { Object } ctx - DOM node where the targets of our search will is located
+ * @returns { Object } dom nodes found
+ */
+function $$(selector, ctx) {
+  return (ctx || document).querySelectorAll(selector)
+}
+
+/**
+ * Shorter and fast way to select a single node in the DOM
+ * @param   { String } selector - unique dom selector
+ * @param   { Object } ctx - DOM node where the target of our search will is located
+ * @returns { Object } dom node found
+ */
+function $(selector, ctx) {
+  return (ctx || document).querySelector(selector)
+}
+
+/**
+ * Simple object prototypal inheritance
+ * @param   { Object } parent - parent object
+ * @returns { Object } child instance
+ */
+function inherit(parent) {
+  return Object.create(parent || null)
+}
+
+/**
+ * Get the name property needed to identify a DOM node in riot
+ * @param   { Object } dom - DOM node we need to parse
+ * @returns { String | undefined } give us back a string to identify this dom node
+ */
+function getNamedKey(dom) {
+  return getAttr(dom, 'id') || getAttr(dom, 'name')
+}
+
+/**
+ * Set the named properties of a tag element
+ * @param { Object } dom - DOM node we need to parse
+ * @param { Object } parent - tag instance where the named dom element will be eventually added
+ * @param { Array } keys - list of all the tag instance properties
+ */
+function setNamed(dom, parent, keys) {
+  // get the key value we want to add to the tag instance
+  var key = getNamedKey(dom),
+    isArr,
+    // add the node detected to a tag instance using the named property
+    add = function(value) {
+      // avoid to override the tag properties already set
+      if (contains(keys, key)) return
+      // check whether this value is an array
+      isArr = isArray(value)
+      // if the key was never set
+      if (!value)
+        // set it once on the tag instance
+        parent[key] = dom
+      // if it was an array and not yet set
+      else if (!isArr || isArr && !contains(value, dom)) {
+        // add the dom node into the array
+        if (isArr)
+          value.push(dom)
+        else
+          parent[key] = [value, dom]
+      }
+    }
+
+  // skip the elements with no named properties
+  if (!key) return
+
+  // check whether this key has been already evaluated
+  if (tmpl.hasExpr(key))
+    // wait the first updated event only once
+    parent.one('mount', function() {
+      key = getNamedKey(dom)
+      add(parent[key])
+    })
+  else
+    add(parent[key])
+
+}
+
+/**
+ * Faster String startsWith alternative
+ * @param   { String } src - source string
+ * @param   { String } str - test string
+ * @returns { Boolean } -
+ */
+function startsWith(src, str) {
+  return src.slice(0, str.length) === str
+}
+
+/**
+ * requestAnimationFrame function
+ * Adapted from https://gist.github.com/paulirish/1579671, license MIT
+ */
+var rAF = (function (w) {
+  var raf = w.requestAnimationFrame    ||
+            w.mozRequestAnimationFrame || w.webkitRequestAnimationFrame
+
+  if (!raf || /iP(ad|hone|od).*OS 6/.test(w.navigator.userAgent)) {  // buggy iOS6
+    var lastTime = 0
+
+    raf = function (cb) {
+      var nowtime = Date.now(), timeout = Math.max(16 - (nowtime - lastTime), 0)
+      setTimeout(function () { cb(lastTime = nowtime + timeout) }, timeout)
+    }
+  }
+  return raf
+
+})(window || {})
 
 /**
  * Mount a tag creating new Tag instance
  * @param   { Object } root - dom node where the tag will be mounted
  * @param   { String } tagName - name of the riot tag we want to mount
  * @param   { Object } opts - options to pass to the Tag instance
- * @param   { Object } ctx - optional context that will be used to extend an existing class ( used in riot.Tag )
  * @returns { Tag } a new Tag instance
  */
-function mountTo(root, tagName, opts, ctx) {
-  var impl = __TAG_IMPL[tagName],
-    implClass = __TAG_IMPL[tagName].class,
-    tag = ctx || (implClass ? Object.create(implClass.prototype) : {}),
+function mountTo(root, tagName, opts) {
+  var tag = __tagImpl[tagName],
     // cache the inner HTML to fix #855
     innerHTML = root._innerHTML = root._innerHTML || root.innerHTML
 
   // clear the inner html
   root.innerHTML = ''
 
-  var conf = { root: root, opts: opts }
-  if (opts && opts.parent) conf.parent = opts.parent
-
-  if (impl && root) Tag.apply(tag, [impl, conf, innerHTML])
+  if (tag && root) tag = new Tag(tag, { root: root, opts: opts }, innerHTML)
 
   if (tag && tag.mount) {
-    tag.mount(true)
+    tag.mount()
     // add this tag to the virtualDom variable
-    if (!contains(__VIRTUAL_DOM, tag)) __VIRTUAL_DOM.push(tag)
+    if (!contains(__virtualDom, tag)) __virtualDom.push(tag)
   }
 
   return tag
 }
-
-
-/**
- * Adds the elements for a virtual tag
- * @param { Tag } tag - the tag whose root's children will be inserted or appended
- * @param { Node } src - the node that will do the inserting or appending
- * @param { Tag } target - only if inserting, insert before this tag's first child
- */
-function makeVirtual(tag, src, target) {
-  var head = document.createTextNode(''), tail = document.createTextNode(''), sib, el, frag = document.createDocumentFragment()
-  tag._head = tag.root.insertBefore(head, tag.root.firstChild)
-  tag._tail = tag.root.appendChild(tail)
-  el = tag._head
-  tag._virts = []
-  while (el) {
-    sib = el.nextSibling
-    frag.appendChild(el)
-
-    tag._virts.push(el) // hold for unmounting
-    el = sib
-  }
-  if (target)
-    src.insertBefore(frag, target._head)
-  else
-    src.appendChild(frag)
-}
-
-/**
- * Move virtual tag and all child nodes
- * @param { Tag } tag - first child reference used to start move
- * @param { Node } src  - the node that will do the inserting
- * @param { Tag } target - insert before this tag's first child
- */
-function moveVirtual(tag, src, target) {
-  var el = tag._head, sib, frag = document.createDocumentFragment()
-  while (el) {
-    sib = el.nextSibling
-    frag.appendChild(el)
-    el = sib
-    if (el == tag._tail) {
-      frag.appendChild(el)
-      src.insertBefore(frag, target._head)
-      break
-    }
-  }
-}
-
-/**
- * Get selectors for tags
- * @param   { Array } tags - tag names to select
- * @returns { String } selector
- */
-function selectTags(tags) {
-  // select all tags
-  if (!tags) {
-    var keys = Object.keys(__TAG_IMPL)
-    return keys + selectTags(keys)
-  }
-
-  return tags
-    .filter(function (t) { return !/[^-\w]/.test(t); })
-    .reduce(function (list, t) {
-      var name = t.trim().toLowerCase()
-      return list + ",[" + RIOT_TAG_IS + "=\"" + name + "\"]"
-    }, '')
-}
-
-
-var tags = Object.freeze({
-  getTag: getTag,
-  moveChildTag: moveChildTag,
-  initChildTag: initChildTag,
-  getImmediateCustomParentTag: getImmediateCustomParentTag,
-  unmountAll: unmountAll,
-  getTagName: getTagName,
-  cleanUpData: cleanUpData,
-  arrayishAdd: arrayishAdd,
-  arrayishRemove: arrayishRemove,
-  isInStub: isInStub,
-  mountTo: mountTo,
-  makeVirtual: makeVirtual,
-  moveVirtual: moveVirtual,
-  selectTags: selectTags
-});
-
 /**
  * Riot public api
  */
 
-var util = {
-  tmpl: tmpl,
-  brackets: brackets,
-  styleManager: styleManager,
-  styleNode: styleManager.styleNode,
-  // export the riot internal utils as well
-  dom: dom,
-  check: check,
-  misc: misc,
-  tags: tags
-}
-
-// TODO: remove it! this should be handled differently
-var settings = brackets.settings
-
-exports.util = util;
-exports.settings = settings;
-exports.observable = observable;
-exports.vdom = __VIRTUAL_DOM;
-exports.Tag = Tag$1;
-exports.tag = tag;
-exports.tag2 = tag2;
-exports.mount = mount;
-exports.mixin = mixin;
-exports.update = update$1;
-exports.unregister = unregister;
-
-Object.defineProperty(exports, '__esModule', { value: true });
-
-})));+// share methods for other riot parts, e.g. compiler
+riot.util = { brackets: brackets, tmpl: tmpl }
+
+/**
+ * Create a mixin that could be globally shared across all the tags
+ */
+riot.mixin = (function() {
+  var mixins = {},
+    globals = mixins[GLOBAL_MIXIN] = {},
+    _id = 0
+
+  /**
+   * Create/Return a mixin by its name
+   * @param   { String }  name - mixin name (global mixin if object)
+   * @param   { Object }  mixin - mixin logic
+   * @param   { Boolean } g - is global?
+   * @returns { Object }  the mixin logic
+   */
+  return function(name, mixin, g) {
+    // Unnamed global
+    if (isObject(name)) {
+      riot.mixin('__unnamed_'+_id++, name, true)
+      return
+    }
+
+    var store = g ? globals : mixins
+
+    // Getter
+    if (!mixin) {
+      if (typeof store[name] === T_UNDEF) {
+        throw new Error('Unregistered mixin: ' + name)
+      }
+      return store[name]
+    }
+    // Setter
+    if (isFunction(mixin)) {
+      extend(mixin.prototype, store[name] || {})
+      store[name] = mixin
+    }
+    else {
+      store[name] = extend(store[name] || {}, mixin)
+    }
+  }
+
+})()
+
+/**
+ * Create a new riot tag implementation
+ * @param   { String }   name - name/id of the new riot tag
+ * @param   { String }   html - tag template
+ * @param   { String }   css - custom tag css
+ * @param   { String }   attrs - root tag attributes
+ * @param   { Function } fn - user function
+ * @returns { String } name/id of the tag just created
+ */
+riot.tag = function(name, html, css, attrs, fn) {
+  if (isFunction(attrs)) {
+    fn = attrs
+    if (/^[\w\-]+\s?=/.test(css)) {
+      attrs = css
+      css = ''
+    } else attrs = ''
+  }
+  if (css) {
+    if (isFunction(css)) fn = css
+    else styleManager.add(css)
+  }
+  name = name.toLowerCase()
+  __tagImpl[name] = { name: name, tmpl: html, attrs: attrs, fn: fn }
+  return name
+}
+
+/**
+ * Create a new riot tag implementation (for use by the compiler)
+ * @param   { String }   name - name/id of the new riot tag
+ * @param   { String }   html - tag template
+ * @param   { String }   css - custom tag css
+ * @param   { String }   attrs - root tag attributes
+ * @param   { Function } fn - user function
+ * @returns { String } name/id of the tag just created
+ */
+riot.tag2 = function(name, html, css, attrs, fn) {
+  if (css) styleManager.add(css)
+  //if (bpair) riot.settings.brackets = bpair
+  __tagImpl[name] = { name: name, tmpl: html, attrs: attrs, fn: fn }
+  return name
+}
+
+/**
+ * Mount a tag using a specific tag implementation
+ * @param   { String } selector - tag DOM selector
+ * @param   { String } tagName - tag implementation name
+ * @param   { Object } opts - tag logic
+ * @returns { Array } new tags instances
+ */
+riot.mount = function(selector, tagName, opts) {
+
+  var els,
+    allTags,
+    tags = []
+
+  // helper functions
+
+  function addRiotTags(arr) {
+    var list = ''
+    each(arr, function (e) {
+      if (!/[^-\w]/.test(e)) {
+        e = e.trim().toLowerCase()
+        list += ',[' + RIOT_TAG_IS + '="' + e + '"],[' + RIOT_TAG + '="' + e + '"]'
+      }
+    })
+    return list
+  }
+
+  function selectAllTags() {
+    var keys = Object.keys(__tagImpl)
+    return keys + addRiotTags(keys)
+  }
+
+  function pushTags(root) {
+    if (root.tagName) {
+      var riotTag = getAttr(root, RIOT_TAG_IS) || getAttr(root, RIOT_TAG)
+
+      // have tagName? force riot-tag to be the same
+      if (tagName && riotTag !== tagName) {
+        riotTag = tagName
+        setAttr(root, RIOT_TAG_IS, tagName)
+        setAttr(root, RIOT_TAG, tagName) // this will be removed in riot 3.0.0
+      }
+      var tag = mountTo(root, riotTag || root.tagName.toLowerCase(), opts)
+
+      if (tag) tags.push(tag)
+    } else if (root.length) {
+      each(root, pushTags)   // assume nodeList
+    }
+  }
+
+  // ----- mount code -----
+
+  // inject styles into DOM
+  styleManager.inject()
+
+  if (isObject(tagName)) {
+    opts = tagName
+    tagName = 0
+  }
+
+  // crawl the DOM to find the tag
+  if (typeof selector === T_STRING) {
+    if (selector === '*')
+      // select all the tags registered
+      // and also the tags found with the riot-tag attribute set
+      selector = allTags = selectAllTags()
+    else
+      // or just the ones named like the selector
+      selector += addRiotTags(selector.split(/, */))
+
+    // make sure to pass always a selector
+    // to the querySelectorAll function
+    els = selector ? $$(selector) : []
+  }
+  else
+    // probably you have passed already a tag or a NodeList
+    els = selector
+
+  // select all the registered and mount them inside their root elements
+  if (tagName === '*') {
+    // get all custom tags
+    tagName = allTags || selectAllTags()
+    // if the root els it's just a single tag
+    if (els.tagName)
+      els = $$(tagName, els)
+    else {
+      // select all the children for all the different root elements
+      var nodeList = []
+      each(els, function (_el) {
+        nodeList.push($$(tagName, _el))
+      })
+      els = nodeList
+    }
+    // get rid of the tagName
+    tagName = 0
+  }
+
+  pushTags(els)
+
+  return tags
+}
+
+/**
+ * Update all the tags instances created
+ * @returns { Array } all the tags instances
+ */
+riot.update = function() {
+  return each(__virtualDom, function(tag) {
+    tag.update()
+  })
+}
+
+/**
+ * Export the Virtual DOM
+ */
+riot.vdom = __virtualDom
+
+/**
+ * Export the Tag constructor
+ */
+riot.Tag = Tag
+  // support CommonJS, AMD & browser
+  /* istanbul ignore next */
+  if (typeof exports === T_OBJECT)
+    module.exports = riot
+  else if (typeof define === T_FUNCTION && typeof define.amd !== T_UNDEF)
+    define(function() { return riot })
+  else
+    window.riot = riot
+
+})(typeof window != 'undefined' ? window : void 0);