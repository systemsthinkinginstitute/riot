/* Riot v3.0.0-alpha.5, @license MIT */
(function (global, factory) {
	typeof exports === 'object' && typeof module !== 'undefined' ? module.exports = factory() :
	typeof define === 'function' && define.amd ? define(factory) :
	(global.riot = factory());
}(this, function () { 'use strict';

	var observable$1=function observable(el){/**
	   * Extend the original object or create a new empty one
	   * @type { Object }
	   */el=el||{};/**
	   * Private variables
	   */var callbacks={},slice=Array.prototype.slice;/**
	   * Private Methods
	   *//**
	   * Helper function needed to get and loop all the events in a string
	   * @param   { String }   e - event string
	   * @param   {Function}   fn - callback
	   */function onEachEvent(e,fn){var es=e.split(' '),l=es.length,i=0,name,indx;for(;i<l;i++){name=es[i];indx=name.indexOf('.');if(name)fn(~indx?name.substring(0,indx):name,i,~indx?name.slice(indx+1):null);}}/**
	   * Public Api
	   */// extend the el object adding the observable methods
	Object.defineProperties(el,{/**
	     * Listen to the given space separated list of `events` and
	     * execute the `callback` each time an event is triggered.
	     * @param  { String } events - events ids
	     * @param  { Function } fn - callback function
	     * @returns { Object } el
	     */on:{value:function value(events,fn){if(typeof fn!='function')return el;onEachEvent(events,function(name,pos,ns){(callbacks[name]=callbacks[name]||[]).push(fn);fn.typed=pos>0;fn.ns=ns;});return el;},enumerable:false,writable:false,configurable:false},/**
	     * Removes the given space separated list of `events` listeners
	     * @param   { String } events - events ids
	     * @param   { Function } fn - callback function
	     * @returns { Object } el
	     */off:{value:function value(events,fn){if(events=='*'&&!fn)callbacks={};else{onEachEvent(events,function(name,pos,ns){if(fn||ns){var arr=callbacks[name];for(var i=0,cb;cb=arr&&arr[i];++i){if(cb==fn||ns&&cb.ns==ns)arr.splice(i--,1);}}else delete callbacks[name];});}return el;},enumerable:false,writable:false,configurable:false},/**
	     * Listen to the given space separated list of `events` and
	     * execute the `callback` at most once
	     * @param   { String } events - events ids
	     * @param   { Function } fn - callback function
	     * @returns { Object } el
	     */one:{value:function value(events,fn){function on(){el.off(events,on);fn.apply(el,arguments);}return el.on(events,on);},enumerable:false,writable:false,configurable:false},/**
	     * Execute all callback functions that listen to
	     * the given space separated list of `events`
	     * @param   { String } events - events ids
	     * @returns { Object } el
	     */trigger:{value:function value(events){// getting the arguments
	var arglen=arguments.length-1,args=new Array(arglen),fns;for(var i=0;i<arglen;i++){args[i]=arguments[i+1];// skip first argument
	}onEachEvent(events,function(name,pos,ns){fns=slice.call(callbacks[name]||[],0);for(var i=0,fn;fn=fns[i];++i){if(!ns||fn.ns==ns)fn.apply(el,fn.typed?[name].concat(args):args);if(fns[i]!==fn){i--;}}if(callbacks['*']&&name!='*')el.trigger.apply(el,['*',name].concat(args));});return el;},enumerable:false,writable:false,configurable:false}});return el;};

	var __VIRTUAL_DOM=[];
	var __TAG_IMPL={};
	var GLOBAL_MIXIN='__global_mixin';
	var RIOT_PREFIX='riot-';
	var RIOT_TAG='data-is';
	var RIOT_TAG_IS='data-is';
	var T_STRING='string';
	var T_OBJECT='object';
	var T_UNDEF='undefined';
	var T_FUNCTION='function';
	var WIN=typeof window==T_UNDEF?undefined:window;
	var SPECIAL_TAGS_REGEX=/^(?:t(?:body|head|foot|[rhd])|caption|col(?:group)?|opt(?:ion|group))$/;
	var RESERVED_WORDS_BLACKLIST=/^(?:_(?:item|id|parent)|update|root|(?:un)?mount|mixin|is(?:Mounted|Loop)|tags|parent|opts|trigger|o(?:n|ff|ne))$/;
	var SVG_TAGS_LIST=['altGlyph','animate','animateColor','circle','clipPath','defs','ellipse','feBlend','feColorMatrix','feComponentTransfer','feComposite','feConvolveMatrix','feDiffuseLighting','feDisplacementMap','feFlood','feGaussianBlur','feImage','feMerge','feMorphology','feOffset','feSpecularLighting','feTile','feTurbulence','filter','font','foreignObject','g','glyph','glyphRef','image','line','linearGradient','marker','mask','missing-glyph','path','pattern','polygon','polyline','radialGradient','rect','stop','svg','switch','symbol','text','textPath','tref','tspan','use'];
	var BOOL_ATTRS=/^(?:disabled|checked|readonly|required|allowfullscreen|auto(?:focus|play)|compact|controls|default|formnovalidate|hidden|ismap|itemscope|loop|multiple|muted|no(?:resize|shade|validate|wrap)?|open|reversed|seamless|selected|sortable|truespeed|typemustmatch)$/;
	var IE_VERSION=(WIN&&WIN.document||{}).documentMode|0;
	var FIREFOX=WIN&&!!WIN.InstallTrigger;

	var commonjsGlobal = typeof window !== 'undefined' ? window : typeof global !== 'undefined' ? global : typeof self !== 'undefined' ? self : {}

	function createCommonjsModule(fn, module) {
		return module = { exports: {} }, fn(module, module.exports), module.exports;
	}

	var csp_tmpl = createCommonjsModule(function (module, exports) {
	(function (global, factory) {
	  typeof exports === 'object' && typeof module !== 'undefined' ? factory(exports) :
	  typeof define === 'function' && define.amd ? define(['exports'], factory) :
	  (factory((global.cspTmpl = global.cspTmpl || {})));
	}(commonjsGlobal, function (exports) { 'use strict';

	  var __commonjs_global = typeof window !== 'undefined' ? window : typeof global !== 'undefined' ? global : this;
	  function __commonjs(fn, module) { return module = { exports: {} }, fn(module, module.exports, __commonjs_global), module.exports; }

	  function InfiniteChecker (maxIterations) {
	    if (this instanceof InfiniteChecker) {
	      this.maxIterations = maxIterations
	      this.count = 0
	    } else {
	      return new InfiniteChecker(maxIterations)
	    }
	  }

	  InfiniteChecker.prototype.check = function () {
	    this.count += 1
	    if (this.count > this.maxIterations) {
	      throw new Error('Infinite loop detected - reached max iterations')
	    }
	  }

	  function getGlobal (str) {
	    var ctx = (typeof window !== 'undefined' ? window : typeof global !== 'undefined' ? commonjsGlobal : this)
	    return typeof str !== 'undefined' ? ctx[str] : ctx
	  }

	  var names = ['Object', 'String', 'Boolean', 'Number', 'RegExp', 'Date', 'Array']
	  var immutable = { string: 'String', boolean: 'Boolean', number: 'Number' }

	  var primitives = names.map(getGlobal)
	  var protos = primitives.map(getProto)

	  function Primitives (context) {
	    if (this instanceof Primitives) {
	      this.context = context
	      for (var i = 0; i < names.length; i++) {
	        if (!this.context[names[i]]) {
	          this.context[names[i]] = wrap(primitives[i])
	        }
	      }
	    } else {
	      return new Primitives(context)
	    }
	  }

	  Primitives.prototype.replace = function (value) {
	    var primIndex = primitives.indexOf(value),
	      protoIndex = protos.indexOf(value),
	      name

	    if (~primIndex) {
	      name = names[primIndex]
	      return this.context[name]
	    } else if (~protoIndex) {
	      name = names[protoIndex]
	      return this.context[name].prototype
	    }

	    return value
	  }

	  Primitives.prototype.getPropertyObject = function (object, property) {
	    if (immutable[typeof object]) {
	      return this.getPrototypeOf(object)
	    }
	    return object
	  }

	  Primitives.prototype.isPrimitive = function (value) {
	    return !!~primitives.indexOf(value) || !!~protos.indexOf(value)
	  }

	  Primitives.prototype.getPrototypeOf = function (value) {
	    if (value == null) { // handle null and undefined
	      return value
	    }

	    var immutableType = immutable[typeof value],
	      proto

	    if (immutableType) {
	      proto = this.context[immutableType].prototype
	    } else {
	      proto = Object.getPrototypeOf(value)
	    }

	    if (!proto || proto === Object.prototype) {
	      return null
	    }

	    var replacement = this.replace(proto)

	    if (replacement === value) {
	      replacement = this.replace(Object.prototype)
	    }
	    return replacement

	  }

	  Primitives.prototype.applyNew = function (func, args) {
	    if (func.wrapped) {
	      var prim = Object.getPrototypeOf(func)
	      var instance = new (Function.prototype.bind.apply(prim, arguments))

	      setProto(instance, func.prototype)
	      return instance
	    }

	    return new (Function.prototype.bind.apply(func, arguments))

	  }

	  function getProto (func) {
	    return func.prototype
	  }

	  function setProto (obj, proto) {
	    obj.__proto__ = proto // eslint-disable-line
	  }

	  function wrap (prim) {
	    var proto = Object.create(prim.prototype)

	    var result = function () {
	      if (this instanceof result) {
	        prim.apply(this, arguments)
	      } else {
	        var instance = prim.apply(null, arguments)

	        setProto(instance, proto)
	        return instance
	      }
	    }

	    setProto(result, prim)
	    result.prototype = proto
	    result.wrapped = true
	    return result
	  }

	  var esprima = __commonjs(function (module, exports, global) {
	  /*
	    Copyright (c) jQuery Foundation, Inc. and Contributors, All Rights Reserved.

	    Redistribution and use in source and binary forms, with or without
	    modification, are permitted provided that the following conditions are met:

	      * Redistributions of source code must retain the above copyright
	        notice, this list of conditions and the following disclaimer.
	      * Redistributions in binary form must reproduce the above copyright
	        notice, this list of conditions and the following disclaimer in the
	        documentation and/or other materials provided with the distribution.

	    THIS SOFTWARE IS PROVIDED BY THE COPYRIGHT HOLDERS AND CONTRIBUTORS "AS IS"
	    AND ANY EXPRESS OR IMPLIED WARRANTIES, INCLUDING, BUT NOT LIMITED TO, THE
	    IMPLIED WARRANTIES OF MERCHANTABILITY AND FITNESS FOR A PARTICULAR PURPOSE
	    ARE DISCLAIMED. IN NO EVENT SHALL <COPYRIGHT HOLDER> BE LIABLE FOR ANY
	    DIRECT, INDIRECT, INCIDENTAL, SPECIAL, EXEMPLARY, OR CONSEQUENTIAL DAMAGES
	    (INCLUDING, BUT NOT LIMITED TO, PROCUREMENT OF SUBSTITUTE GOODS OR SERVICES;
	    LOSS OF USE, DATA, OR PROFITS; OR BUSINESS INTERRUPTION) HOWEVER CAUSED AND
	    ON ANY THEORY OF LIABILITY, WHETHER IN CONTRACT, STRICT LIABILITY, OR TORT
	    (INCLUDING NEGLIGENCE OR OTHERWISE) ARISING IN ANY WAY OUT OF THE USE OF
	    THIS SOFTWARE, EVEN IF ADVISED OF THE POSSIBILITY OF SUCH DAMAGE.
	  */

	  (function (root, factory) {
	      'use strict';

	      // Universal Module Definition (UMD) to support AMD, CommonJS/Node.js,
	      // Rhino, and plain browser loading.

	      /* istanbul ignore next */
	      if (typeof define === 'function' && define.amd) {
	          define(['exports'], factory);
	      } else if (typeof exports !== 'undefined') {
	          factory(exports);
	      } else {
	          factory((root.esprima = {}));
	      }
	  }(__commonjs_global, function (exports) {
	      'use strict';

	      var Token,
	          TokenName,
	          FnExprTokens,
	          Syntax,
	          PlaceHolders,
	          Messages,
	          Regex,
	          source,
	          strict,
	          index,
	          lineNumber,
	          lineStart,
	          hasLineTerminator,
	          lastIndex,
	          lastLineNumber,
	          lastLineStart,
	          startIndex,
	          startLineNumber,
	          startLineStart,
	          scanning,
	          length,
	          lookahead,
	          state,
	          extra,
	          isBindingElement,
	          isAssignmentTarget,
	          firstCoverInitializedNameError;

	      Token = {
	          BooleanLiteral: 1,
	          EOF: 2,
	          Identifier: 3,
	          Keyword: 4,
	          NullLiteral: 5,
	          NumericLiteral: 6,
	          Punctuator: 7,
	          StringLiteral: 8,
	          RegularExpression: 9,
	          Template: 10
	      };

	      TokenName = {};
	      TokenName[Token.BooleanLiteral] = 'Boolean';
	      TokenName[Token.EOF] = '<end>';
	      TokenName[Token.Identifier] = 'Identifier';
	      TokenName[Token.Keyword] = 'Keyword';
	      TokenName[Token.NullLiteral] = 'Null';
	      TokenName[Token.NumericLiteral] = 'Numeric';
	      TokenName[Token.Punctuator] = 'Punctuator';
	      TokenName[Token.StringLiteral] = 'String';
	      TokenName[Token.RegularExpression] = 'RegularExpression';
	      TokenName[Token.Template] = 'Template';

	      // A function following one of those tokens is an expression.
	      FnExprTokens = ['(', '{', '[', 'in', 'typeof', 'instanceof', 'new',
	                      'return', 'case', 'delete', 'throw', 'void',
	                      // assignment operators
	                      '=', '+=', '-=', '*=', '/=', '%=', '<<=', '>>=', '>>>=',
	                      '&=', '|=', '^=', ',',
	                      // binary/unary operators
	                      '+', '-', '*', '/', '%', '++', '--', '<<', '>>', '>>>', '&',
	                      '|', '^', '!', '~', '&&', '||', '?', ':', '===', '==', '>=',
	                      '<=', '<', '>', '!=', '!=='];

	      Syntax = {
	          AssignmentExpression: 'AssignmentExpression',
	          AssignmentPattern: 'AssignmentPattern',
	          ArrayExpression: 'ArrayExpression',
	          ArrayPattern: 'ArrayPattern',
	          ArrowFunctionExpression: 'ArrowFunctionExpression',
	          BlockStatement: 'BlockStatement',
	          BinaryExpression: 'BinaryExpression',
	          BreakStatement: 'BreakStatement',
	          CallExpression: 'CallExpression',
	          CatchClause: 'CatchClause',
	          ClassBody: 'ClassBody',
	          ClassDeclaration: 'ClassDeclaration',
	          ClassExpression: 'ClassExpression',
	          ConditionalExpression: 'ConditionalExpression',
	          ContinueStatement: 'ContinueStatement',
	          DoWhileStatement: 'DoWhileStatement',
	          DebuggerStatement: 'DebuggerStatement',
	          EmptyStatement: 'EmptyStatement',
	          ExportAllDeclaration: 'ExportAllDeclaration',
	          ExportDefaultDeclaration: 'ExportDefaultDeclaration',
	          ExportNamedDeclaration: 'ExportNamedDeclaration',
	          ExportSpecifier: 'ExportSpecifier',
	          ExpressionStatement: 'ExpressionStatement',
	          ForStatement: 'ForStatement',
	          ForOfStatement: 'ForOfStatement',
	          ForInStatement: 'ForInStatement',
	          FunctionDeclaration: 'FunctionDeclaration',
	          FunctionExpression: 'FunctionExpression',
	          Identifier: 'Identifier',
	          IfStatement: 'IfStatement',
	          ImportDeclaration: 'ImportDeclaration',
	          ImportDefaultSpecifier: 'ImportDefaultSpecifier',
	          ImportNamespaceSpecifier: 'ImportNamespaceSpecifier',
	          ImportSpecifier: 'ImportSpecifier',
	          Literal: 'Literal',
	          LabeledStatement: 'LabeledStatement',
	          LogicalExpression: 'LogicalExpression',
	          MemberExpression: 'MemberExpression',
	          MetaProperty: 'MetaProperty',
	          MethodDefinition: 'MethodDefinition',
	          NewExpression: 'NewExpression',
	          ObjectExpression: 'ObjectExpression',
	          ObjectPattern: 'ObjectPattern',
	          Program: 'Program',
	          Property: 'Property',
	          RestElement: 'RestElement',
	          ReturnStatement: 'ReturnStatement',
	          SequenceExpression: 'SequenceExpression',
	          SpreadElement: 'SpreadElement',
	          Super: 'Super',
	          SwitchCase: 'SwitchCase',
	          SwitchStatement: 'SwitchStatement',
	          TaggedTemplateExpression: 'TaggedTemplateExpression',
	          TemplateElement: 'TemplateElement',
	          TemplateLiteral: 'TemplateLiteral',
	          ThisExpression: 'ThisExpression',
	          ThrowStatement: 'ThrowStatement',
	          TryStatement: 'TryStatement',
	          UnaryExpression: 'UnaryExpression',
	          UpdateExpression: 'UpdateExpression',
	          VariableDeclaration: 'VariableDeclaration',
	          VariableDeclarator: 'VariableDeclarator',
	          WhileStatement: 'WhileStatement',
	          WithStatement: 'WithStatement',
	          YieldExpression: 'YieldExpression'
	      };

	      PlaceHolders = {
	          ArrowParameterPlaceHolder: 'ArrowParameterPlaceHolder'
	      };

	      // Error messages should be identical to V8.
	      Messages = {
	          UnexpectedToken: 'Unexpected token %0',
	          UnexpectedNumber: 'Unexpected number',
	          UnexpectedString: 'Unexpected string',
	          UnexpectedIdentifier: 'Unexpected identifier',
	          UnexpectedReserved: 'Unexpected reserved word',
	          UnexpectedTemplate: 'Unexpected quasi %0',
	          UnexpectedEOS: 'Unexpected end of input',
	          NewlineAfterThrow: 'Illegal newline after throw',
	          InvalidRegExp: 'Invalid regular expression',
	          UnterminatedRegExp: 'Invalid regular expression: missing /',
	          InvalidLHSInAssignment: 'Invalid left-hand side in assignment',
	          InvalidLHSInForIn: 'Invalid left-hand side in for-in',
	          InvalidLHSInForLoop: 'Invalid left-hand side in for-loop',
	          MultipleDefaultsInSwitch: 'More than one default clause in switch statement',
	          NoCatchOrFinally: 'Missing catch or finally after try',
	          UnknownLabel: 'Undefined label \'%0\'',
	          Redeclaration: '%0 \'%1\' has already been declared',
	          IllegalContinue: 'Illegal continue statement',
	          IllegalBreak: 'Illegal break statement',
	          IllegalReturn: 'Illegal return statement',
	          StrictModeWith: 'Strict mode code may not include a with statement',
	          StrictCatchVariable: 'Catch variable may not be eval or arguments in strict mode',
	          StrictVarName: 'Variable name may not be eval or arguments in strict mode',
	          StrictParamName: 'Parameter name eval or arguments is not allowed in strict mode',
	          StrictParamDupe: 'Strict mode function may not have duplicate parameter names',
	          StrictFunctionName: 'Function name may not be eval or arguments in strict mode',
	          StrictOctalLiteral: 'Octal literals are not allowed in strict mode.',
	          StrictDelete: 'Delete of an unqualified identifier in strict mode.',
	          StrictLHSAssignment: 'Assignment to eval or arguments is not allowed in strict mode',
	          StrictLHSPostfix: 'Postfix increment/decrement may not have eval or arguments operand in strict mode',
	          StrictLHSPrefix: 'Prefix increment/decrement may not have eval or arguments operand in strict mode',
	          StrictReservedWord: 'Use of future reserved word in strict mode',
	          TemplateOctalLiteral: 'Octal literals are not allowed in template strings.',
	          ParameterAfterRestParameter: 'Rest parameter must be last formal parameter',
	          DefaultRestParameter: 'Unexpected token =',
	          ObjectPatternAsRestParameter: 'Unexpected token {',
	          DuplicateProtoProperty: 'Duplicate __proto__ fields are not allowed in object literals',
	          ConstructorSpecialMethod: 'Class constructor may not be an accessor',
	          DuplicateConstructor: 'A class may only have one constructor',
	          StaticPrototype: 'Classes may not have static property named prototype',
	          MissingFromClause: 'Unexpected token',
	          NoAsAfterImportNamespace: 'Unexpected token',
	          InvalidModuleSpecifier: 'Unexpected token',
	          IllegalImportDeclaration: 'Unexpected token',
	          IllegalExportDeclaration: 'Unexpected token',
	          DuplicateBinding: 'Duplicate binding %0'
	      };

	      // See also tools/generate-unicode-regex.js.
	      Regex = {
	          // ECMAScript 6/Unicode v7.0.0 NonAsciiIdentifierStart:
	          NonAsciiIdentifierStart: /[\xAA\xB5\xBA\xC0-\xD6\xD8-\xF6\xF8-\u02C1\u02C6-\u02D1\u02E0-\u02E4\u02EC\u02EE\u0370-\u0374\u0376\u0377\u037A-\u037D\u037F\u0386\u0388-\u038A\u038C\u038E-\u03A1\u03A3-\u03F5\u03F7-\u0481\u048A-\u052F\u0531-\u0556\u0559\u0561-\u0587\u05D0-\u05EA\u05F0-\u05F2\u0620-\u064A\u066E\u066F\u0671-\u06D3\u06D5\u06E5\u06E6\u06EE\u06EF\u06FA-\u06FC\u06FF\u0710\u0712-\u072F\u074D-\u07A5\u07B1\u07CA-\u07EA\u07F4\u07F5\u07FA\u0800-\u0815\u081A\u0824\u0828\u0840-\u0858\u08A0-\u08B2\u0904-\u0939\u093D\u0950\u0958-\u0961\u0971-\u0980\u0985-\u098C\u098F\u0990\u0993-\u09A8\u09AA-\u09B0\u09B2\u09B6-\u09B9\u09BD\u09CE\u09DC\u09DD\u09DF-\u09E1\u09F0\u09F1\u0A05-\u0A0A\u0A0F\u0A10\u0A13-\u0A28\u0A2A-\u0A30\u0A32\u0A33\u0A35\u0A36\u0A38\u0A39\u0A59-\u0A5C\u0A5E\u0A72-\u0A74\u0A85-\u0A8D\u0A8F-\u0A91\u0A93-\u0AA8\u0AAA-\u0AB0\u0AB2\u0AB3\u0AB5-\u0AB9\u0ABD\u0AD0\u0AE0\u0AE1\u0B05-\u0B0C\u0B0F\u0B10\u0B13-\u0B28\u0B2A-\u0B30\u0B32\u0B33\u0B35-\u0B39\u0B3D\u0B5C\u0B5D\u0B5F-\u0B61\u0B71\u0B83\u0B85-\u0B8A\u0B8E-\u0B90\u0B92-\u0B95\u0B99\u0B9A\u0B9C\u0B9E\u0B9F\u0BA3\u0BA4\u0BA8-\u0BAA\u0BAE-\u0BB9\u0BD0\u0C05-\u0C0C\u0C0E-\u0C10\u0C12-\u0C28\u0C2A-\u0C39\u0C3D\u0C58\u0C59\u0C60\u0C61\u0C85-\u0C8C\u0C8E-\u0C90\u0C92-\u0CA8\u0CAA-\u0CB3\u0CB5-\u0CB9\u0CBD\u0CDE\u0CE0\u0CE1\u0CF1\u0CF2\u0D05-\u0D0C\u0D0E-\u0D10\u0D12-\u0D3A\u0D3D\u0D4E\u0D60\u0D61\u0D7A-\u0D7F\u0D85-\u0D96\u0D9A-\u0DB1\u0DB3-\u0DBB\u0DBD\u0DC0-\u0DC6\u0E01-\u0E30\u0E32\u0E33\u0E40-\u0E46\u0E81\u0E82\u0E84\u0E87\u0E88\u0E8A\u0E8D\u0E94-\u0E97\u0E99-\u0E9F\u0EA1-\u0EA3\u0EA5\u0EA7\u0EAA\u0EAB\u0EAD-\u0EB0\u0EB2\u0EB3\u0EBD\u0EC0-\u0EC4\u0EC6\u0EDC-\u0EDF\u0F00\u0F40-\u0F47\u0F49-\u0F6C\u0F88-\u0F8C\u1000-\u102A\u103F\u1050-\u1055\u105A-\u105D\u1061\u1065\u1066\u106E-\u1070\u1075-\u1081\u108E\u10A0-\u10C5\u10C7\u10CD\u10D0-\u10FA\u10FC-\u1248\u124A-\u124D\u1250-\u1256\u1258\u125A-\u125D\u1260-\u1288\u128A-\u128D\u1290-\u12B0\u12B2-\u12B5\u12B8-\u12BE\u12C0\u12C2-\u12C5\u12C8-\u12D6\u12D8-\u1310\u1312-\u1315\u1318-\u135A\u1380-\u138F\u13A0-\u13F4\u1401-\u166C\u166F-\u167F\u1681-\u169A\u16A0-\u16EA\u16EE-\u16F8\u1700-\u170C\u170E-\u1711\u1720-\u1731\u1740-\u1751\u1760-\u176C\u176E-\u1770\u1780-\u17B3\u17D7\u17DC\u1820-\u1877\u1880-\u18A8\u18AA\u18B0-\u18F5\u1900-\u191E\u1950-\u196D\u1970-\u1974\u1980-\u19AB\u19C1-\u19C7\u1A00-\u1A16\u1A20-\u1A54\u1AA7\u1B05-\u1B33\u1B45-\u1B4B\u1B83-\u1BA0\u1BAE\u1BAF\u1BBA-\u1BE5\u1C00-\u1C23\u1C4D-\u1C4F\u1C5A-\u1C7D\u1CE9-\u1CEC\u1CEE-\u1CF1\u1CF5\u1CF6\u1D00-\u1DBF\u1E00-\u1F15\u1F18-\u1F1D\u1F20-\u1F45\u1F48-\u1F4D\u1F50-\u1F57\u1F59\u1F5B\u1F5D\u1F5F-\u1F7D\u1F80-\u1FB4\u1FB6-\u1FBC\u1FBE\u1FC2-\u1FC4\u1FC6-\u1FCC\u1FD0-\u1FD3\u1FD6-\u1FDB\u1FE0-\u1FEC\u1FF2-\u1FF4\u1FF6-\u1FFC\u2071\u207F\u2090-\u209C\u2102\u2107\u210A-\u2113\u2115\u2118-\u211D\u2124\u2126\u2128\u212A-\u2139\u213C-\u213F\u2145-\u2149\u214E\u2160-\u2188\u2C00-\u2C2E\u2C30-\u2C5E\u2C60-\u2CE4\u2CEB-\u2CEE\u2CF2\u2CF3\u2D00-\u2D25\u2D27\u2D2D\u2D30-\u2D67\u2D6F\u2D80-\u2D96\u2DA0-\u2DA6\u2DA8-\u2DAE\u2DB0-\u2DB6\u2DB8-\u2DBE\u2DC0-\u2DC6\u2DC8-\u2DCE\u2DD0-\u2DD6\u2DD8-\u2DDE\u3005-\u3007\u3021-\u3029\u3031-\u3035\u3038-\u303C\u3041-\u3096\u309B-\u309F\u30A1-\u30FA\u30FC-\u30FF\u3105-\u312D\u3131-\u318E\u31A0-\u31BA\u31F0-\u31FF\u3400-\u4DB5\u4E00-\u9FCC\uA000-\uA48C\uA4D0-\uA4FD\uA500-\uA60C\uA610-\uA61F\uA62A\uA62B\uA640-\uA66E\uA67F-\uA69D\uA6A0-\uA6EF\uA717-\uA71F\uA722-\uA788\uA78B-\uA78E\uA790-\uA7AD\uA7B0\uA7B1\uA7F7-\uA801\uA803-\uA805\uA807-\uA80A\uA80C-\uA822\uA840-\uA873\uA882-\uA8B3\uA8F2-\uA8F7\uA8FB\uA90A-\uA925\uA930-\uA946\uA960-\uA97C\uA984-\uA9B2\uA9CF\uA9E0-\uA9E4\uA9E6-\uA9EF\uA9FA-\uA9FE\uAA00-\uAA28\uAA40-\uAA42\uAA44-\uAA4B\uAA60-\uAA76\uAA7A\uAA7E-\uAAAF\uAAB1\uAAB5\uAAB6\uAAB9-\uAABD\uAAC0\uAAC2\uAADB-\uAADD\uAAE0-\uAAEA\uAAF2-\uAAF4\uAB01-\uAB06\uAB09-\uAB0E\uAB11-\uAB16\uAB20-\uAB26\uAB28-\uAB2E\uAB30-\uAB5A\uAB5C-\uAB5F\uAB64\uAB65\uABC0-\uABE2\uAC00-\uD7A3\uD7B0-\uD7C6\uD7CB-\uD7FB\uF900-\uFA6D\uFA70-\uFAD9\uFB00-\uFB06\uFB13-\uFB17\uFB1D\uFB1F-\uFB28\uFB2A-\uFB36\uFB38-\uFB3C\uFB3E\uFB40\uFB41\uFB43\uFB44\uFB46-\uFBB1\uFBD3-\uFD3D\uFD50-\uFD8F\uFD92-\uFDC7\uFDF0-\uFDFB\uFE70-\uFE74\uFE76-\uFEFC\uFF21-\uFF3A\uFF41-\uFF5A\uFF66-\uFFBE\uFFC2-\uFFC7\uFFCA-\uFFCF\uFFD2-\uFFD7\uFFDA-\uFFDC]|\uD800[\uDC00-\uDC0B\uDC0D-\uDC26\uDC28-\uDC3A\uDC3C\uDC3D\uDC3F-\uDC4D\uDC50-\uDC5D\uDC80-\uDCFA\uDD40-\uDD74\uDE80-\uDE9C\uDEA0-\uDED0\uDF00-\uDF1F\uDF30-\uDF4A\uDF50-\uDF75\uDF80-\uDF9D\uDFA0-\uDFC3\uDFC8-\uDFCF\uDFD1-\uDFD5]|\uD801[\uDC00-\uDC9D\uDD00-\uDD27\uDD30-\uDD63\uDE00-\uDF36\uDF40-\uDF55\uDF60-\uDF67]|\uD802[\uDC00-\uDC05\uDC08\uDC0A-\uDC35\uDC37\uDC38\uDC3C\uDC3F-\uDC55\uDC60-\uDC76\uDC80-\uDC9E\uDD00-\uDD15\uDD20-\uDD39\uDD80-\uDDB7\uDDBE\uDDBF\uDE00\uDE10-\uDE13\uDE15-\uDE17\uDE19-\uDE33\uDE60-\uDE7C\uDE80-\uDE9C\uDEC0-\uDEC7\uDEC9-\uDEE4\uDF00-\uDF35\uDF40-\uDF55\uDF60-\uDF72\uDF80-\uDF91]|\uD803[\uDC00-\uDC48]|\uD804[\uDC03-\uDC37\uDC83-\uDCAF\uDCD0-\uDCE8\uDD03-\uDD26\uDD50-\uDD72\uDD76\uDD83-\uDDB2\uDDC1-\uDDC4\uDDDA\uDE00-\uDE11\uDE13-\uDE2B\uDEB0-\uDEDE\uDF05-\uDF0C\uDF0F\uDF10\uDF13-\uDF28\uDF2A-\uDF30\uDF32\uDF33\uDF35-\uDF39\uDF3D\uDF5D-\uDF61]|\uD805[\uDC80-\uDCAF\uDCC4\uDCC5\uDCC7\uDD80-\uDDAE\uDE00-\uDE2F\uDE44\uDE80-\uDEAA]|\uD806[\uDCA0-\uDCDF\uDCFF\uDEC0-\uDEF8]|\uD808[\uDC00-\uDF98]|\uD809[\uDC00-\uDC6E]|[\uD80C\uD840-\uD868\uD86A-\uD86C][\uDC00-\uDFFF]|\uD80D[\uDC00-\uDC2E]|\uD81A[\uDC00-\uDE38\uDE40-\uDE5E\uDED0-\uDEED\uDF00-\uDF2F\uDF40-\uDF43\uDF63-\uDF77\uDF7D-\uDF8F]|\uD81B[\uDF00-\uDF44\uDF50\uDF93-\uDF9F]|\uD82C[\uDC00\uDC01]|\uD82F[\uDC00-\uDC6A\uDC70-\uDC7C\uDC80-\uDC88\uDC90-\uDC99]|\uD835[\uDC00-\uDC54\uDC56-\uDC9C\uDC9E\uDC9F\uDCA2\uDCA5\uDCA6\uDCA9-\uDCAC\uDCAE-\uDCB9\uDCBB\uDCBD-\uDCC3\uDCC5-\uDD05\uDD07-\uDD0A\uDD0D-\uDD14\uDD16-\uDD1C\uDD1E-\uDD39\uDD3B-\uDD3E\uDD40-\uDD44\uDD46\uDD4A-\uDD50\uDD52-\uDEA5\uDEA8-\uDEC0\uDEC2-\uDEDA\uDEDC-\uDEFA\uDEFC-\uDF14\uDF16-\uDF34\uDF36-\uDF4E\uDF50-\uDF6E\uDF70-\uDF88\uDF8A-\uDFA8\uDFAA-\uDFC2\uDFC4-\uDFCB]|\uD83A[\uDC00-\uDCC4]|\uD83B[\uDE00-\uDE03\uDE05-\uDE1F\uDE21\uDE22\uDE24\uDE27\uDE29-\uDE32\uDE34-\uDE37\uDE39\uDE3B\uDE42\uDE47\uDE49\uDE4B\uDE4D-\uDE4F\uDE51\uDE52\uDE54\uDE57\uDE59\uDE5B\uDE5D\uDE5F\uDE61\uDE62\uDE64\uDE67-\uDE6A\uDE6C-\uDE72\uDE74-\uDE77\uDE79-\uDE7C\uDE7E\uDE80-\uDE89\uDE8B-\uDE9B\uDEA1-\uDEA3\uDEA5-\uDEA9\uDEAB-\uDEBB]|\uD869[\uDC00-\uDED6\uDF00-\uDFFF]|\uD86D[\uDC00-\uDF34\uDF40-\uDFFF]|\uD86E[\uDC00-\uDC1D]|\uD87E[\uDC00-\uDE1D]/,

	          // ECMAScript 6/Unicode v7.0.0 NonAsciiIdentifierPart:
	          NonAsciiIdentifierPart: /[\xAA\xB5\xB7\xBA\xC0-\xD6\xD8-\xF6\xF8-\u02C1\u02C6-\u02D1\u02E0-\u02E4\u02EC\u02EE\u0300-\u0374\u0376\u0377\u037A-\u037D\u037F\u0386-\u038A\u038C\u038E-\u03A1\u03A3-\u03F5\u03F7-\u0481\u0483-\u0487\u048A-\u052F\u0531-\u0556\u0559\u0561-\u0587\u0591-\u05BD\u05BF\u05C1\u05C2\u05C4\u05C5\u05C7\u05D0-\u05EA\u05F0-\u05F2\u0610-\u061A\u0620-\u0669\u066E-\u06D3\u06D5-\u06DC\u06DF-\u06E8\u06EA-\u06FC\u06FF\u0710-\u074A\u074D-\u07B1\u07C0-\u07F5\u07FA\u0800-\u082D\u0840-\u085B\u08A0-\u08B2\u08E4-\u0963\u0966-\u096F\u0971-\u0983\u0985-\u098C\u098F\u0990\u0993-\u09A8\u09AA-\u09B0\u09B2\u09B6-\u09B9\u09BC-\u09C4\u09C7\u09C8\u09CB-\u09CE\u09D7\u09DC\u09DD\u09DF-\u09E3\u09E6-\u09F1\u0A01-\u0A03\u0A05-\u0A0A\u0A0F\u0A10\u0A13-\u0A28\u0A2A-\u0A30\u0A32\u0A33\u0A35\u0A36\u0A38\u0A39\u0A3C\u0A3E-\u0A42\u0A47\u0A48\u0A4B-\u0A4D\u0A51\u0A59-\u0A5C\u0A5E\u0A66-\u0A75\u0A81-\u0A83\u0A85-\u0A8D\u0A8F-\u0A91\u0A93-\u0AA8\u0AAA-\u0AB0\u0AB2\u0AB3\u0AB5-\u0AB9\u0ABC-\u0AC5\u0AC7-\u0AC9\u0ACB-\u0ACD\u0AD0\u0AE0-\u0AE3\u0AE6-\u0AEF\u0B01-\u0B03\u0B05-\u0B0C\u0B0F\u0B10\u0B13-\u0B28\u0B2A-\u0B30\u0B32\u0B33\u0B35-\u0B39\u0B3C-\u0B44\u0B47\u0B48\u0B4B-\u0B4D\u0B56\u0B57\u0B5C\u0B5D\u0B5F-\u0B63\u0B66-\u0B6F\u0B71\u0B82\u0B83\u0B85-\u0B8A\u0B8E-\u0B90\u0B92-\u0B95\u0B99\u0B9A\u0B9C\u0B9E\u0B9F\u0BA3\u0BA4\u0BA8-\u0BAA\u0BAE-\u0BB9\u0BBE-\u0BC2\u0BC6-\u0BC8\u0BCA-\u0BCD\u0BD0\u0BD7\u0BE6-\u0BEF\u0C00-\u0C03\u0C05-\u0C0C\u0C0E-\u0C10\u0C12-\u0C28\u0C2A-\u0C39\u0C3D-\u0C44\u0C46-\u0C48\u0C4A-\u0C4D\u0C55\u0C56\u0C58\u0C59\u0C60-\u0C63\u0C66-\u0C6F\u0C81-\u0C83\u0C85-\u0C8C\u0C8E-\u0C90\u0C92-\u0CA8\u0CAA-\u0CB3\u0CB5-\u0CB9\u0CBC-\u0CC4\u0CC6-\u0CC8\u0CCA-\u0CCD\u0CD5\u0CD6\u0CDE\u0CE0-\u0CE3\u0CE6-\u0CEF\u0CF1\u0CF2\u0D01-\u0D03\u0D05-\u0D0C\u0D0E-\u0D10\u0D12-\u0D3A\u0D3D-\u0D44\u0D46-\u0D48\u0D4A-\u0D4E\u0D57\u0D60-\u0D63\u0D66-\u0D6F\u0D7A-\u0D7F\u0D82\u0D83\u0D85-\u0D96\u0D9A-\u0DB1\u0DB3-\u0DBB\u0DBD\u0DC0-\u0DC6\u0DCA\u0DCF-\u0DD4\u0DD6\u0DD8-\u0DDF\u0DE6-\u0DEF\u0DF2\u0DF3\u0E01-\u0E3A\u0E40-\u0E4E\u0E50-\u0E59\u0E81\u0E82\u0E84\u0E87\u0E88\u0E8A\u0E8D\u0E94-\u0E97\u0E99-\u0E9F\u0EA1-\u0EA3\u0EA5\u0EA7\u0EAA\u0EAB\u0EAD-\u0EB9\u0EBB-\u0EBD\u0EC0-\u0EC4\u0EC6\u0EC8-\u0ECD\u0ED0-\u0ED9\u0EDC-\u0EDF\u0F00\u0F18\u0F19\u0F20-\u0F29\u0F35\u0F37\u0F39\u0F3E-\u0F47\u0F49-\u0F6C\u0F71-\u0F84\u0F86-\u0F97\u0F99-\u0FBC\u0FC6\u1000-\u1049\u1050-\u109D\u10A0-\u10C5\u10C7\u10CD\u10D0-\u10FA\u10FC-\u1248\u124A-\u124D\u1250-\u1256\u1258\u125A-\u125D\u1260-\u1288\u128A-\u128D\u1290-\u12B0\u12B2-\u12B5\u12B8-\u12BE\u12C0\u12C2-\u12C5\u12C8-\u12D6\u12D8-\u1310\u1312-\u1315\u1318-\u135A\u135D-\u135F\u1369-\u1371\u1380-\u138F\u13A0-\u13F4\u1401-\u166C\u166F-\u167F\u1681-\u169A\u16A0-\u16EA\u16EE-\u16F8\u1700-\u170C\u170E-\u1714\u1720-\u1734\u1740-\u1753\u1760-\u176C\u176E-\u1770\u1772\u1773\u1780-\u17D3\u17D7\u17DC\u17DD\u17E0-\u17E9\u180B-\u180D\u1810-\u1819\u1820-\u1877\u1880-\u18AA\u18B0-\u18F5\u1900-\u191E\u1920-\u192B\u1930-\u193B\u1946-\u196D\u1970-\u1974\u1980-\u19AB\u19B0-\u19C9\u19D0-\u19DA\u1A00-\u1A1B\u1A20-\u1A5E\u1A60-\u1A7C\u1A7F-\u1A89\u1A90-\u1A99\u1AA7\u1AB0-\u1ABD\u1B00-\u1B4B\u1B50-\u1B59\u1B6B-\u1B73\u1B80-\u1BF3\u1C00-\u1C37\u1C40-\u1C49\u1C4D-\u1C7D\u1CD0-\u1CD2\u1CD4-\u1CF6\u1CF8\u1CF9\u1D00-\u1DF5\u1DFC-\u1F15\u1F18-\u1F1D\u1F20-\u1F45\u1F48-\u1F4D\u1F50-\u1F57\u1F59\u1F5B\u1F5D\u1F5F-\u1F7D\u1F80-\u1FB4\u1FB6-\u1FBC\u1FBE\u1FC2-\u1FC4\u1FC6-\u1FCC\u1FD0-\u1FD3\u1FD6-\u1FDB\u1FE0-\u1FEC\u1FF2-\u1FF4\u1FF6-\u1FFC\u200C\u200D\u203F\u2040\u2054\u2071\u207F\u2090-\u209C\u20D0-\u20DC\u20E1\u20E5-\u20F0\u2102\u2107\u210A-\u2113\u2115\u2118-\u211D\u2124\u2126\u2128\u212A-\u2139\u213C-\u213F\u2145-\u2149\u214E\u2160-\u2188\u2C00-\u2C2E\u2C30-\u2C5E\u2C60-\u2CE4\u2CEB-\u2CF3\u2D00-\u2D25\u2D27\u2D2D\u2D30-\u2D67\u2D6F\u2D7F-\u2D96\u2DA0-\u2DA6\u2DA8-\u2DAE\u2DB0-\u2DB6\u2DB8-\u2DBE\u2DC0-\u2DC6\u2DC8-\u2DCE\u2DD0-\u2DD6\u2DD8-\u2DDE\u2DE0-\u2DFF\u3005-\u3007\u3021-\u302F\u3031-\u3035\u3038-\u303C\u3041-\u3096\u3099-\u309F\u30A1-\u30FA\u30FC-\u30FF\u3105-\u312D\u3131-\u318E\u31A0-\u31BA\u31F0-\u31FF\u3400-\u4DB5\u4E00-\u9FCC\uA000-\uA48C\uA4D0-\uA4FD\uA500-\uA60C\uA610-\uA62B\uA640-\uA66F\uA674-\uA67D\uA67F-\uA69D\uA69F-\uA6F1\uA717-\uA71F\uA722-\uA788\uA78B-\uA78E\uA790-\uA7AD\uA7B0\uA7B1\uA7F7-\uA827\uA840-\uA873\uA880-\uA8C4\uA8D0-\uA8D9\uA8E0-\uA8F7\uA8FB\uA900-\uA92D\uA930-\uA953\uA960-\uA97C\uA980-\uA9C0\uA9CF-\uA9D9\uA9E0-\uA9FE\uAA00-\uAA36\uAA40-\uAA4D\uAA50-\uAA59\uAA60-\uAA76\uAA7A-\uAAC2\uAADB-\uAADD\uAAE0-\uAAEF\uAAF2-\uAAF6\uAB01-\uAB06\uAB09-\uAB0E\uAB11-\uAB16\uAB20-\uAB26\uAB28-\uAB2E\uAB30-\uAB5A\uAB5C-\uAB5F\uAB64\uAB65\uABC0-\uABEA\uABEC\uABED\uABF0-\uABF9\uAC00-\uD7A3\uD7B0-\uD7C6\uD7CB-\uD7FB\uF900-\uFA6D\uFA70-\uFAD9\uFB00-\uFB06\uFB13-\uFB17\uFB1D-\uFB28\uFB2A-\uFB36\uFB38-\uFB3C\uFB3E\uFB40\uFB41\uFB43\uFB44\uFB46-\uFBB1\uFBD3-\uFD3D\uFD50-\uFD8F\uFD92-\uFDC7\uFDF0-\uFDFB\uFE00-\uFE0F\uFE20-\uFE2D\uFE33\uFE34\uFE4D-\uFE4F\uFE70-\uFE74\uFE76-\uFEFC\uFF10-\uFF19\uFF21-\uFF3A\uFF3F\uFF41-\uFF5A\uFF66-\uFFBE\uFFC2-\uFFC7\uFFCA-\uFFCF\uFFD2-\uFFD7\uFFDA-\uFFDC]|\uD800[\uDC00-\uDC0B\uDC0D-\uDC26\uDC28-\uDC3A\uDC3C\uDC3D\uDC3F-\uDC4D\uDC50-\uDC5D\uDC80-\uDCFA\uDD40-\uDD74\uDDFD\uDE80-\uDE9C\uDEA0-\uDED0\uDEE0\uDF00-\uDF1F\uDF30-\uDF4A\uDF50-\uDF7A\uDF80-\uDF9D\uDFA0-\uDFC3\uDFC8-\uDFCF\uDFD1-\uDFD5]|\uD801[\uDC00-\uDC9D\uDCA0-\uDCA9\uDD00-\uDD27\uDD30-\uDD63\uDE00-\uDF36\uDF40-\uDF55\uDF60-\uDF67]|\uD802[\uDC00-\uDC05\uDC08\uDC0A-\uDC35\uDC37\uDC38\uDC3C\uDC3F-\uDC55\uDC60-\uDC76\uDC80-\uDC9E\uDD00-\uDD15\uDD20-\uDD39\uDD80-\uDDB7\uDDBE\uDDBF\uDE00-\uDE03\uDE05\uDE06\uDE0C-\uDE13\uDE15-\uDE17\uDE19-\uDE33\uDE38-\uDE3A\uDE3F\uDE60-\uDE7C\uDE80-\uDE9C\uDEC0-\uDEC7\uDEC9-\uDEE6\uDF00-\uDF35\uDF40-\uDF55\uDF60-\uDF72\uDF80-\uDF91]|\uD803[\uDC00-\uDC48]|\uD804[\uDC00-\uDC46\uDC66-\uDC6F\uDC7F-\uDCBA\uDCD0-\uDCE8\uDCF0-\uDCF9\uDD00-\uDD34\uDD36-\uDD3F\uDD50-\uDD73\uDD76\uDD80-\uDDC4\uDDD0-\uDDDA\uDE00-\uDE11\uDE13-\uDE37\uDEB0-\uDEEA\uDEF0-\uDEF9\uDF01-\uDF03\uDF05-\uDF0C\uDF0F\uDF10\uDF13-\uDF28\uDF2A-\uDF30\uDF32\uDF33\uDF35-\uDF39\uDF3C-\uDF44\uDF47\uDF48\uDF4B-\uDF4D\uDF57\uDF5D-\uDF63\uDF66-\uDF6C\uDF70-\uDF74]|\uD805[\uDC80-\uDCC5\uDCC7\uDCD0-\uDCD9\uDD80-\uDDB5\uDDB8-\uDDC0\uDE00-\uDE40\uDE44\uDE50-\uDE59\uDE80-\uDEB7\uDEC0-\uDEC9]|\uD806[\uDCA0-\uDCE9\uDCFF\uDEC0-\uDEF8]|\uD808[\uDC00-\uDF98]|\uD809[\uDC00-\uDC6E]|[\uD80C\uD840-\uD868\uD86A-\uD86C][\uDC00-\uDFFF]|\uD80D[\uDC00-\uDC2E]|\uD81A[\uDC00-\uDE38\uDE40-\uDE5E\uDE60-\uDE69\uDED0-\uDEED\uDEF0-\uDEF4\uDF00-\uDF36\uDF40-\uDF43\uDF50-\uDF59\uDF63-\uDF77\uDF7D-\uDF8F]|\uD81B[\uDF00-\uDF44\uDF50-\uDF7E\uDF8F-\uDF9F]|\uD82C[\uDC00\uDC01]|\uD82F[\uDC00-\uDC6A\uDC70-\uDC7C\uDC80-\uDC88\uDC90-\uDC99\uDC9D\uDC9E]|\uD834[\uDD65-\uDD69\uDD6D-\uDD72\uDD7B-\uDD82\uDD85-\uDD8B\uDDAA-\uDDAD\uDE42-\uDE44]|\uD835[\uDC00-\uDC54\uDC56-\uDC9C\uDC9E\uDC9F\uDCA2\uDCA5\uDCA6\uDCA9-\uDCAC\uDCAE-\uDCB9\uDCBB\uDCBD-\uDCC3\uDCC5-\uDD05\uDD07-\uDD0A\uDD0D-\uDD14\uDD16-\uDD1C\uDD1E-\uDD39\uDD3B-\uDD3E\uDD40-\uDD44\uDD46\uDD4A-\uDD50\uDD52-\uDEA5\uDEA8-\uDEC0\uDEC2-\uDEDA\uDEDC-\uDEFA\uDEFC-\uDF14\uDF16-\uDF34\uDF36-\uDF4E\uDF50-\uDF6E\uDF70-\uDF88\uDF8A-\uDFA8\uDFAA-\uDFC2\uDFC4-\uDFCB\uDFCE-\uDFFF]|\uD83A[\uDC00-\uDCC4\uDCD0-\uDCD6]|\uD83B[\uDE00-\uDE03\uDE05-\uDE1F\uDE21\uDE22\uDE24\uDE27\uDE29-\uDE32\uDE34-\uDE37\uDE39\uDE3B\uDE42\uDE47\uDE49\uDE4B\uDE4D-\uDE4F\uDE51\uDE52\uDE54\uDE57\uDE59\uDE5B\uDE5D\uDE5F\uDE61\uDE62\uDE64\uDE67-\uDE6A\uDE6C-\uDE72\uDE74-\uDE77\uDE79-\uDE7C\uDE7E\uDE80-\uDE89\uDE8B-\uDE9B\uDEA1-\uDEA3\uDEA5-\uDEA9\uDEAB-\uDEBB]|\uD869[\uDC00-\uDED6\uDF00-\uDFFF]|\uD86D[\uDC00-\uDF34\uDF40-\uDFFF]|\uD86E[\uDC00-\uDC1D]|\uD87E[\uDC00-\uDE1D]|\uDB40[\uDD00-\uDDEF]/
	      };

	      // Ensure the condition is true, otherwise throw an error.
	      // This is only to have a better contract semantic, i.e. another safety net
	      // to catch a logic error. The condition shall be fulfilled in normal case.
	      // Do NOT use this to enforce a certain condition on any user input.

	      function assert(condition, message) {
	          /* istanbul ignore if */
	          if (!condition) {
	              throw new Error('ASSERT: ' + message);
	          }
	      }

	      function isDecimalDigit(ch) {
	          return (ch >= 0x30 && ch <= 0x39);   // 0..9
	      }

	      function isHexDigit(ch) {
	          return '0123456789abcdefABCDEF'.indexOf(ch) >= 0;
	      }

	      function isOctalDigit(ch) {
	          return '01234567'.indexOf(ch) >= 0;
	      }

	      function octalToDecimal(ch) {
	          // \0 is not octal escape sequence
	          var octal = (ch !== '0'), code = '01234567'.indexOf(ch);

	          if (index < length && isOctalDigit(source[index])) {
	              octal = true;
	              code = code * 8 + '01234567'.indexOf(source[index++]);

	              // 3 digits are only allowed when string starts
	              // with 0, 1, 2, 3
	              if ('0123'.indexOf(ch) >= 0 &&
	                      index < length &&
	                      isOctalDigit(source[index])) {
	                  code = code * 8 + '01234567'.indexOf(source[index++]);
	              }
	          }

	          return {
	              code: code,
	              octal: octal
	          };
	      }

	      // ECMA-262 11.2 White Space

	      function isWhiteSpace(ch) {
	          return (ch === 0x20) || (ch === 0x09) || (ch === 0x0B) || (ch === 0x0C) || (ch === 0xA0) ||
	              (ch >= 0x1680 && [0x1680, 0x180E, 0x2000, 0x2001, 0x2002, 0x2003, 0x2004, 0x2005, 0x2006, 0x2007, 0x2008, 0x2009, 0x200A, 0x202F, 0x205F, 0x3000, 0xFEFF].indexOf(ch) >= 0);
	      }

	      // ECMA-262 11.3 Line Terminators

	      function isLineTerminator(ch) {
	          return (ch === 0x0A) || (ch === 0x0D) || (ch === 0x2028) || (ch === 0x2029);
	      }

	      // ECMA-262 11.6 Identifier Names and Identifiers

	      function fromCodePoint(cp) {
	          return (cp < 0x10000) ? String.fromCharCode(cp) :
	              String.fromCharCode(0xD800 + ((cp - 0x10000) >> 10)) +
	              String.fromCharCode(0xDC00 + ((cp - 0x10000) & 1023));
	      }

	      function isIdentifierStart(ch) {
	          return (ch === 0x24) || (ch === 0x5F) ||  // $ (dollar) and _ (underscore)
	              (ch >= 0x41 && ch <= 0x5A) ||         // A..Z
	              (ch >= 0x61 && ch <= 0x7A) ||         // a..z
	              (ch === 0x5C) ||                      // \ (backslash)
	              ((ch >= 0x80) && Regex.NonAsciiIdentifierStart.test(fromCodePoint(ch)));
	      }

	      function isIdentifierPart(ch) {
	          return (ch === 0x24) || (ch === 0x5F) ||  // $ (dollar) and _ (underscore)
	              (ch >= 0x41 && ch <= 0x5A) ||         // A..Z
	              (ch >= 0x61 && ch <= 0x7A) ||         // a..z
	              (ch >= 0x30 && ch <= 0x39) ||         // 0..9
	              (ch === 0x5C) ||                      // \ (backslash)
	              ((ch >= 0x80) && Regex.NonAsciiIdentifierPart.test(fromCodePoint(ch)));
	      }

	      // ECMA-262 11.6.2.2 Future Reserved Words

	      function isFutureReservedWord(id) {
	          switch (id) {
	          case 'enum':
	          case 'export':
	          case 'import':
	          case 'super':
	              return true;
	          default:
	              return false;
	          }
	      }

	      function isStrictModeReservedWord(id) {
	          switch (id) {
	          case 'implements':
	          case 'interface':
	          case 'package':
	          case 'private':
	          case 'protected':
	          case 'public':
	          case 'static':
	          case 'yield':
	          case 'let':
	              return true;
	          default:
	              return false;
	          }
	      }

	      function isRestrictedWord(id) {
	          return id === 'eval' || id === 'arguments';
	      }

	      // ECMA-262 11.6.2.1 Keywords

	      function isKeyword(id) {
	          switch (id.length) {
	          case 2:
	              return (id === 'if') || (id === 'in') || (id === 'do');
	          case 3:
	              return (id === 'var') || (id === 'for') || (id === 'new') ||
	                  (id === 'try') || (id === 'let');
	          case 4:
	              return (id === 'this') || (id === 'else') || (id === 'case') ||
	                  (id === 'void') || (id === 'with') || (id === 'enum');
	          case 5:
	              return (id === 'while') || (id === 'break') || (id === 'catch') ||
	                  (id === 'throw') || (id === 'const') || (id === 'yield') ||
	                  (id === 'class') || (id === 'super');
	          case 6:
	              return (id === 'return') || (id === 'typeof') || (id === 'delete') ||
	                  (id === 'switch') || (id === 'export') || (id === 'import');
	          case 7:
	              return (id === 'default') || (id === 'finally') || (id === 'extends');
	          case 8:
	              return (id === 'function') || (id === 'continue') || (id === 'debugger');
	          case 10:
	              return (id === 'instanceof');
	          default:
	              return false;
	          }
	      }

	      // ECMA-262 11.4 Comments

	      function addComment(type, value, start, end, loc) {
	          var comment;

	          assert(typeof start === 'number', 'Comment must have valid position');

	          state.lastCommentStart = start;

	          comment = {
	              type: type,
	              value: value
	          };
	          if (extra.range) {
	              comment.range = [start, end];
	          }
	          if (extra.loc) {
	              comment.loc = loc;
	          }
	          extra.comments.push(comment);
	          if (extra.attachComment) {
	              extra.leadingComments.push(comment);
	              extra.trailingComments.push(comment);
	          }
	          if (extra.tokenize) {
	              comment.type = comment.type + 'Comment';
	              if (extra.delegate) {
	                  comment = extra.delegate(comment);
	              }
	              extra.tokens.push(comment);
	          }
	      }

	      function skipSingleLineComment(offset) {
	          var start, loc, ch, comment;

	          start = index - offset;
	          loc = {
	              start: {
	                  line: lineNumber,
	                  column: index - lineStart - offset
	              }
	          };

	          while (index < length) {
	              ch = source.charCodeAt(index);
	              ++index;
	              if (isLineTerminator(ch)) {
	                  hasLineTerminator = true;
	                  if (extra.comments) {
	                      comment = source.slice(start + offset, index - 1);
	                      loc.end = {
	                          line: lineNumber,
	                          column: index - lineStart - 1
	                      };
	                      addComment('Line', comment, start, index - 1, loc);
	                  }
	                  if (ch === 13 && source.charCodeAt(index) === 10) {
	                      ++index;
	                  }
	                  ++lineNumber;
	                  lineStart = index;
	                  return;
	              }
	          }

	          if (extra.comments) {
	              comment = source.slice(start + offset, index);
	              loc.end = {
	                  line: lineNumber,
	                  column: index - lineStart
	              };
	              addComment('Line', comment, start, index, loc);
	          }
	      }

	      function skipMultiLineComment() {
	          var start, loc, ch, comment;

	          if (extra.comments) {
	              start = index - 2;
	              loc = {
	                  start: {
	                      line: lineNumber,
	                      column: index - lineStart - 2
	                  }
	              };
	          }

	          while (index < length) {
	              ch = source.charCodeAt(index);
	              if (isLineTerminator(ch)) {
	                  if (ch === 0x0D && source.charCodeAt(index + 1) === 0x0A) {
	                      ++index;
	                  }
	                  hasLineTerminator = true;
	                  ++lineNumber;
	                  ++index;
	                  lineStart = index;
	              } else if (ch === 0x2A) {
	                  // Block comment ends with '*/'.
	                  if (source.charCodeAt(index + 1) === 0x2F) {
	                      ++index;
	                      ++index;
	                      if (extra.comments) {
	                          comment = source.slice(start + 2, index - 2);
	                          loc.end = {
	                              line: lineNumber,
	                              column: index - lineStart
	                          };
	                          addComment('Block', comment, start, index, loc);
	                      }
	                      return;
	                  }
	                  ++index;
	              } else {
	                  ++index;
	              }
	          }

	          // Ran off the end of the file - the whole thing is a comment
	          if (extra.comments) {
	              loc.end = {
	                  line: lineNumber,
	                  column: index - lineStart
	              };
	              comment = source.slice(start + 2, index);
	              addComment('Block', comment, start, index, loc);
	          }
	          tolerateUnexpectedToken();
	      }

	      function skipComment() {
	          var ch, start;
	          hasLineTerminator = false;

	          start = (index === 0);
	          while (index < length) {
	              ch = source.charCodeAt(index);

	              if (isWhiteSpace(ch)) {
	                  ++index;
	              } else if (isLineTerminator(ch)) {
	                  hasLineTerminator = true;
	                  ++index;
	                  if (ch === 0x0D && source.charCodeAt(index) === 0x0A) {
	                      ++index;
	                  }
	                  ++lineNumber;
	                  lineStart = index;
	                  start = true;
	              } else if (ch === 0x2F) { // U+002F is '/'
	                  ch = source.charCodeAt(index + 1);
	                  if (ch === 0x2F) {
	                      ++index;
	                      ++index;
	                      skipSingleLineComment(2);
	                      start = true;
	                  } else if (ch === 0x2A) {  // U+002A is '*'
	                      ++index;
	                      ++index;
	                      skipMultiLineComment();
	                  } else {
	                      break;
	                  }
	              } else if (start && ch === 0x2D) { // U+002D is '-'
	                  // U+003E is '>'
	                  if ((source.charCodeAt(index + 1) === 0x2D) && (source.charCodeAt(index + 2) === 0x3E)) {
	                      // '-->' is a single-line comment
	                      index += 3;
	                      skipSingleLineComment(3);
	                  } else {
	                      break;
	                  }
	              } else if (ch === 0x3C) { // U+003C is '<'
	                  if (source.slice(index + 1, index + 4) === '!--') {
	                      ++index; // `<`
	                      ++index; // `!`
	                      ++index; // `-`
	                      ++index; // `-`
	                      skipSingleLineComment(4);
	                  } else {
	                      break;
	                  }
	              } else {
	                  break;
	              }
	          }
	      }

	      function scanHexEscape(prefix) {
	          var i, len, ch, code = 0;

	          len = (prefix === 'u') ? 4 : 2;
	          for (i = 0; i < len; ++i) {
	              if (index < length && isHexDigit(source[index])) {
	                  ch = source[index++];
	                  code = code * 16 + '0123456789abcdef'.indexOf(ch.toLowerCase());
	              } else {
	                  return '';
	              }
	          }
	          return String.fromCharCode(code);
	      }

	      function scanUnicodeCodePointEscape() {
	          var ch, code;

	          ch = source[index];
	          code = 0;

	          // At least, one hex digit is required.
	          if (ch === '}') {
	              throwUnexpectedToken();
	          }

	          while (index < length) {
	              ch = source[index++];
	              if (!isHexDigit(ch)) {
	                  break;
	              }
	              code = code * 16 + '0123456789abcdef'.indexOf(ch.toLowerCase());
	          }

	          if (code > 0x10FFFF || ch !== '}') {
	              throwUnexpectedToken();
	          }

	          return fromCodePoint(code);
	      }

	      function codePointAt(i) {
	          var cp, first, second;

	          cp = source.charCodeAt(i);
	          if (cp >= 0xD800 && cp <= 0xDBFF) {
	              second = source.charCodeAt(i + 1);
	              if (second >= 0xDC00 && second <= 0xDFFF) {
	                  first = cp;
	                  cp = (first - 0xD800) * 0x400 + second - 0xDC00 + 0x10000;
	              }
	          }

	          return cp;
	      }

	      function getComplexIdentifier() {
	          var cp, ch, id;

	          cp = codePointAt(index);
	          id = fromCodePoint(cp);
	          index += id.length;

	          // '\u' (U+005C, U+0075) denotes an escaped character.
	          if (cp === 0x5C) {
	              if (source.charCodeAt(index) !== 0x75) {
	                  throwUnexpectedToken();
	              }
	              ++index;
	              if (source[index] === '{') {
	                  ++index;
	                  ch = scanUnicodeCodePointEscape();
	              } else {
	                  ch = scanHexEscape('u');
	                  cp = ch.charCodeAt(0);
	                  if (!ch || ch === '\\' || !isIdentifierStart(cp)) {
	                      throwUnexpectedToken();
	                  }
	              }
	              id = ch;
	          }

	          while (index < length) {
	              cp = codePointAt(index);
	              if (!isIdentifierPart(cp)) {
	                  break;
	              }
	              ch = fromCodePoint(cp);
	              id += ch;
	              index += ch.length;

	              // '\u' (U+005C, U+0075) denotes an escaped character.
	              if (cp === 0x5C) {
	                  id = id.substr(0, id.length - 1);
	                  if (source.charCodeAt(index) !== 0x75) {
	                      throwUnexpectedToken();
	                  }
	                  ++index;
	                  if (source[index] === '{') {
	                      ++index;
	                      ch = scanUnicodeCodePointEscape();
	                  } else {
	                      ch = scanHexEscape('u');
	                      cp = ch.charCodeAt(0);
	                      if (!ch || ch === '\\' || !isIdentifierPart(cp)) {
	                          throwUnexpectedToken();
	                      }
	                  }
	                  id += ch;
	              }
	          }

	          return id;
	      }

	      function getIdentifier() {
	          var start, ch;

	          start = index++;
	          while (index < length) {
	              ch = source.charCodeAt(index);
	              if (ch === 0x5C) {
	                  // Blackslash (U+005C) marks Unicode escape sequence.
	                  index = start;
	                  return getComplexIdentifier();
	              } else if (ch >= 0xD800 && ch < 0xDFFF) {
	                  // Need to handle surrogate pairs.
	                  index = start;
	                  return getComplexIdentifier();
	              }
	              if (isIdentifierPart(ch)) {
	                  ++index;
	              } else {
	                  break;
	              }
	          }

	          return source.slice(start, index);
	      }

	      function scanIdentifier() {
	          var start, id, type;

	          start = index;

	          // Backslash (U+005C) starts an escaped character.
	          id = (source.charCodeAt(index) === 0x5C) ? getComplexIdentifier() : getIdentifier();

	          // There is no keyword or literal with only one character.
	          // Thus, it must be an identifier.
	          if (id.length === 1) {
	              type = Token.Identifier;
	          } else if (isKeyword(id)) {
	              type = Token.Keyword;
	          } else if (id === 'null') {
	              type = Token.NullLiteral;
	          } else if (id === 'true' || id === 'false') {
	              type = Token.BooleanLiteral;
	          } else {
	              type = Token.Identifier;
	          }

	          return {
	              type: type,
	              value: id,
	              lineNumber: lineNumber,
	              lineStart: lineStart,
	              start: start,
	              end: index
	          };
	      }


	      // ECMA-262 11.7 Punctuators

	      function scanPunctuator() {
	          var token, str;

	          token = {
	              type: Token.Punctuator,
	              value: '',
	              lineNumber: lineNumber,
	              lineStart: lineStart,
	              start: index,
	              end: index
	          };

	          // Check for most common single-character punctuators.
	          str = source[index];
	          switch (str) {

	          case '(':
	              if (extra.tokenize) {
	                  extra.openParenToken = extra.tokenValues.length;
	              }
	              ++index;
	              break;

	          case '{':
	              if (extra.tokenize) {
	                  extra.openCurlyToken = extra.tokenValues.length;
	              }
	              state.curlyStack.push('{');
	              ++index;
	              break;

	          case '.':
	              ++index;
	              if (source[index] === '.' && source[index + 1] === '.') {
	                  // Spread operator: ...
	                  index += 2;
	                  str = '...';
	              }
	              break;

	          case '}':
	              ++index;
	              state.curlyStack.pop();
	              break;
	          case ')':
	          case ';':
	          case ',':
	          case '[':
	          case ']':
	          case ':':
	          case '?':
	          case '~':
	              ++index;
	              break;

	          default:
	              // 4-character punctuator.
	              str = source.substr(index, 4);
	              if (str === '>>>=') {
	                  index += 4;
	              } else {

	                  // 3-character punctuators.
	                  str = str.substr(0, 3);
	                  if (str === '===' || str === '!==' || str === '>>>' ||
	                      str === '<<=' || str === '>>=') {
	                      index += 3;
	                  } else {

	                      // 2-character punctuators.
	                      str = str.substr(0, 2);
	                      if (str === '&&' || str === '||' || str === '==' || str === '!=' ||
	                          str === '+=' || str === '-=' || str === '*=' || str === '/=' ||
	                          str === '++' || str === '--' || str === '<<' || str === '>>' ||
	                          str === '&=' || str === '|=' || str === '^=' || str === '%=' ||
	                          str === '<=' || str === '>=' || str === '=>') {
	                          index += 2;
	                      } else {

	                          // 1-character punctuators.
	                          str = source[index];
	                          if ('<>=!+-*%&|^/'.indexOf(str) >= 0) {
	                              ++index;
	                          }
	                      }
	                  }
	              }
	          }

	          if (index === token.start) {
	              throwUnexpectedToken();
	          }

	          token.end = index;
	          token.value = str;
	          return token;
	      }

	      // ECMA-262 11.8.3 Numeric Literals

	      function scanHexLiteral(start) {
	          var number = '';

	          while (index < length) {
	              if (!isHexDigit(source[index])) {
	                  break;
	              }
	              number += source[index++];
	          }

	          if (number.length === 0) {
	              throwUnexpectedToken();
	          }

	          if (isIdentifierStart(source.charCodeAt(index))) {
	              throwUnexpectedToken();
	          }

	          return {
	              type: Token.NumericLiteral,
	              value: parseInt('0x' + number, 16),
	              lineNumber: lineNumber,
	              lineStart: lineStart,
	              start: start,
	              end: index
	          };
	      }

	      function scanBinaryLiteral(start) {
	          var ch, number;

	          number = '';

	          while (index < length) {
	              ch = source[index];
	              if (ch !== '0' && ch !== '1') {
	                  break;
	              }
	              number += source[index++];
	          }

	          if (number.length === 0) {
	              // only 0b or 0B
	              throwUnexpectedToken();
	          }

	          if (index < length) {
	              ch = source.charCodeAt(index);
	              /* istanbul ignore else */
	              if (isIdentifierStart(ch) || isDecimalDigit(ch)) {
	                  throwUnexpectedToken();
	              }
	          }

	          return {
	              type: Token.NumericLiteral,
	              value: parseInt(number, 2),
	              lineNumber: lineNumber,
	              lineStart: lineStart,
	              start: start,
	              end: index
	          };
	      }

	      function scanOctalLiteral(prefix, start) {
	          var number, octal;

	          if (isOctalDigit(prefix)) {
	              octal = true;
	              number = '0' + source[index++];
	          } else {
	              octal = false;
	              ++index;
	              number = '';
	          }

	          while (index < length) {
	              if (!isOctalDigit(source[index])) {
	                  break;
	              }
	              number += source[index++];
	          }

	          if (!octal && number.length === 0) {
	              // only 0o or 0O
	              throwUnexpectedToken();
	          }

	          if (isIdentifierStart(source.charCodeAt(index)) || isDecimalDigit(source.charCodeAt(index))) {
	              throwUnexpectedToken();
	          }

	          return {
	              type: Token.NumericLiteral,
	              value: parseInt(number, 8),
	              octal: octal,
	              lineNumber: lineNumber,
	              lineStart: lineStart,
	              start: start,
	              end: index
	          };
	      }

	      function isImplicitOctalLiteral() {
	          var i, ch;

	          // Implicit octal, unless there is a non-octal digit.
	          // (Annex B.1.1 on Numeric Literals)
	          for (i = index + 1; i < length; ++i) {
	              ch = source[i];
	              if (ch === '8' || ch === '9') {
	                  return false;
	              }
	              if (!isOctalDigit(ch)) {
	                  return true;
	              }
	          }

	          return true;
	      }

	      function scanNumericLiteral() {
	          var number, start, ch;

	          ch = source[index];
	          assert(isDecimalDigit(ch.charCodeAt(0)) || (ch === '.'),
	              'Numeric literal must start with a decimal digit or a decimal point');

	          start = index;
	          number = '';
	          if (ch !== '.') {
	              number = source[index++];
	              ch = source[index];

	              // Hex number starts with '0x'.
	              // Octal number starts with '0'.
	              // Octal number in ES6 starts with '0o'.
	              // Binary number in ES6 starts with '0b'.
	              if (number === '0') {
	                  if (ch === 'x' || ch === 'X') {
	                      ++index;
	                      return scanHexLiteral(start);
	                  }
	                  if (ch === 'b' || ch === 'B') {
	                      ++index;
	                      return scanBinaryLiteral(start);
	                  }
	                  if (ch === 'o' || ch === 'O') {
	                      return scanOctalLiteral(ch, start);
	                  }

	                  if (isOctalDigit(ch)) {
	                      if (isImplicitOctalLiteral()) {
	                          return scanOctalLiteral(ch, start);
	                      }
	                  }
	              }

	              while (isDecimalDigit(source.charCodeAt(index))) {
	                  number += source[index++];
	              }
	              ch = source[index];
	          }

	          if (ch === '.') {
	              number += source[index++];
	              while (isDecimalDigit(source.charCodeAt(index))) {
	                  number += source[index++];
	              }
	              ch = source[index];
	          }

	          if (ch === 'e' || ch === 'E') {
	              number += source[index++];

	              ch = source[index];
	              if (ch === '+' || ch === '-') {
	                  number += source[index++];
	              }
	              if (isDecimalDigit(source.charCodeAt(index))) {
	                  while (isDecimalDigit(source.charCodeAt(index))) {
	                      number += source[index++];
	                  }
	              } else {
	                  throwUnexpectedToken();
	              }
	          }

	          if (isIdentifierStart(source.charCodeAt(index))) {
	              throwUnexpectedToken();
	          }

	          return {
	              type: Token.NumericLiteral,
	              value: parseFloat(number),
	              lineNumber: lineNumber,
	              lineStart: lineStart,
	              start: start,
	              end: index
	          };
	      }

	      // ECMA-262 11.8.4 String Literals

	      function scanStringLiteral() {
	          var str = '', quote, start, ch, unescaped, octToDec, octal = false;

	          quote = source[index];
	          assert((quote === '\'' || quote === '"'),
	              'String literal must starts with a quote');

	          start = index;
	          ++index;

	          while (index < length) {
	              ch = source[index++];

	              if (ch === quote) {
	                  quote = '';
	                  break;
	              } else if (ch === '\\') {
	                  ch = source[index++];
	                  if (!ch || !isLineTerminator(ch.charCodeAt(0))) {
	                      switch (ch) {
	                      case 'u':
	                      case 'x':
	                          if (source[index] === '{') {
	                              ++index;
	                              str += scanUnicodeCodePointEscape();
	                          } else {
	                              unescaped = scanHexEscape(ch);
	                              if (!unescaped) {
	                                  throw throwUnexpectedToken();
	                              }
	                              str += unescaped;
	                          }
	                          break;
	                      case 'n':
	                          str += '\n';
	                          break;
	                      case 'r':
	                          str += '\r';
	                          break;
	                      case 't':
	                          str += '\t';
	                          break;
	                      case 'b':
	                          str += '\b';
	                          break;
	                      case 'f':
	                          str += '\f';
	                          break;
	                      case 'v':
	                          str += '\x0B';
	                          break;
	                      case '8':
	                      case '9':
	                          str += ch;
	                          tolerateUnexpectedToken();
	                          break;

	                      default:
	                          if (isOctalDigit(ch)) {
	                              octToDec = octalToDecimal(ch);

	                              octal = octToDec.octal || octal;
	                              str += String.fromCharCode(octToDec.code);
	                          } else {
	                              str += ch;
	                          }
	                          break;
	                      }
	                  } else {
	                      ++lineNumber;
	                      if (ch === '\r' && source[index] === '\n') {
	                          ++index;
	                      }
	                      lineStart = index;
	                  }
	              } else if (isLineTerminator(ch.charCodeAt(0))) {
	                  break;
	              } else {
	                  str += ch;
	              }
	          }

	          if (quote !== '') {
	              index = start;
	              throwUnexpectedToken();
	          }

	          return {
	              type: Token.StringLiteral,
	              value: str,
	              octal: octal,
	              lineNumber: startLineNumber,
	              lineStart: startLineStart,
	              start: start,
	              end: index
	          };
	      }

	      // ECMA-262 11.8.6 Template Literal Lexical Components

	      function scanTemplate() {
	          var cooked = '', ch, start, rawOffset, terminated, head, tail, restore, unescaped;

	          terminated = false;
	          tail = false;
	          start = index;
	          head = (source[index] === '`');
	          rawOffset = 2;

	          ++index;

	          while (index < length) {
	              ch = source[index++];
	              if (ch === '`') {
	                  rawOffset = 1;
	                  tail = true;
	                  terminated = true;
	                  break;
	              } else if (ch === '$') {
	                  if (source[index] === '{') {
	                      state.curlyStack.push('${');
	                      ++index;
	                      terminated = true;
	                      break;
	                  }
	                  cooked += ch;
	              } else if (ch === '\\') {
	                  ch = source[index++];
	                  if (!isLineTerminator(ch.charCodeAt(0))) {
	                      switch (ch) {
	                      case 'n':
	                          cooked += '\n';
	                          break;
	                      case 'r':
	                          cooked += '\r';
	                          break;
	                      case 't':
	                          cooked += '\t';
	                          break;
	                      case 'u':
	                      case 'x':
	                          if (source[index] === '{') {
	                              ++index;
	                              cooked += scanUnicodeCodePointEscape();
	                          } else {
	                              restore = index;
	                              unescaped = scanHexEscape(ch);
	                              if (unescaped) {
	                                  cooked += unescaped;
	                              } else {
	                                  index = restore;
	                                  cooked += ch;
	                              }
	                          }
	                          break;
	                      case 'b':
	                          cooked += '\b';
	                          break;
	                      case 'f':
	                          cooked += '\f';
	                          break;
	                      case 'v':
	                          cooked += '\v';
	                          break;

	                      default:
	                          if (ch === '0') {
	                              if (isDecimalDigit(source.charCodeAt(index))) {
	                                  // Illegal: \01 \02 and so on
	                                  throwError(Messages.TemplateOctalLiteral);
	                              }
	                              cooked += '\0';
	                          } else if (isOctalDigit(ch)) {
	                              // Illegal: \1 \2
	                              throwError(Messages.TemplateOctalLiteral);
	                          } else {
	                              cooked += ch;
	                          }
	                          break;
	                      }
	                  } else {
	                      ++lineNumber;
	                      if (ch === '\r' && source[index] === '\n') {
	                          ++index;
	                      }
	                      lineStart = index;
	                  }
	              } else if (isLineTerminator(ch.charCodeAt(0))) {
	                  ++lineNumber;
	                  if (ch === '\r' && source[index] === '\n') {
	                      ++index;
	                  }
	                  lineStart = index;
	                  cooked += '\n';
	              } else {
	                  cooked += ch;
	              }
	          }

	          if (!terminated) {
	              throwUnexpectedToken();
	          }

	          if (!head) {
	              state.curlyStack.pop();
	          }

	          return {
	              type: Token.Template,
	              value: {
	                  cooked: cooked,
	                  raw: source.slice(start + 1, index - rawOffset)
	              },
	              head: head,
	              tail: tail,
	              lineNumber: lineNumber,
	              lineStart: lineStart,
	              start: start,
	              end: index
	          };
	      }

	      // ECMA-262 11.8.5 Regular Expression Literals

	      function testRegExp(pattern, flags) {
	          // The BMP character to use as a replacement for astral symbols when
	          // translating an ES6 "u"-flagged pattern to an ES5-compatible
	          // approximation.
	          // Note: replacing with '\uFFFF' enables false positives in unlikely
	          // scenarios. For example, `[\u{1044f}-\u{10440}]` is an invalid
	          // pattern that would not be detected by this substitution.
	          var astralSubstitute = '\uFFFF',
	              tmp = pattern;

	          if (flags.indexOf('u') >= 0) {
	              tmp = tmp
	                  // Replace every Unicode escape sequence with the equivalent
	                  // BMP character or a constant ASCII code point in the case of
	                  // astral symbols. (See the above note on `astralSubstitute`
	                  // for more information.)
	                  .replace(/\\u\{([0-9a-fA-F]+)\}|\\u([a-fA-F0-9]{4})/g, function ($0, $1, $2) {
	                      var codePoint = parseInt($1 || $2, 16);
	                      if (codePoint > 0x10FFFF) {
	                          throwUnexpectedToken(null, Messages.InvalidRegExp);
	                      }
	                      if (codePoint <= 0xFFFF) {
	                          return String.fromCharCode(codePoint);
	                      }
	                      return astralSubstitute;
	                  })
	                  // Replace each paired surrogate with a single ASCII symbol to
	                  // avoid throwing on regular expressions that are only valid in
	                  // combination with the "u" flag.
	                  .replace(
	                      /[\uD800-\uDBFF][\uDC00-\uDFFF]/g,
	                      astralSubstitute
	                  );
	          }

	          // First, detect invalid regular expressions.
	          try {
	              RegExp(tmp);
	          } catch (e) {
	              throwUnexpectedToken(null, Messages.InvalidRegExp);
	          }

	          // Return a regular expression object for this pattern-flag pair, or
	          // `null` in case the current environment doesn't support the flags it
	          // uses.
	          try {
	              return new RegExp(pattern, flags);
	          } catch (exception) {
	              return null;
	          }
	      }

	      function scanRegExpBody() {
	          var ch, str, classMarker, terminated, body;

	          ch = source[index];
	          assert(ch === '/', 'Regular expression literal must start with a slash');
	          str = source[index++];

	          classMarker = false;
	          terminated = false;
	          while (index < length) {
	              ch = source[index++];
	              str += ch;
	              if (ch === '\\') {
	                  ch = source[index++];
	                  // ECMA-262 7.8.5
	                  if (isLineTerminator(ch.charCodeAt(0))) {
	                      throwUnexpectedToken(null, Messages.UnterminatedRegExp);
	                  }
	                  str += ch;
	              } else if (isLineTerminator(ch.charCodeAt(0))) {
	                  throwUnexpectedToken(null, Messages.UnterminatedRegExp);
	              } else if (classMarker) {
	                  if (ch === ']') {
	                      classMarker = false;
	                  }
	              } else {
	                  if (ch === '/') {
	                      terminated = true;
	                      break;
	                  } else if (ch === '[') {
	                      classMarker = true;
	                  }
	              }
	          }

	          if (!terminated) {
	              throwUnexpectedToken(null, Messages.UnterminatedRegExp);
	          }

	          // Exclude leading and trailing slash.
	          body = str.substr(1, str.length - 2);
	          return {
	              value: body,
	              literal: str
	          };
	      }

	      function scanRegExpFlags() {
	          var ch, str, flags, restore;

	          str = '';
	          flags = '';
	          while (index < length) {
	              ch = source[index];
	              if (!isIdentifierPart(ch.charCodeAt(0))) {
	                  break;
	              }

	              ++index;
	              if (ch === '\\' && index < length) {
	                  ch = source[index];
	                  if (ch === 'u') {
	                      ++index;
	                      restore = index;
	                      ch = scanHexEscape('u');
	                      if (ch) {
	                          flags += ch;
	                          for (str += '\\u'; restore < index; ++restore) {
	                              str += source[restore];
	                          }
	                      } else {
	                          index = restore;
	                          flags += 'u';
	                          str += '\\u';
	                      }
	                      tolerateUnexpectedToken();
	                  } else {
	                      str += '\\';
	                      tolerateUnexpectedToken();
	                  }
	              } else {
	                  flags += ch;
	                  str += ch;
	              }
	          }

	          return {
	              value: flags,
	              literal: str
	          };
	      }

	      function scanRegExp() {
	          var start, body, flags, value;
	          scanning = true;

	          lookahead = null;
	          skipComment();
	          start = index;

	          body = scanRegExpBody();
	          flags = scanRegExpFlags();
	          value = testRegExp(body.value, flags.value);
	          scanning = false;
	          if (extra.tokenize) {
	              return {
	                  type: Token.RegularExpression,
	                  value: value,
	                  regex: {
	                      pattern: body.value,
	                      flags: flags.value
	                  },
	                  lineNumber: lineNumber,
	                  lineStart: lineStart,
	                  start: start,
	                  end: index
	              };
	          }

	          return {
	              literal: body.literal + flags.literal,
	              value: value,
	              regex: {
	                  pattern: body.value,
	                  flags: flags.value
	              },
	              start: start,
	              end: index
	          };
	      }

	      function collectRegex() {
	          var pos, loc, regex, token;

	          skipComment();

	          pos = index;
	          loc = {
	              start: {
	                  line: lineNumber,
	                  column: index - lineStart
	              }
	          };

	          regex = scanRegExp();

	          loc.end = {
	              line: lineNumber,
	              column: index - lineStart
	          };

	          /* istanbul ignore next */
	          if (!extra.tokenize) {
	              // Pop the previous token, which is likely '/' or '/='
	              if (extra.tokens.length > 0) {
	                  token = extra.tokens[extra.tokens.length - 1];
	                  if (token.range[0] === pos && token.type === 'Punctuator') {
	                      if (token.value === '/' || token.value === '/=') {
	                          extra.tokens.pop();
	                      }
	                  }
	              }

	              extra.tokens.push({
	                  type: 'RegularExpression',
	                  value: regex.literal,
	                  regex: regex.regex,
	                  range: [pos, index],
	                  loc: loc
	              });
	          }

	          return regex;
	      }

	      function isIdentifierName(token) {
	          return token.type === Token.Identifier ||
	              token.type === Token.Keyword ||
	              token.type === Token.BooleanLiteral ||
	              token.type === Token.NullLiteral;
	      }

	      // Using the following algorithm:
	      // https://github.com/mozilla/sweet.js/wiki/design

	      function advanceSlash() {
	          var regex, previous, check;

	          function testKeyword(value) {
	              return value && (value.length > 1) && (value[0] >= 'a') && (value[0] <= 'z');
	          }

	          previous = extra.tokenValues[extra.tokens.length - 1];
	          regex = (previous !== null);

	          switch (previous) {
	          case 'this':
	          case ']':
	              regex = false;
	              break;

	          case ')':
	              check = extra.tokenValues[extra.openParenToken - 1];
	              regex = (check === 'if' || check === 'while' || check === 'for' || check === 'with');
	              break;

	          case '}':
	              // Dividing a function by anything makes little sense,
	              // but we have to check for that.
	              regex = false;
	              if (testKeyword(extra.tokenValues[extra.openCurlyToken - 3])) {
	                  // Anonymous function, e.g. function(){} /42
	                  check = extra.tokenValues[extra.openCurlyToken - 4];
	                  regex = check ? (FnExprTokens.indexOf(check) < 0) : false;
	              } else if (testKeyword(extra.tokenValues[extra.openCurlyToken - 4])) {
	                  // Named function, e.g. function f(){} /42/
	                  check = extra.tokenValues[extra.openCurlyToken - 5];
	                  regex = check ? (FnExprTokens.indexOf(check) < 0) : true;
	              }
	          }

	          return regex ? collectRegex() : scanPunctuator();
	      }

	      function advance() {
	          var cp, token;

	          if (index >= length) {
	              return {
	                  type: Token.EOF,
	                  lineNumber: lineNumber,
	                  lineStart: lineStart,
	                  start: index,
	                  end: index
	              };
	          }

	          cp = source.charCodeAt(index);

	          if (isIdentifierStart(cp)) {
	              token = scanIdentifier();
	              if (strict && isStrictModeReservedWord(token.value)) {
	                  token.type = Token.Keyword;
	              }
	              return token;
	          }

	          // Very common: ( and ) and ;
	          if (cp === 0x28 || cp === 0x29 || cp === 0x3B) {
	              return scanPunctuator();
	          }

	          // String literal starts with single quote (U+0027) or double quote (U+0022).
	          if (cp === 0x27 || cp === 0x22) {
	              return scanStringLiteral();
	          }

	          // Dot (.) U+002E can also start a floating-point number, hence the need
	          // to check the next character.
	          if (cp === 0x2E) {
	              if (isDecimalDigit(source.charCodeAt(index + 1))) {
	                  return scanNumericLiteral();
	              }
	              return scanPunctuator();
	          }

	          if (isDecimalDigit(cp)) {
	              return scanNumericLiteral();
	          }

	          // Slash (/) U+002F can also start a regex.
	          if (extra.tokenize && cp === 0x2F) {
	              return advanceSlash();
	          }

	          // Template literals start with ` (U+0060) for template head
	          // or } (U+007D) for template middle or template tail.
	          if (cp === 0x60 || (cp === 0x7D && state.curlyStack[state.curlyStack.length - 1] === '${')) {
	              return scanTemplate();
	          }

	          // Possible identifier start in a surrogate pair.
	          if (cp >= 0xD800 && cp < 0xDFFF) {
	              cp = codePointAt(index);
	              if (isIdentifierStart(cp)) {
	                  return scanIdentifier();
	              }
	          }

	          return scanPunctuator();
	      }

	      function collectToken() {
	          var loc, token, value, entry;

	          loc = {
	              start: {
	                  line: lineNumber,
	                  column: index - lineStart
	              }
	          };

	          token = advance();
	          loc.end = {
	              line: lineNumber,
	              column: index - lineStart
	          };

	          if (token.type !== Token.EOF) {
	              value = source.slice(token.start, token.end);
	              entry = {
	                  type: TokenName[token.type],
	                  value: value,
	                  range: [token.start, token.end],
	                  loc: loc
	              };
	              if (token.regex) {
	                  entry.regex = {
	                      pattern: token.regex.pattern,
	                      flags: token.regex.flags
	                  };
	              }
	              if (extra.tokenValues) {
	                  extra.tokenValues.push((entry.type === 'Punctuator' || entry.type === 'Keyword') ? entry.value : null);
	              }
	              if (extra.tokenize) {
	                  if (!extra.range) {
	                      delete entry.range;
	                  }
	                  if (!extra.loc) {
	                      delete entry.loc;
	                  }
	                  if (extra.delegate) {
	                      entry = extra.delegate(entry);
	                  }
	              }
	              extra.tokens.push(entry);
	          }

	          return token;
	      }

	      function lex() {
	          var token;
	          scanning = true;

	          lastIndex = index;
	          lastLineNumber = lineNumber;
	          lastLineStart = lineStart;

	          skipComment();

	          token = lookahead;

	          startIndex = index;
	          startLineNumber = lineNumber;
	          startLineStart = lineStart;

	          lookahead = (typeof extra.tokens !== 'undefined') ? collectToken() : advance();
	          scanning = false;
	          return token;
	      }

	      function peek() {
	          scanning = true;

	          skipComment();

	          lastIndex = index;
	          lastLineNumber = lineNumber;
	          lastLineStart = lineStart;

	          startIndex = index;
	          startLineNumber = lineNumber;
	          startLineStart = lineStart;

	          lookahead = (typeof extra.tokens !== 'undefined') ? collectToken() : advance();
	          scanning = false;
	      }

	      function Position() {
	          this.line = startLineNumber;
	          this.column = startIndex - startLineStart;
	      }

	      function SourceLocation() {
	          this.start = new Position();
	          this.end = null;
	      }

	      function WrappingSourceLocation(startToken) {
	          this.start = {
	              line: startToken.lineNumber,
	              column: startToken.start - startToken.lineStart
	          };
	          this.end = null;
	      }

	      function Node() {
	          if (extra.range) {
	              this.range = [startIndex, 0];
	          }
	          if (extra.loc) {
	              this.loc = new SourceLocation();
	          }
	      }

	      function WrappingNode(startToken) {
	          if (extra.range) {
	              this.range = [startToken.start, 0];
	          }
	          if (extra.loc) {
	              this.loc = new WrappingSourceLocation(startToken);
	          }
	      }

	      WrappingNode.prototype = Node.prototype = {

	          processComment: function () {
	              var lastChild,
	                  innerComments,
	                  leadingComments,
	                  trailingComments,
	                  bottomRight = extra.bottomRightStack,
	                  i,
	                  comment,
	                  last = bottomRight[bottomRight.length - 1];

	              if (this.type === Syntax.Program) {
	                  if (this.body.length > 0) {
	                      return;
	                  }
	              }
	              /**
	               * patch innnerComments for properties empty block
	               * `function a() {/** comments **\/}`
	               */

	              if (this.type === Syntax.BlockStatement && this.body.length === 0) {
	                  innerComments = [];
	                  for (i = extra.leadingComments.length - 1; i >= 0; --i) {
	                      comment = extra.leadingComments[i];
	                      if (this.range[1] >= comment.range[1]) {
	                          innerComments.unshift(comment);
	                          extra.leadingComments.splice(i, 1);
	                          extra.trailingComments.splice(i, 1);
	                      }
	                  }
	                  if (innerComments.length) {
	                      this.innerComments = innerComments;
	                      //bottomRight.push(this);
	                      return;
	                  }
	              }

	              if (extra.trailingComments.length > 0) {
	                  trailingComments = [];
	                  for (i = extra.trailingComments.length - 1; i >= 0; --i) {
	                      comment = extra.trailingComments[i];
	                      if (comment.range[0] >= this.range[1]) {
	                          trailingComments.unshift(comment);
	                          extra.trailingComments.splice(i, 1);
	                      }
	                  }
	                  extra.trailingComments = [];
	              } else {
	                  if (last && last.trailingComments && last.trailingComments[0].range[0] >= this.range[1]) {
	                      trailingComments = last.trailingComments;
	                      delete last.trailingComments;
	                  }
	              }

	              // Eating the stack.
	              while (last && last.range[0] >= this.range[0]) {
	                  lastChild = bottomRight.pop();
	                  last = bottomRight[bottomRight.length - 1];
	              }

	              if (lastChild) {
	                  if (lastChild.leadingComments) {
	                      leadingComments = [];
	                      for (i = lastChild.leadingComments.length - 1; i >= 0; --i) {
	                          comment = lastChild.leadingComments[i];
	                          if (comment.range[1] <= this.range[0]) {
	                              leadingComments.unshift(comment);
	                              lastChild.leadingComments.splice(i, 1);
	                          }
	                      }

	                      if (!lastChild.leadingComments.length) {
	                          lastChild.leadingComments = undefined;
	                      }
	                  }
	              } else if (extra.leadingComments.length > 0) {
	                  leadingComments = [];
	                  for (i = extra.leadingComments.length - 1; i >= 0; --i) {
	                      comment = extra.leadingComments[i];
	                      if (comment.range[1] <= this.range[0]) {
	                          leadingComments.unshift(comment);
	                          extra.leadingComments.splice(i, 1);
	                      }
	                  }
	              }


	              if (leadingComments && leadingComments.length > 0) {
	                  this.leadingComments = leadingComments;
	              }
	              if (trailingComments && trailingComments.length > 0) {
	                  this.trailingComments = trailingComments;
	              }

	              bottomRight.push(this);
	          },

	          finish: function () {
	              if (extra.range) {
	                  this.range[1] = lastIndex;
	              }
	              if (extra.loc) {
	                  this.loc.end = {
	                      line: lastLineNumber,
	                      column: lastIndex - lastLineStart
	                  };
	                  if (extra.source) {
	                      this.loc.source = extra.source;
	                  }
	              }

	              if (extra.attachComment) {
	                  this.processComment();
	              }
	          },

	          finishArrayExpression: function (elements) {
	              this.type = Syntax.ArrayExpression;
	              this.elements = elements;
	              this.finish();
	              return this;
	          },

	          finishArrayPattern: function (elements) {
	              this.type = Syntax.ArrayPattern;
	              this.elements = elements;
	              this.finish();
	              return this;
	          },

	          finishArrowFunctionExpression: function (params, defaults, body, expression) {
	              this.type = Syntax.ArrowFunctionExpression;
	              this.id = null;
	              this.params = params;
	              this.defaults = defaults;
	              this.body = body;
	              this.generator = false;
	              this.expression = expression;
	              this.finish();
	              return this;
	          },

	          finishAssignmentExpression: function (operator, left, right) {
	              this.type = Syntax.AssignmentExpression;
	              this.operator = operator;
	              this.left = left;
	              this.right = right;
	              this.finish();
	              return this;
	          },

	          finishAssignmentPattern: function (left, right) {
	              this.type = Syntax.AssignmentPattern;
	              this.left = left;
	              this.right = right;
	              this.finish();
	              return this;
	          },

	          finishBinaryExpression: function (operator, left, right) {
	              this.type = (operator === '||' || operator === '&&') ? Syntax.LogicalExpression : Syntax.BinaryExpression;
	              this.operator = operator;
	              this.left = left;
	              this.right = right;
	              this.finish();
	              return this;
	          },

	          finishBlockStatement: function (body) {
	              this.type = Syntax.BlockStatement;
	              this.body = body;
	              this.finish();
	              return this;
	          },

	          finishBreakStatement: function (label) {
	              this.type = Syntax.BreakStatement;
	              this.label = label;
	              this.finish();
	              return this;
	          },

	          finishCallExpression: function (callee, args) {
	              this.type = Syntax.CallExpression;
	              this.callee = callee;
	              this.arguments = args;
	              this.finish();
	              return this;
	          },

	          finishCatchClause: function (param, body) {
	              this.type = Syntax.CatchClause;
	              this.param = param;
	              this.body = body;
	              this.finish();
	              return this;
	          },

	          finishClassBody: function (body) {
	              this.type = Syntax.ClassBody;
	              this.body = body;
	              this.finish();
	              return this;
	          },

	          finishClassDeclaration: function (id, superClass, body) {
	              this.type = Syntax.ClassDeclaration;
	              this.id = id;
	              this.superClass = superClass;
	              this.body = body;
	              this.finish();
	              return this;
	          },

	          finishClassExpression: function (id, superClass, body) {
	              this.type = Syntax.ClassExpression;
	              this.id = id;
	              this.superClass = superClass;
	              this.body = body;
	              this.finish();
	              return this;
	          },

	          finishConditionalExpression: function (test, consequent, alternate) {
	              this.type = Syntax.ConditionalExpression;
	              this.test = test;
	              this.consequent = consequent;
	              this.alternate = alternate;
	              this.finish();
	              return this;
	          },

	          finishContinueStatement: function (label) {
	              this.type = Syntax.ContinueStatement;
	              this.label = label;
	              this.finish();
	              return this;
	          },

	          finishDebuggerStatement: function () {
	              this.type = Syntax.DebuggerStatement;
	              this.finish();
	              return this;
	          },

	          finishDoWhileStatement: function (body, test) {
	              this.type = Syntax.DoWhileStatement;
	              this.body = body;
	              this.test = test;
	              this.finish();
	              return this;
	          },

	          finishEmptyStatement: function () {
	              this.type = Syntax.EmptyStatement;
	              this.finish();
	              return this;
	          },

	          finishExpressionStatement: function (expression) {
	              this.type = Syntax.ExpressionStatement;
	              this.expression = expression;
	              this.finish();
	              return this;
	          },

	          finishForStatement: function (init, test, update, body) {
	              this.type = Syntax.ForStatement;
	              this.init = init;
	              this.test = test;
	              this.update = update;
	              this.body = body;
	              this.finish();
	              return this;
	          },

	          finishForOfStatement: function (left, right, body) {
	              this.type = Syntax.ForOfStatement;
	              this.left = left;
	              this.right = right;
	              this.body = body;
	              this.finish();
	              return this;
	          },

	          finishForInStatement: function (left, right, body) {
	              this.type = Syntax.ForInStatement;
	              this.left = left;
	              this.right = right;
	              this.body = body;
	              this.each = false;
	              this.finish();
	              return this;
	          },

	          finishFunctionDeclaration: function (id, params, defaults, body, generator) {
	              this.type = Syntax.FunctionDeclaration;
	              this.id = id;
	              this.params = params;
	              this.defaults = defaults;
	              this.body = body;
	              this.generator = generator;
	              this.expression = false;
	              this.finish();
	              return this;
	          },

	          finishFunctionExpression: function (id, params, defaults, body, generator) {
	              this.type = Syntax.FunctionExpression;
	              this.id = id;
	              this.params = params;
	              this.defaults = defaults;
	              this.body = body;
	              this.generator = generator;
	              this.expression = false;
	              this.finish();
	              return this;
	          },

	          finishIdentifier: function (name) {
	              this.type = Syntax.Identifier;
	              this.name = name;
	              this.finish();
	              return this;
	          },

	          finishIfStatement: function (test, consequent, alternate) {
	              this.type = Syntax.IfStatement;
	              this.test = test;
	              this.consequent = consequent;
	              this.alternate = alternate;
	              this.finish();
	              return this;
	          },

	          finishLabeledStatement: function (label, body) {
	              this.type = Syntax.LabeledStatement;
	              this.label = label;
	              this.body = body;
	              this.finish();
	              return this;
	          },

	          finishLiteral: function (token) {
	              this.type = Syntax.Literal;
	              this.value = token.value;
	              this.raw = source.slice(token.start, token.end);
	              if (token.regex) {
	                  this.regex = token.regex;
	              }
	              this.finish();
	              return this;
	          },

	          finishMemberExpression: function (accessor, object, property) {
	              this.type = Syntax.MemberExpression;
	              this.computed = accessor === '[';
	              this.object = object;
	              this.property = property;
	              this.finish();
	              return this;
	          },

	          finishMetaProperty: function (meta, property) {
	              this.type = Syntax.MetaProperty;
	              this.meta = meta;
	              this.property = property;
	              this.finish();
	              return this;
	          },

	          finishNewExpression: function (callee, args) {
	              this.type = Syntax.NewExpression;
	              this.callee = callee;
	              this.arguments = args;
	              this.finish();
	              return this;
	          },

	          finishObjectExpression: function (properties) {
	              this.type = Syntax.ObjectExpression;
	              this.properties = properties;
	              this.finish();
	              return this;
	          },

	          finishObjectPattern: function (properties) {
	              this.type = Syntax.ObjectPattern;
	              this.properties = properties;
	              this.finish();
	              return this;
	          },

	          finishPostfixExpression: function (operator, argument) {
	              this.type = Syntax.UpdateExpression;
	              this.operator = operator;
	              this.argument = argument;
	              this.prefix = false;
	              this.finish();
	              return this;
	          },

	          finishProgram: function (body, sourceType) {
	              this.type = Syntax.Program;
	              this.body = body;
	              this.sourceType = sourceType;
	              this.finish();
	              return this;
	          },

	          finishProperty: function (kind, key, computed, value, method, shorthand) {
	              this.type = Syntax.Property;
	              this.key = key;
	              this.computed = computed;
	              this.value = value;
	              this.kind = kind;
	              this.method = method;
	              this.shorthand = shorthand;
	              this.finish();
	              return this;
	          },

	          finishRestElement: function (argument) {
	              this.type = Syntax.RestElement;
	              this.argument = argument;
	              this.finish();
	              return this;
	          },

	          finishReturnStatement: function (argument) {
	              this.type = Syntax.ReturnStatement;
	              this.argument = argument;
	              this.finish();
	              return this;
	          },

	          finishSequenceExpression: function (expressions) {
	              this.type = Syntax.SequenceExpression;
	              this.expressions = expressions;
	              this.finish();
	              return this;
	          },

	          finishSpreadElement: function (argument) {
	              this.type = Syntax.SpreadElement;
	              this.argument = argument;
	              this.finish();
	              return this;
	          },

	          finishSwitchCase: function (test, consequent) {
	              this.type = Syntax.SwitchCase;
	              this.test = test;
	              this.consequent = consequent;
	              this.finish();
	              return this;
	          },

	          finishSuper: function () {
	              this.type = Syntax.Super;
	              this.finish();
	              return this;
	          },

	          finishSwitchStatement: function (discriminant, cases) {
	              this.type = Syntax.SwitchStatement;
	              this.discriminant = discriminant;
	              this.cases = cases;
	              this.finish();
	              return this;
	          },

	          finishTaggedTemplateExpression: function (tag, quasi) {
	              this.type = Syntax.TaggedTemplateExpression;
	              this.tag = tag;
	              this.quasi = quasi;
	              this.finish();
	              return this;
	          },

	          finishTemplateElement: function (value, tail) {
	              this.type = Syntax.TemplateElement;
	              this.value = value;
	              this.tail = tail;
	              this.finish();
	              return this;
	          },

	          finishTemplateLiteral: function (quasis, expressions) {
	              this.type = Syntax.TemplateLiteral;
	              this.quasis = quasis;
	              this.expressions = expressions;
	              this.finish();
	              return this;
	          },

	          finishThisExpression: function () {
	              this.type = Syntax.ThisExpression;
	              this.finish();
	              return this;
	          },

	          finishThrowStatement: function (argument) {
	              this.type = Syntax.ThrowStatement;
	              this.argument = argument;
	              this.finish();
	              return this;
	          },

	          finishTryStatement: function (block, handler, finalizer) {
	              this.type = Syntax.TryStatement;
	              this.block = block;
	              this.guardedHandlers = [];
	              this.handlers = handler ? [handler] : [];
	              this.handler = handler;
	              this.finalizer = finalizer;
	              this.finish();
	              return this;
	          },

	          finishUnaryExpression: function (operator, argument) {
	              this.type = (operator === '++' || operator === '--') ? Syntax.UpdateExpression : Syntax.UnaryExpression;
	              this.operator = operator;
	              this.argument = argument;
	              this.prefix = true;
	              this.finish();
	              return this;
	          },

	          finishVariableDeclaration: function (declarations) {
	              this.type = Syntax.VariableDeclaration;
	              this.declarations = declarations;
	              this.kind = 'var';
	              this.finish();
	              return this;
	          },

	          finishLexicalDeclaration: function (declarations, kind) {
	              this.type = Syntax.VariableDeclaration;
	              this.declarations = declarations;
	              this.kind = kind;
	              this.finish();
	              return this;
	          },

	          finishVariableDeclarator: function (id, init) {
	              this.type = Syntax.VariableDeclarator;
	              this.id = id;
	              this.init = init;
	              this.finish();
	              return this;
	          },

	          finishWhileStatement: function (test, body) {
	              this.type = Syntax.WhileStatement;
	              this.test = test;
	              this.body = body;
	              this.finish();
	              return this;
	          },

	          finishWithStatement: function (object, body) {
	              this.type = Syntax.WithStatement;
	              this.object = object;
	              this.body = body;
	              this.finish();
	              return this;
	          },

	          finishExportSpecifier: function (local, exported) {
	              this.type = Syntax.ExportSpecifier;
	              this.exported = exported || local;
	              this.local = local;
	              this.finish();
	              return this;
	          },

	          finishImportDefaultSpecifier: function (local) {
	              this.type = Syntax.ImportDefaultSpecifier;
	              this.local = local;
	              this.finish();
	              return this;
	          },

	          finishImportNamespaceSpecifier: function (local) {
	              this.type = Syntax.ImportNamespaceSpecifier;
	              this.local = local;
	              this.finish();
	              return this;
	          },

	          finishExportNamedDeclaration: function (declaration, specifiers, src) {
	              this.type = Syntax.ExportNamedDeclaration;
	              this.declaration = declaration;
	              this.specifiers = specifiers;
	              this.source = src;
	              this.finish();
	              return this;
	          },

	          finishExportDefaultDeclaration: function (declaration) {
	              this.type = Syntax.ExportDefaultDeclaration;
	              this.declaration = declaration;
	              this.finish();
	              return this;
	          },

	          finishExportAllDeclaration: function (src) {
	              this.type = Syntax.ExportAllDeclaration;
	              this.source = src;
	              this.finish();
	              return this;
	          },

	          finishImportSpecifier: function (local, imported) {
	              this.type = Syntax.ImportSpecifier;
	              this.local = local || imported;
	              this.imported = imported;
	              this.finish();
	              return this;
	          },

	          finishImportDeclaration: function (specifiers, src) {
	              this.type = Syntax.ImportDeclaration;
	              this.specifiers = specifiers;
	              this.source = src;
	              this.finish();
	              return this;
	          },

	          finishYieldExpression: function (argument, delegate) {
	              this.type = Syntax.YieldExpression;
	              this.argument = argument;
	              this.delegate = delegate;
	              this.finish();
	              return this;
	          }
	      };


	      function recordError(error) {
	          var e, existing;

	          for (e = 0; e < extra.errors.length; e++) {
	              existing = extra.errors[e];
	              // Prevent duplicated error.
	              /* istanbul ignore next */
	              if (existing.index === error.index && existing.message === error.message) {
	                  return;
	              }
	          }

	          extra.errors.push(error);
	      }

	      function constructError(msg, column) {
	          var error = new Error(msg);
	          try {
	              throw error;
	          } catch (base) {
	              /* istanbul ignore else */
	              if (Object.create && Object.defineProperty) {
	                  error = Object.create(base);
	                  Object.defineProperty(error, 'column', { value: column });
	              }
	          } finally {
	              return error;
	          }
	      }

	      function createError(line, pos, description) {
	          var msg, column, error;

	          msg = 'Line ' + line + ': ' + description;
	          column = pos - (scanning ? lineStart : lastLineStart) + 1;
	          error = constructError(msg, column);
	          error.lineNumber = line;
	          error.description = description;
	          error.index = pos;
	          return error;
	      }

	      // Throw an exception

	      function throwError(messageFormat) {
	          var args, msg;

	          args = Array.prototype.slice.call(arguments, 1);
	          msg = messageFormat.replace(/%(\d)/g,
	              function (whole, idx) {
	                  assert(idx < args.length, 'Message reference must be in range');
	                  return args[idx];
	              }
	          );

	          throw createError(lastLineNumber, lastIndex, msg);
	      }

	      function tolerateError(messageFormat) {
	          var args, msg, error;

	          args = Array.prototype.slice.call(arguments, 1);
	          /* istanbul ignore next */
	          msg = messageFormat.replace(/%(\d)/g,
	              function (whole, idx) {
	                  assert(idx < args.length, 'Message reference must be in range');
	                  return args[idx];
	              }
	          );

	          error = createError(lineNumber, lastIndex, msg);
	          if (extra.errors) {
	              recordError(error);
	          } else {
	              throw error;
	          }
	      }

	      // Throw an exception because of the token.

	      function unexpectedTokenError(token, message) {
	          var value, msg = message || Messages.UnexpectedToken;

	          if (token) {
	              if (!message) {
	                  msg = (token.type === Token.EOF) ? Messages.UnexpectedEOS :
	                      (token.type === Token.Identifier) ? Messages.UnexpectedIdentifier :
	                      (token.type === Token.NumericLiteral) ? Messages.UnexpectedNumber :
	                      (token.type === Token.StringLiteral) ? Messages.UnexpectedString :
	                      (token.type === Token.Template) ? Messages.UnexpectedTemplate :
	                      Messages.UnexpectedToken;

	                  if (token.type === Token.Keyword) {
	                      if (isFutureReservedWord(token.value)) {
	                          msg = Messages.UnexpectedReserved;
	                      } else if (strict && isStrictModeReservedWord(token.value)) {
	                          msg = Messages.StrictReservedWord;
	                      }
	                  }
	              }

	              value = (token.type === Token.Template) ? token.value.raw : token.value;
	          } else {
	              value = 'ILLEGAL';
	          }

	          msg = msg.replace('%0', value);

	          return (token && typeof token.lineNumber === 'number') ?
	              createError(token.lineNumber, token.start, msg) :
	              createError(scanning ? lineNumber : lastLineNumber, scanning ? index : lastIndex, msg);
	      }

	      function throwUnexpectedToken(token, message) {
	          throw unexpectedTokenError(token, message);
	      }

	      function tolerateUnexpectedToken(token, message) {
	          var error = unexpectedTokenError(token, message);
	          if (extra.errors) {
	              recordError(error);
	          } else {
	              throw error;
	          }
	      }

	      // Expect the next token to match the specified punctuator.
	      // If not, an exception will be thrown.

	      function expect(value) {
	          var token = lex();
	          if (token.type !== Token.Punctuator || token.value !== value) {
	              throwUnexpectedToken(token);
	          }
	      }

	      /**
	       * @name expectCommaSeparator
	       * @description Quietly expect a comma when in tolerant mode, otherwise delegates
	       * to <code>expect(value)</code>
	       * @since 2.0
	       */
	      function expectCommaSeparator() {
	          var token;

	          if (extra.errors) {
	              token = lookahead;
	              if (token.type === Token.Punctuator && token.value === ',') {
	                  lex();
	              } else if (token.type === Token.Punctuator && token.value === ';') {
	                  lex();
	                  tolerateUnexpectedToken(token);
	              } else {
	                  tolerateUnexpectedToken(token, Messages.UnexpectedToken);
	              }
	          } else {
	              expect(',');
	          }
	      }

	      // Expect the next token to match the specified keyword.
	      // If not, an exception will be thrown.

	      function expectKeyword(keyword) {
	          var token = lex();
	          if (token.type !== Token.Keyword || token.value !== keyword) {
	              throwUnexpectedToken(token);
	          }
	      }

	      // Return true if the next token matches the specified punctuator.

	      function match(value) {
	          return lookahead.type === Token.Punctuator && lookahead.value === value;
	      }

	      // Return true if the next token matches the specified keyword

	      function matchKeyword(keyword) {
	          return lookahead.type === Token.Keyword && lookahead.value === keyword;
	      }

	      // Return true if the next token matches the specified contextual keyword
	      // (where an identifier is sometimes a keyword depending on the context)

	      function matchContextualKeyword(keyword) {
	          return lookahead.type === Token.Identifier && lookahead.value === keyword;
	      }

	      // Return true if the next token is an assignment operator

	      function matchAssign() {
	          var op;

	          if (lookahead.type !== Token.Punctuator) {
	              return false;
	          }
	          op = lookahead.value;
	          return op === '=' ||
	              op === '*=' ||
	              op === '/=' ||
	              op === '%=' ||
	              op === '+=' ||
	              op === '-=' ||
	              op === '<<=' ||
	              op === '>>=' ||
	              op === '>>>=' ||
	              op === '&=' ||
	              op === '^=' ||
	              op === '|=';
	      }

	      function consumeSemicolon() {
	          // Catch the very common case first: immediately a semicolon (U+003B).
	          if (source.charCodeAt(startIndex) === 0x3B || match(';')) {
	              lex();
	              return;
	          }

	          if (hasLineTerminator) {
	              return;
	          }

	          // FIXME(ikarienator): this is seemingly an issue in the previous location info convention.
	          lastIndex = startIndex;
	          lastLineNumber = startLineNumber;
	          lastLineStart = startLineStart;

	          if (lookahead.type !== Token.EOF && !match('}')) {
	              throwUnexpectedToken(lookahead);
	          }
	      }

	      // Cover grammar support.
	      //
	      // When an assignment expression position starts with an left parenthesis, the determination of the type
	      // of the syntax is to be deferred arbitrarily long until the end of the parentheses pair (plus a lookahead)
	      // or the first comma. This situation also defers the determination of all the expressions nested in the pair.
	      //
	      // There are three productions that can be parsed in a parentheses pair that needs to be determined
	      // after the outermost pair is closed. They are:
	      //
	      //   1. AssignmentExpression
	      //   2. BindingElements
	      //   3. AssignmentTargets
	      //
	      // In order to avoid exponential backtracking, we use two flags to denote if the production can be
	      // binding element or assignment target.
	      //
	      // The three productions have the relationship:
	      //
	      //   BindingElements ⊆ AssignmentTargets ⊆ AssignmentExpression
	      //
	      // with a single exception that CoverInitializedName when used directly in an Expression, generates
	      // an early error. Therefore, we need the third state, firstCoverInitializedNameError, to track the
	      // first usage of CoverInitializedName and report it when we reached the end of the parentheses pair.
	      //
	      // isolateCoverGrammar function runs the given parser function with a new cover grammar context, and it does not
	      // effect the current flags. This means the production the parser parses is only used as an expression. Therefore
	      // the CoverInitializedName check is conducted.
	      //
	      // inheritCoverGrammar function runs the given parse function with a new cover grammar context, and it propagates
	      // the flags outside of the parser. This means the production the parser parses is used as a part of a potential
	      // pattern. The CoverInitializedName check is deferred.
	      function isolateCoverGrammar(parser) {
	          var oldIsBindingElement = isBindingElement,
	              oldIsAssignmentTarget = isAssignmentTarget,
	              oldFirstCoverInitializedNameError = firstCoverInitializedNameError,
	              result;
	          isBindingElement = true;
	          isAssignmentTarget = true;
	          firstCoverInitializedNameError = null;
	          result = parser();
	          if (firstCoverInitializedNameError !== null) {
	              throwUnexpectedToken(firstCoverInitializedNameError);
	          }
	          isBindingElement = oldIsBindingElement;
	          isAssignmentTarget = oldIsAssignmentTarget;
	          firstCoverInitializedNameError = oldFirstCoverInitializedNameError;
	          return result;
	      }

	      function inheritCoverGrammar(parser) {
	          var oldIsBindingElement = isBindingElement,
	              oldIsAssignmentTarget = isAssignmentTarget,
	              oldFirstCoverInitializedNameError = firstCoverInitializedNameError,
	              result;
	          isBindingElement = true;
	          isAssignmentTarget = true;
	          firstCoverInitializedNameError = null;
	          result = parser();
	          isBindingElement = isBindingElement && oldIsBindingElement;
	          isAssignmentTarget = isAssignmentTarget && oldIsAssignmentTarget;
	          firstCoverInitializedNameError = oldFirstCoverInitializedNameError || firstCoverInitializedNameError;
	          return result;
	      }

	      // ECMA-262 13.3.3 Destructuring Binding Patterns

	      function parseArrayPattern(params, kind) {
	          var node = new Node(), elements = [], rest, restNode;
	          expect('[');

	          while (!match(']')) {
	              if (match(',')) {
	                  lex();
	                  elements.push(null);
	              } else {
	                  if (match('...')) {
	                      restNode = new Node();
	                      lex();
	                      params.push(lookahead);
	                      rest = parseVariableIdentifier(kind);
	                      elements.push(restNode.finishRestElement(rest));
	                      break;
	                  } else {
	                      elements.push(parsePatternWithDefault(params, kind));
	                  }
	                  if (!match(']')) {
	                      expect(',');
	                  }
	              }

	          }

	          expect(']');

	          return node.finishArrayPattern(elements);
	      }

	      function parsePropertyPattern(params, kind) {
	          var node = new Node(), key, keyToken, computed = match('['), init;
	          if (lookahead.type === Token.Identifier) {
	              keyToken = lookahead;
	              key = parseVariableIdentifier();
	              if (match('=')) {
	                  params.push(keyToken);
	                  lex();
	                  init = parseAssignmentExpression();

	                  return node.finishProperty(
	                      'init', key, false,
	                      new WrappingNode(keyToken).finishAssignmentPattern(key, init), false, true);
	              } else if (!match(':')) {
	                  params.push(keyToken);
	                  return node.finishProperty('init', key, false, key, false, true);
	              }
	          } else {
	              key = parseObjectPropertyKey();
	          }
	          expect(':');
	          init = parsePatternWithDefault(params, kind);
	          return node.finishProperty('init', key, computed, init, false, false);
	      }

	      function parseObjectPattern(params, kind) {
	          var node = new Node(), properties = [];

	          expect('{');

	          while (!match('}')) {
	              properties.push(parsePropertyPattern(params, kind));
	              if (!match('}')) {
	                  expect(',');
	              }
	          }

	          lex();

	          return node.finishObjectPattern(properties);
	      }

	      function parsePattern(params, kind) {
	          if (match('[')) {
	              return parseArrayPattern(params, kind);
	          } else if (match('{')) {
	              return parseObjectPattern(params, kind);
	          } else if (matchKeyword('let')) {
	              if (kind === 'const' || kind === 'let') {
	                  tolerateUnexpectedToken(lookahead, Messages.UnexpectedToken);
	              }
	          }

	          params.push(lookahead);
	          return parseVariableIdentifier(kind);
	      }

	      function parsePatternWithDefault(params, kind) {
	          var startToken = lookahead, pattern, previousAllowYield, right;
	          pattern = parsePattern(params, kind);
	          if (match('=')) {
	              lex();
	              previousAllowYield = state.allowYield;
	              state.allowYield = true;
	              right = isolateCoverGrammar(parseAssignmentExpression);
	              state.allowYield = previousAllowYield;
	              pattern = new WrappingNode(startToken).finishAssignmentPattern(pattern, right);
	          }
	          return pattern;
	      }

	      // ECMA-262 12.2.5 Array Initializer

	      function parseArrayInitializer() {
	          var elements = [], node = new Node(), restSpread;

	          expect('[');

	          while (!match(']')) {
	              if (match(',')) {
	                  lex();
	                  elements.push(null);
	              } else if (match('...')) {
	                  restSpread = new Node();
	                  lex();
	                  restSpread.finishSpreadElement(inheritCoverGrammar(parseAssignmentExpression));

	                  if (!match(']')) {
	                      isAssignmentTarget = isBindingElement = false;
	                      expect(',');
	                  }
	                  elements.push(restSpread);
	              } else {
	                  elements.push(inheritCoverGrammar(parseAssignmentExpression));

	                  if (!match(']')) {
	                      expect(',');
	                  }
	              }
	          }

	          lex();

	          return node.finishArrayExpression(elements);
	      }

	      // ECMA-262 12.2.6 Object Initializer

	      function parsePropertyFunction(node, paramInfo, isGenerator) {
	          var previousStrict, body;

	          isAssignmentTarget = isBindingElement = false;

	          previousStrict = strict;
	          body = isolateCoverGrammar(parseFunctionSourceElements);

	          if (strict && paramInfo.firstRestricted) {
	              tolerateUnexpectedToken(paramInfo.firstRestricted, paramInfo.message);
	          }
	          if (strict && paramInfo.stricted) {
	              tolerateUnexpectedToken(paramInfo.stricted, paramInfo.message);
	          }

	          strict = previousStrict;
	          return node.finishFunctionExpression(null, paramInfo.params, paramInfo.defaults, body, isGenerator);
	      }

	      function parsePropertyMethodFunction() {
	          var params, method, node = new Node(),
	              previousAllowYield = state.allowYield;

	          state.allowYield = false;
	          params = parseParams();
	          state.allowYield = previousAllowYield;

	          state.allowYield = false;
	          method = parsePropertyFunction(node, params, false);
	          state.allowYield = previousAllowYield;

	          return method;
	      }

	      function parseObjectPropertyKey() {
	          var token, node = new Node(), expr;

	          token = lex();

	          // Note: This function is called only from parseObjectProperty(), where
	          // EOF and Punctuator tokens are already filtered out.

	          switch (token.type) {
	          case Token.StringLiteral:
	          case Token.NumericLiteral:
	              if (strict && token.octal) {
	                  tolerateUnexpectedToken(token, Messages.StrictOctalLiteral);
	              }
	              return node.finishLiteral(token);
	          case Token.Identifier:
	          case Token.BooleanLiteral:
	          case Token.NullLiteral:
	          case Token.Keyword:
	              return node.finishIdentifier(token.value);
	          case Token.Punctuator:
	              if (token.value === '[') {
	                  expr = isolateCoverGrammar(parseAssignmentExpression);
	                  expect(']');
	                  return expr;
	              }
	              break;
	          }
	          throwUnexpectedToken(token);
	      }

	      function lookaheadPropertyName() {
	          switch (lookahead.type) {
	          case Token.Identifier:
	          case Token.StringLiteral:
	          case Token.BooleanLiteral:
	          case Token.NullLiteral:
	          case Token.NumericLiteral:
	          case Token.Keyword:
	              return true;
	          case Token.Punctuator:
	              return lookahead.value === '[';
	          }
	          return false;
	      }

	      // This function is to try to parse a MethodDefinition as defined in 14.3. But in the case of object literals,
	      // it might be called at a position where there is in fact a short hand identifier pattern or a data property.
	      // This can only be determined after we consumed up to the left parentheses.
	      //
	      // In order to avoid back tracking, it returns `null` if the position is not a MethodDefinition and the caller
	      // is responsible to visit other options.
	      function tryParseMethodDefinition(token, key, computed, node) {
	          var value, options, methodNode, params,
	              previousAllowYield = state.allowYield;

	          if (token.type === Token.Identifier) {
	              // check for `get` and `set`;

	              if (token.value === 'get' && lookaheadPropertyName()) {
	                  computed = match('[');
	                  key = parseObjectPropertyKey();
	                  methodNode = new Node();
	                  expect('(');
	                  expect(')');

	                  state.allowYield = false;
	                  value = parsePropertyFunction(methodNode, {
	                      params: [],
	                      defaults: [],
	                      stricted: null,
	                      firstRestricted: null,
	                      message: null
	                  }, false);
	                  state.allowYield = previousAllowYield;

	                  return node.finishProperty('get', key, computed, value, false, false);
	              } else if (token.value === 'set' && lookaheadPropertyName()) {
	                  computed = match('[');
	                  key = parseObjectPropertyKey();
	                  methodNode = new Node();
	                  expect('(');

	                  options = {
	                      params: [],
	                      defaultCount: 0,
	                      defaults: [],
	                      firstRestricted: null,
	                      paramSet: {}
	                  };
	                  if (match(')')) {
	                      tolerateUnexpectedToken(lookahead);
	                  } else {
	                      state.allowYield = false;
	                      parseParam(options);
	                      state.allowYield = previousAllowYield;
	                      if (options.defaultCount === 0) {
	                          options.defaults = [];
	                      }
	                  }
	                  expect(')');

	                  state.allowYield = false;
	                  value = parsePropertyFunction(methodNode, options, false);
	                  state.allowYield = previousAllowYield;

	                  return node.finishProperty('set', key, computed, value, false, false);
	              }
	          } else if (token.type === Token.Punctuator && token.value === '*' && lookaheadPropertyName()) {
	              computed = match('[');
	              key = parseObjectPropertyKey();
	              methodNode = new Node();

	              state.allowYield = true;
	              params = parseParams();
	              state.allowYield = previousAllowYield;

	              state.allowYield = false;
	              value = parsePropertyFunction(methodNode, params, true);
	              state.allowYield = previousAllowYield;

	              return node.finishProperty('init', key, computed, value, true, false);
	          }

	          if (key && match('(')) {
	              value = parsePropertyMethodFunction();
	              return node.finishProperty('init', key, computed, value, true, false);
	          }

	          // Not a MethodDefinition.
	          return null;
	      }

	      function parseObjectProperty(hasProto) {
	          var token = lookahead, node = new Node(), computed, key, maybeMethod, proto, value;

	          computed = match('[');
	          if (match('*')) {
	              lex();
	          } else {
	              key = parseObjectPropertyKey();
	          }
	          maybeMethod = tryParseMethodDefinition(token, key, computed, node);
	          if (maybeMethod) {
	              return maybeMethod;
	          }

	          if (!key) {
	              throwUnexpectedToken(lookahead);
	          }

	          // Check for duplicated __proto__
	          if (!computed) {
	              proto = (key.type === Syntax.Identifier && key.name === '__proto__') ||
	                  (key.type === Syntax.Literal && key.value === '__proto__');
	              if (hasProto.value && proto) {
	                  tolerateError(Messages.DuplicateProtoProperty);
	              }
	              hasProto.value |= proto;
	          }

	          if (match(':')) {
	              lex();
	              value = inheritCoverGrammar(parseAssignmentExpression);
	              return node.finishProperty('init', key, computed, value, false, false);
	          }

	          if (token.type === Token.Identifier) {
	              if (match('=')) {
	                  firstCoverInitializedNameError = lookahead;
	                  lex();
	                  value = isolateCoverGrammar(parseAssignmentExpression);
	                  return node.finishProperty('init', key, computed,
	                      new WrappingNode(token).finishAssignmentPattern(key, value), false, true);
	              }
	              return node.finishProperty('init', key, computed, key, false, true);
	          }

	          throwUnexpectedToken(lookahead);
	      }

	      function parseObjectInitializer() {
	          var properties = [], hasProto = {value: false}, node = new Node();

	          expect('{');

	          while (!match('}')) {
	              properties.push(parseObjectProperty(hasProto));

	              if (!match('}')) {
	                  expectCommaSeparator();
	              }
	          }

	          expect('}');

	          return node.finishObjectExpression(properties);
	      }

	      function reinterpretExpressionAsPattern(expr) {
	          var i;
	          switch (expr.type) {
	          case Syntax.Identifier:
	          case Syntax.MemberExpression:
	          case Syntax.RestElement:
	          case Syntax.AssignmentPattern:
	              break;
	          case Syntax.SpreadElement:
	              expr.type = Syntax.RestElement;
	              reinterpretExpressionAsPattern(expr.argument);
	              break;
	          case Syntax.ArrayExpression:
	              expr.type = Syntax.ArrayPattern;
	              for (i = 0; i < expr.elements.length; i++) {
	                  if (expr.elements[i] !== null) {
	                      reinterpretExpressionAsPattern(expr.elements[i]);
	                  }
	              }
	              break;
	          case Syntax.ObjectExpression:
	              expr.type = Syntax.ObjectPattern;
	              for (i = 0; i < expr.properties.length; i++) {
	                  reinterpretExpressionAsPattern(expr.properties[i].value);
	              }
	              break;
	          case Syntax.AssignmentExpression:
	              expr.type = Syntax.AssignmentPattern;
	              reinterpretExpressionAsPattern(expr.left);
	              break;
	          default:
	              // Allow other node type for tolerant parsing.
	              break;
	          }
	      }

	      // ECMA-262 12.2.9 Template Literals

	      function parseTemplateElement(option) {
	          var node, token;

	          if (lookahead.type !== Token.Template || (option.head && !lookahead.head)) {
	              throwUnexpectedToken();
	          }

	          node = new Node();
	          token = lex();

	          return node.finishTemplateElement({ raw: token.value.raw, cooked: token.value.cooked }, token.tail);
	      }

	      function parseTemplateLiteral() {
	          var quasi, quasis, expressions, node = new Node();

	          quasi = parseTemplateElement({ head: true });
	          quasis = [quasi];
	          expressions = [];

	          while (!quasi.tail) {
	              expressions.push(parseExpression());
	              quasi = parseTemplateElement({ head: false });
	              quasis.push(quasi);
	          }

	          return node.finishTemplateLiteral(quasis, expressions);
	      }

	      // ECMA-262 12.2.10 The Grouping Operator

	      function parseGroupExpression() {
	          var expr, expressions, startToken, i, params = [];

	          expect('(');

	          if (match(')')) {
	              lex();
	              if (!match('=>')) {
	                  expect('=>');
	              }
	              return {
	                  type: PlaceHolders.ArrowParameterPlaceHolder,
	                  params: [],
	                  rawParams: []
	              };
	          }

	          startToken = lookahead;
	          if (match('...')) {
	              expr = parseRestElement(params);
	              expect(')');
	              if (!match('=>')) {
	                  expect('=>');
	              }
	              return {
	                  type: PlaceHolders.ArrowParameterPlaceHolder,
	                  params: [expr]
	              };
	          }

	          isBindingElement = true;
	          expr = inheritCoverGrammar(parseAssignmentExpression);

	          if (match(',')) {
	              isAssignmentTarget = false;
	              expressions = [expr];

	              while (startIndex < length) {
	                  if (!match(',')) {
	                      break;
	                  }
	                  lex();

	                  if (match('...')) {
	                      if (!isBindingElement) {
	                          throwUnexpectedToken(lookahead);
	                      }
	                      expressions.push(parseRestElement(params));
	                      expect(')');
	                      if (!match('=>')) {
	                          expect('=>');
	                      }
	                      isBindingElement = false;
	                      for (i = 0; i < expressions.length; i++) {
	                          reinterpretExpressionAsPattern(expressions[i]);
	                      }
	                      return {
	                          type: PlaceHolders.ArrowParameterPlaceHolder,
	                          params: expressions
	                      };
	                  }

	                  expressions.push(inheritCoverGrammar(parseAssignmentExpression));
	              }

	              expr = new WrappingNode(startToken).finishSequenceExpression(expressions);
	          }


	          expect(')');

	          if (match('=>')) {
	              if (expr.type === Syntax.Identifier && expr.name === 'yield') {
	                  return {
	                      type: PlaceHolders.ArrowParameterPlaceHolder,
	                      params: [expr]
	                  };
	              }

	              if (!isBindingElement) {
	                  throwUnexpectedToken(lookahead);
	              }

	              if (expr.type === Syntax.SequenceExpression) {
	                  for (i = 0; i < expr.expressions.length; i++) {
	                      reinterpretExpressionAsPattern(expr.expressions[i]);
	                  }
	              } else {
	                  reinterpretExpressionAsPattern(expr);
	              }

	              expr = {
	                  type: PlaceHolders.ArrowParameterPlaceHolder,
	                  params: expr.type === Syntax.SequenceExpression ? expr.expressions : [expr]
	              };
	          }
	          isBindingElement = false;
	          return expr;
	      }


	      // ECMA-262 12.2 Primary Expressions

	      function parsePrimaryExpression() {
	          var type, token, expr, node;

	          if (match('(')) {
	              isBindingElement = false;
	              return inheritCoverGrammar(parseGroupExpression);
	          }

	          if (match('[')) {
	              return inheritCoverGrammar(parseArrayInitializer);
	          }

	          if (match('{')) {
	              return inheritCoverGrammar(parseObjectInitializer);
	          }

	          type = lookahead.type;
	          node = new Node();

	          if (type === Token.Identifier) {
	              if (state.sourceType === 'module' && lookahead.value === 'await') {
	                  tolerateUnexpectedToken(lookahead);
	              }
	              expr = node.finishIdentifier(lex().value);
	          } else if (type === Token.StringLiteral || type === Token.NumericLiteral) {
	              isAssignmentTarget = isBindingElement = false;
	              if (strict && lookahead.octal) {
	                  tolerateUnexpectedToken(lookahead, Messages.StrictOctalLiteral);
	              }
	              expr = node.finishLiteral(lex());
	          } else if (type === Token.Keyword) {
	              if (!strict && state.allowYield && matchKeyword('yield')) {
	                  return parseNonComputedProperty();
	              }
	              if (!strict && matchKeyword('let')) {
	                  return node.finishIdentifier(lex().value);
	              }
	              isAssignmentTarget = isBindingElement = false;
	              if (matchKeyword('function')) {
	                  return parseFunctionExpression();
	              }
	              if (matchKeyword('this')) {
	                  lex();
	                  return node.finishThisExpression();
	              }
	              if (matchKeyword('class')) {
	                  return parseClassExpression();
	              }
	              throwUnexpectedToken(lex());
	          } else if (type === Token.BooleanLiteral) {
	              isAssignmentTarget = isBindingElement = false;
	              token = lex();
	              token.value = (token.value === 'true');
	              expr = node.finishLiteral(token);
	          } else if (type === Token.NullLiteral) {
	              isAssignmentTarget = isBindingElement = false;
	              token = lex();
	              token.value = null;
	              expr = node.finishLiteral(token);
	          } else if (match('/') || match('/=')) {
	              isAssignmentTarget = isBindingElement = false;
	              index = startIndex;

	              if (typeof extra.tokens !== 'undefined') {
	                  token = collectRegex();
	              } else {
	                  token = scanRegExp();
	              }
	              lex();
	              expr = node.finishLiteral(token);
	          } else if (type === Token.Template) {
	              expr = parseTemplateLiteral();
	          } else {
	              throwUnexpectedToken(lex());
	          }

	          return expr;
	      }

	      // ECMA-262 12.3 Left-Hand-Side Expressions

	      function parseArguments() {
	          var args = [], expr;

	          expect('(');

	          if (!match(')')) {
	              while (startIndex < length) {
	                  if (match('...')) {
	                      expr = new Node();
	                      lex();
	                      expr.finishSpreadElement(isolateCoverGrammar(parseAssignmentExpression));
	                  } else {
	                      expr = isolateCoverGrammar(parseAssignmentExpression);
	                  }
	                  args.push(expr);
	                  if (match(')')) {
	                      break;
	                  }
	                  expectCommaSeparator();
	              }
	          }

	          expect(')');

	          return args;
	      }

	      function parseNonComputedProperty() {
	          var token, node = new Node();

	          token = lex();

	          if (!isIdentifierName(token)) {
	              throwUnexpectedToken(token);
	          }

	          return node.finishIdentifier(token.value);
	      }

	      function parseNonComputedMember() {
	          expect('.');

	          return parseNonComputedProperty();
	      }

	      function parseComputedMember() {
	          var expr;

	          expect('[');

	          expr = isolateCoverGrammar(parseExpression);

	          expect(']');

	          return expr;
	      }

	      // ECMA-262 12.3.3 The new Operator

	      function parseNewExpression() {
	          var callee, args, node = new Node();

	          expectKeyword('new');

	          if (match('.')) {
	              lex();
	              if (lookahead.type === Token.Identifier && lookahead.value === 'target') {
	                  if (state.inFunctionBody) {
	                      lex();
	                      return node.finishMetaProperty('new', 'target');
	                  }
	              }
	              throwUnexpectedToken(lookahead);
	          }

	          callee = isolateCoverGrammar(parseLeftHandSideExpression);
	          args = match('(') ? parseArguments() : [];

	          isAssignmentTarget = isBindingElement = false;

	          return node.finishNewExpression(callee, args);
	      }

	      // ECMA-262 12.3.4 Function Calls

	      function parseLeftHandSideExpressionAllowCall() {
	          var quasi, expr, args, property, startToken, previousAllowIn = state.allowIn;

	          startToken = lookahead;
	          state.allowIn = true;

	          if (matchKeyword('super') && state.inFunctionBody) {
	              expr = new Node();
	              lex();
	              expr = expr.finishSuper();
	              if (!match('(') && !match('.') && !match('[')) {
	                  throwUnexpectedToken(lookahead);
	              }
	          } else {
	              expr = inheritCoverGrammar(matchKeyword('new') ? parseNewExpression : parsePrimaryExpression);
	          }

	          for (;;) {
	              if (match('.')) {
	                  isBindingElement = false;
	                  isAssignmentTarget = true;
	                  property = parseNonComputedMember();
	                  expr = new WrappingNode(startToken).finishMemberExpression('.', expr, property);
	              } else if (match('(')) {
	                  isBindingElement = false;
	                  isAssignmentTarget = false;
	                  args = parseArguments();
	                  expr = new WrappingNode(startToken).finishCallExpression(expr, args);
	              } else if (match('[')) {
	                  isBindingElement = false;
	                  isAssignmentTarget = true;
	                  property = parseComputedMember();
	                  expr = new WrappingNode(startToken).finishMemberExpression('[', expr, property);
	              } else if (lookahead.type === Token.Template && lookahead.head) {
	                  quasi = parseTemplateLiteral();
	                  expr = new WrappingNode(startToken).finishTaggedTemplateExpression(expr, quasi);
	              } else {
	                  break;
	              }
	          }
	          state.allowIn = previousAllowIn;

	          return expr;
	      }

	      // ECMA-262 12.3 Left-Hand-Side Expressions

	      function parseLeftHandSideExpression() {
	          var quasi, expr, property, startToken;
	          assert(state.allowIn, 'callee of new expression always allow in keyword.');

	          startToken = lookahead;

	          if (matchKeyword('super') && state.inFunctionBody) {
	              expr = new Node();
	              lex();
	              expr = expr.finishSuper();
	              if (!match('[') && !match('.')) {
	                  throwUnexpectedToken(lookahead);
	              }
	          } else {
	              expr = inheritCoverGrammar(matchKeyword('new') ? parseNewExpression : parsePrimaryExpression);
	          }

	          for (;;) {
	              if (match('[')) {
	                  isBindingElement = false;
	                  isAssignmentTarget = true;
	                  property = parseComputedMember();
	                  expr = new WrappingNode(startToken).finishMemberExpression('[', expr, property);
	              } else if (match('.')) {
	                  isBindingElement = false;
	                  isAssignmentTarget = true;
	                  property = parseNonComputedMember();
	                  expr = new WrappingNode(startToken).finishMemberExpression('.', expr, property);
	              } else if (lookahead.type === Token.Template && lookahead.head) {
	                  quasi = parseTemplateLiteral();
	                  expr = new WrappingNode(startToken).finishTaggedTemplateExpression(expr, quasi);
	              } else {
	                  break;
	              }
	          }
	          return expr;
	      }

	      // ECMA-262 12.4 Postfix Expressions

	      function parsePostfixExpression() {
	          var expr, token, startToken = lookahead;

	          expr = inheritCoverGrammar(parseLeftHandSideExpressionAllowCall);

	          if (!hasLineTerminator && lookahead.type === Token.Punctuator) {
	              if (match('++') || match('--')) {
	                  // ECMA-262 11.3.1, 11.3.2
	                  if (strict && expr.type === Syntax.Identifier && isRestrictedWord(expr.name)) {
	                      tolerateError(Messages.StrictLHSPostfix);
	                  }

	                  if (!isAssignmentTarget) {
	                      tolerateError(Messages.InvalidLHSInAssignment);
	                  }

	                  isAssignmentTarget = isBindingElement = false;

	                  token = lex();
	                  expr = new WrappingNode(startToken).finishPostfixExpression(token.value, expr);
	              }
	          }

	          return expr;
	      }

	      // ECMA-262 12.5 Unary Operators

	      function parseUnaryExpression() {
	          var token, expr, startToken;

	          if (lookahead.type !== Token.Punctuator && lookahead.type !== Token.Keyword) {
	              expr = parsePostfixExpression();
	          } else if (match('++') || match('--')) {
	              startToken = lookahead;
	              token = lex();
	              expr = inheritCoverGrammar(parseUnaryExpression);
	              // ECMA-262 11.4.4, 11.4.5
	              if (strict && expr.type === Syntax.Identifier && isRestrictedWord(expr.name)) {
	                  tolerateError(Messages.StrictLHSPrefix);
	              }

	              if (!isAssignmentTarget) {
	                  tolerateError(Messages.InvalidLHSInAssignment);
	              }
	              expr = new WrappingNode(startToken).finishUnaryExpression(token.value, expr);
	              isAssignmentTarget = isBindingElement = false;
	          } else if (match('+') || match('-') || match('~') || match('!')) {
	              startToken = lookahead;
	              token = lex();
	              expr = inheritCoverGrammar(parseUnaryExpression);
	              expr = new WrappingNode(startToken).finishUnaryExpression(token.value, expr);
	              isAssignmentTarget = isBindingElement = false;
	          } else if (matchKeyword('delete') || matchKeyword('void') || matchKeyword('typeof')) {
	              startToken = lookahead;
	              token = lex();
	              expr = inheritCoverGrammar(parseUnaryExpression);
	              expr = new WrappingNode(startToken).finishUnaryExpression(token.value, expr);
	              if (strict && expr.operator === 'delete' && expr.argument.type === Syntax.Identifier) {
	                  tolerateError(Messages.StrictDelete);
	              }
	              isAssignmentTarget = isBindingElement = false;
	          } else {
	              expr = parsePostfixExpression();
	          }

	          return expr;
	      }

	      function binaryPrecedence(token, allowIn) {
	          var prec = 0;

	          if (token.type !== Token.Punctuator && token.type !== Token.Keyword) {
	              return 0;
	          }

	          switch (token.value) {
	          case '||':
	              prec = 1;
	              break;

	          case '&&':
	              prec = 2;
	              break;

	          case '|':
	              prec = 3;
	              break;

	          case '^':
	              prec = 4;
	              break;

	          case '&':
	              prec = 5;
	              break;

	          case '==':
	          case '!=':
	          case '===':
	          case '!==':
	              prec = 6;
	              break;

	          case '<':
	          case '>':
	          case '<=':
	          case '>=':
	          case 'instanceof':
	              prec = 7;
	              break;

	          case 'in':
	              prec = allowIn ? 7 : 0;
	              break;

	          case '<<':
	          case '>>':
	          case '>>>':
	              prec = 8;
	              break;

	          case '+':
	          case '-':
	              prec = 9;
	              break;

	          case '*':
	          case '/':
	          case '%':
	              prec = 11;
	              break;

	          default:
	              break;
	          }

	          return prec;
	      }

	      // ECMA-262 12.6 Multiplicative Operators
	      // ECMA-262 12.7 Additive Operators
	      // ECMA-262 12.8 Bitwise Shift Operators
	      // ECMA-262 12.9 Relational Operators
	      // ECMA-262 12.10 Equality Operators
	      // ECMA-262 12.11 Binary Bitwise Operators
	      // ECMA-262 12.12 Binary Logical Operators

	      function parseBinaryExpression() {
	          var marker, markers, expr, token, prec, stack, right, operator, left, i;

	          marker = lookahead;
	          left = inheritCoverGrammar(parseUnaryExpression);

	          token = lookahead;
	          prec = binaryPrecedence(token, state.allowIn);
	          if (prec === 0) {
	              return left;
	          }
	          isAssignmentTarget = isBindingElement = false;
	          token.prec = prec;
	          lex();

	          markers = [marker, lookahead];
	          right = isolateCoverGrammar(parseUnaryExpression);

	          stack = [left, token, right];

	          while ((prec = binaryPrecedence(lookahead, state.allowIn)) > 0) {

	              // Reduce: make a binary expression from the three topmost entries.
	              while ((stack.length > 2) && (prec <= stack[stack.length - 2].prec)) {
	                  right = stack.pop();
	                  operator = stack.pop().value;
	                  left = stack.pop();
	                  markers.pop();
	                  expr = new WrappingNode(markers[markers.length - 1]).finishBinaryExpression(operator, left, right);
	                  stack.push(expr);
	              }

	              // Shift.
	              token = lex();
	              token.prec = prec;
	              stack.push(token);
	              markers.push(lookahead);
	              expr = isolateCoverGrammar(parseUnaryExpression);
	              stack.push(expr);
	          }

	          // Final reduce to clean-up the stack.
	          i = stack.length - 1;
	          expr = stack[i];
	          markers.pop();
	          while (i > 1) {
	              expr = new WrappingNode(markers.pop()).finishBinaryExpression(stack[i - 1].value, stack[i - 2], expr);
	              i -= 2;
	          }

	          return expr;
	      }


	      // ECMA-262 12.13 Conditional Operator

	      function parseConditionalExpression() {
	          var expr, previousAllowIn, consequent, alternate, startToken;

	          startToken = lookahead;

	          expr = inheritCoverGrammar(parseBinaryExpression);
	          if (match('?')) {
	              lex();
	              previousAllowIn = state.allowIn;
	              state.allowIn = true;
	              consequent = isolateCoverGrammar(parseAssignmentExpression);
	              state.allowIn = previousAllowIn;
	              expect(':');
	              alternate = isolateCoverGrammar(parseAssignmentExpression);

	              expr = new WrappingNode(startToken).finishConditionalExpression(expr, consequent, alternate);
	              isAssignmentTarget = isBindingElement = false;
	          }

	          return expr;
	      }

	      // ECMA-262 14.2 Arrow Function Definitions

	      function parseConciseBody() {
	          if (match('{')) {
	              return parseFunctionSourceElements();
	          }
	          return isolateCoverGrammar(parseAssignmentExpression);
	      }

	      function checkPatternParam(options, param) {
	          var i;
	          switch (param.type) {
	          case Syntax.Identifier:
	              validateParam(options, param, param.name);
	              break;
	          case Syntax.RestElement:
	              checkPatternParam(options, param.argument);
	              break;
	          case Syntax.AssignmentPattern:
	              checkPatternParam(options, param.left);
	              break;
	          case Syntax.ArrayPattern:
	              for (i = 0; i < param.elements.length; i++) {
	                  if (param.elements[i] !== null) {
	                      checkPatternParam(options, param.elements[i]);
	                  }
	              }
	              break;
	          case Syntax.YieldExpression:
	              break;
	          default:
	              assert(param.type === Syntax.ObjectPattern, 'Invalid type');
	              for (i = 0; i < param.properties.length; i++) {
	                  checkPatternParam(options, param.properties[i].value);
	              }
	              break;
	          }
	      }
	      function reinterpretAsCoverFormalsList(expr) {
	          var i, len, param, params, defaults, defaultCount, options, token;

	          defaults = [];
	          defaultCount = 0;
	          params = [expr];

	          switch (expr.type) {
	          case Syntax.Identifier:
	              break;
	          case PlaceHolders.ArrowParameterPlaceHolder:
	              params = expr.params;
	              break;
	          default:
	              return null;
	          }

	          options = {
	              paramSet: {}
	          };

	          for (i = 0, len = params.length; i < len; i += 1) {
	              param = params[i];
	              switch (param.type) {
	              case Syntax.AssignmentPattern:
	                  params[i] = param.left;
	                  if (param.right.type === Syntax.YieldExpression) {
	                      if (param.right.argument) {
	                          throwUnexpectedToken(lookahead);
	                      }
	                      param.right.type = Syntax.Identifier;
	                      param.right.name = 'yield';
	                      delete param.right.argument;
	                      delete param.right.delegate;
	                  }
	                  defaults.push(param.right);
	                  ++defaultCount;
	                  checkPatternParam(options, param.left);
	                  break;
	              default:
	                  checkPatternParam(options, param);
	                  params[i] = param;
	                  defaults.push(null);
	                  break;
	              }
	          }

	          if (strict || !state.allowYield) {
	              for (i = 0, len = params.length; i < len; i += 1) {
	                  param = params[i];
	                  if (param.type === Syntax.YieldExpression) {
	                      throwUnexpectedToken(lookahead);
	                  }
	              }
	          }

	          if (options.message === Messages.StrictParamDupe) {
	              token = strict ? options.stricted : options.firstRestricted;
	              throwUnexpectedToken(token, options.message);
	          }

	          if (defaultCount === 0) {
	              defaults = [];
	          }

	          return {
	              params: params,
	              defaults: defaults,
	              stricted: options.stricted,
	              firstRestricted: options.firstRestricted,
	              message: options.message
	          };
	      }

	      function parseArrowFunctionExpression(options, node) {
	          var previousStrict, previousAllowYield, body;

	          if (hasLineTerminator) {
	              tolerateUnexpectedToken(lookahead);
	          }
	          expect('=>');

	          previousStrict = strict;
	          previousAllowYield = state.allowYield;
	          state.allowYield = true;

	          body = parseConciseBody();

	          if (strict && options.firstRestricted) {
	              throwUnexpectedToken(options.firstRestricted, options.message);
	          }
	          if (strict && options.stricted) {
	              tolerateUnexpectedToken(options.stricted, options.message);
	          }

	          strict = previousStrict;
	          state.allowYield = previousAllowYield;

	          return node.finishArrowFunctionExpression(options.params, options.defaults, body, body.type !== Syntax.BlockStatement);
	      }

	      // ECMA-262 14.4 Yield expression

	      function parseYieldExpression() {
	          var argument, expr, delegate, previousAllowYield;

	          argument = null;
	          expr = new Node();
	          delegate = false;

	          expectKeyword('yield');

	          if (!hasLineTerminator) {
	              previousAllowYield = state.allowYield;
	              state.allowYield = false;
	              delegate = match('*');
	              if (delegate) {
	                  lex();
	                  argument = parseAssignmentExpression();
	              } else {
	                  if (!match(';') && !match('}') && !match(')') && lookahead.type !== Token.EOF) {
	                      argument = parseAssignmentExpression();
	                  }
	              }
	              state.allowYield = previousAllowYield;
	          }

	          return expr.finishYieldExpression(argument, delegate);
	      }

	      // ECMA-262 12.14 Assignment Operators

	      function parseAssignmentExpression() {
	          var token, expr, right, list, startToken;

	          startToken = lookahead;
	          token = lookahead;

	          if (!state.allowYield && matchKeyword('yield')) {
	              return parseYieldExpression();
	          }

	          expr = parseConditionalExpression();

	          if (expr.type === PlaceHolders.ArrowParameterPlaceHolder || match('=>')) {
	              isAssignmentTarget = isBindingElement = false;
	              list = reinterpretAsCoverFormalsList(expr);

	              if (list) {
	                  firstCoverInitializedNameError = null;
	                  return parseArrowFunctionExpression(list, new WrappingNode(startToken));
	              }

	              return expr;
	          }

	          if (matchAssign()) {
	              if (!isAssignmentTarget) {
	                  tolerateError(Messages.InvalidLHSInAssignment);
	              }

	              // ECMA-262 12.1.1
	              if (strict && expr.type === Syntax.Identifier) {
	                  if (isRestrictedWord(expr.name)) {
	                      tolerateUnexpectedToken(token, Messages.StrictLHSAssignment);
	                  }
	                  if (isStrictModeReservedWord(expr.name)) {
	                      tolerateUnexpectedToken(token, Messages.StrictReservedWord);
	                  }
	              }

	              if (!match('=')) {
	                  isAssignmentTarget = isBindingElement = false;
	              } else {
	                  reinterpretExpressionAsPattern(expr);
	              }

	              token = lex();
	              right = isolateCoverGrammar(parseAssignmentExpression);
	              expr = new WrappingNode(startToken).finishAssignmentExpression(token.value, expr, right);
	              firstCoverInitializedNameError = null;
	          }

	          return expr;
	      }

	      // ECMA-262 12.15 Comma Operator

	      function parseExpression() {
	          var expr, startToken = lookahead, expressions;

	          expr = isolateCoverGrammar(parseAssignmentExpression);

	          if (match(',')) {
	              expressions = [expr];

	              while (startIndex < length) {
	                  if (!match(',')) {
	                      break;
	                  }
	                  lex();
	                  expressions.push(isolateCoverGrammar(parseAssignmentExpression));
	              }

	              expr = new WrappingNode(startToken).finishSequenceExpression(expressions);
	          }

	          return expr;
	      }

	      // ECMA-262 13.2 Block

	      function parseStatementListItem() {
	          if (lookahead.type === Token.Keyword) {
	              switch (lookahead.value) {
	              case 'export':
	                  if (state.sourceType !== 'module') {
	                      tolerateUnexpectedToken(lookahead, Messages.IllegalExportDeclaration);
	                  }
	                  return parseExportDeclaration();
	              case 'import':
	                  if (state.sourceType !== 'module') {
	                      tolerateUnexpectedToken(lookahead, Messages.IllegalImportDeclaration);
	                  }
	                  return parseImportDeclaration();
	              case 'const':
	                  return parseLexicalDeclaration({inFor: false});
	              case 'function':
	                  return parseFunctionDeclaration(new Node());
	              case 'class':
	                  return parseClassDeclaration();
	              }
	          }

	          if (matchKeyword('let') && isLexicalDeclaration()) {
	              return parseLexicalDeclaration({inFor: false});
	          }

	          return parseStatement();
	      }

	      function parseStatementList() {
	          var list = [];
	          while (startIndex < length) {
	              if (match('}')) {
	                  break;
	              }
	              list.push(parseStatementListItem());
	          }

	          return list;
	      }

	      function parseBlock() {
	          var block, node = new Node();

	          expect('{');

	          block = parseStatementList();

	          expect('}');

	          return node.finishBlockStatement(block);
	      }

	      // ECMA-262 13.3.2 Variable Statement

	      function parseVariableIdentifier(kind) {
	          var token, node = new Node();

	          token = lex();

	          if (token.type === Token.Keyword && token.value === 'yield') {
	              if (strict) {
	                  tolerateUnexpectedToken(token, Messages.StrictReservedWord);
	              } if (!state.allowYield) {
	                  throwUnexpectedToken(token);
	              }
	          } else if (token.type !== Token.Identifier) {
	              if (strict && token.type === Token.Keyword && isStrictModeReservedWord(token.value)) {
	                  tolerateUnexpectedToken(token, Messages.StrictReservedWord);
	              } else {
	                  if (strict || token.value !== 'let' || kind !== 'var') {
	                      throwUnexpectedToken(token);
	                  }
	              }
	          } else if (state.sourceType === 'module' && token.type === Token.Identifier && token.value === 'await') {
	              tolerateUnexpectedToken(token);
	          }

	          return node.finishIdentifier(token.value);
	      }

	      function parseVariableDeclaration(options) {
	          var init = null, id, node = new Node(), params = [];

	          id = parsePattern(params, 'var');

	          // ECMA-262 12.2.1
	          if (strict && isRestrictedWord(id.name)) {
	              tolerateError(Messages.StrictVarName);
	          }

	          if (match('=')) {
	              lex();
	              init = isolateCoverGrammar(parseAssignmentExpression);
	          } else if (id.type !== Syntax.Identifier && !options.inFor) {
	              expect('=');
	          }

	          return node.finishVariableDeclarator(id, init);
	      }

	      function parseVariableDeclarationList(options) {
	          var opt, list;

	          opt = { inFor: options.inFor };
	          list = [parseVariableDeclaration(opt)];

	          while (match(',')) {
	              lex();
	              list.push(parseVariableDeclaration(opt));
	          }

	          return list;
	      }

	      function parseVariableStatement(node) {
	          var declarations;

	          expectKeyword('var');

	          declarations = parseVariableDeclarationList({ inFor: false });

	          consumeSemicolon();

	          return node.finishVariableDeclaration(declarations);
	      }

	      // ECMA-262 13.3.1 Let and Const Declarations

	      function parseLexicalBinding(kind, options) {
	          var init = null, id, node = new Node(), params = [];

	          id = parsePattern(params, kind);

	          // ECMA-262 12.2.1
	          if (strict && id.type === Syntax.Identifier && isRestrictedWord(id.name)) {
	              tolerateError(Messages.StrictVarName);
	          }

	          if (kind === 'const') {
	              if (!matchKeyword('in') && !matchContextualKeyword('of')) {
	                  expect('=');
	                  init = isolateCoverGrammar(parseAssignmentExpression);
	              }
	          } else if ((!options.inFor && id.type !== Syntax.Identifier) || match('=')) {
	              expect('=');
	              init = isolateCoverGrammar(parseAssignmentExpression);
	          }

	          return node.finishVariableDeclarator(id, init);
	      }

	      function parseBindingList(kind, options) {
	          var list = [parseLexicalBinding(kind, options)];

	          while (match(',')) {
	              lex();
	              list.push(parseLexicalBinding(kind, options));
	          }

	          return list;
	      }


	      function tokenizerState() {
	          return {
	              index: index,
	              lineNumber: lineNumber,
	              lineStart: lineStart,
	              hasLineTerminator: hasLineTerminator,
	              lastIndex: lastIndex,
	              lastLineNumber: lastLineNumber,
	              lastLineStart: lastLineStart,
	              startIndex: startIndex,
	              startLineNumber: startLineNumber,
	              startLineStart: startLineStart,
	              lookahead: lookahead,
	              tokenCount: extra.tokens ? extra.tokens.length : 0
	          };
	      }

	      function resetTokenizerState(ts) {
	          index = ts.index;
	          lineNumber = ts.lineNumber;
	          lineStart = ts.lineStart;
	          hasLineTerminator = ts.hasLineTerminator;
	          lastIndex = ts.lastIndex;
	          lastLineNumber = ts.lastLineNumber;
	          lastLineStart = ts.lastLineStart;
	          startIndex = ts.startIndex;
	          startLineNumber = ts.startLineNumber;
	          startLineStart = ts.startLineStart;
	          lookahead = ts.lookahead;
	          if (extra.tokens) {
	              extra.tokens.splice(ts.tokenCount, extra.tokens.length);
	          }
	      }

	      function isLexicalDeclaration() {
	          var lexical, ts;

	          ts = tokenizerState();

	          lex();
	          lexical = (lookahead.type === Token.Identifier) || match('[') || match('{') ||
	              matchKeyword('let') || matchKeyword('yield');

	          resetTokenizerState(ts);

	          return lexical;
	      }

	      function parseLexicalDeclaration(options) {
	          var kind, declarations, node = new Node();

	          kind = lex().value;
	          assert(kind === 'let' || kind === 'const', 'Lexical declaration must be either let or const');

	          declarations = parseBindingList(kind, options);

	          consumeSemicolon();

	          return node.finishLexicalDeclaration(declarations, kind);
	      }

	      function parseRestElement(params) {
	          var param, node = new Node();

	          lex();

	          if (match('{')) {
	              throwError(Messages.ObjectPatternAsRestParameter);
	          }

	          params.push(lookahead);

	          param = parseVariableIdentifier();

	          if (match('=')) {
	              throwError(Messages.DefaultRestParameter);
	          }

	          if (!match(')')) {
	              throwError(Messages.ParameterAfterRestParameter);
	          }

	          return node.finishRestElement(param);
	      }

	      // ECMA-262 13.4 Empty Statement

	      function parseEmptyStatement(node) {
	          expect(';');
	          return node.finishEmptyStatement();
	      }

	      // ECMA-262 12.4 Expression Statement

	      function parseExpressionStatement(node) {
	          var expr = parseExpression();
	          consumeSemicolon();
	          return node.finishExpressionStatement(expr);
	      }

	      // ECMA-262 13.6 If statement

	      function parseIfStatement(node) {
	          var test, consequent, alternate;

	          expectKeyword('if');

	          expect('(');

	          test = parseExpression();

	          expect(')');

	          consequent = parseStatement();

	          if (matchKeyword('else')) {
	              lex();
	              alternate = parseStatement();
	          } else {
	              alternate = null;
	          }

	          return node.finishIfStatement(test, consequent, alternate);
	      }

	      // ECMA-262 13.7 Iteration Statements

	      function parseDoWhileStatement(node) {
	          var body, test, oldInIteration;

	          expectKeyword('do');

	          oldInIteration = state.inIteration;
	          state.inIteration = true;

	          body = parseStatement();

	          state.inIteration = oldInIteration;

	          expectKeyword('while');

	          expect('(');

	          test = parseExpression();

	          expect(')');

	          if (match(';')) {
	              lex();
	          }

	          return node.finishDoWhileStatement(body, test);
	      }

	      function parseWhileStatement(node) {
	          var test, body, oldInIteration;

	          expectKeyword('while');

	          expect('(');

	          test = parseExpression();

	          expect(')');

	          oldInIteration = state.inIteration;
	          state.inIteration = true;

	          body = parseStatement();

	          state.inIteration = oldInIteration;

	          return node.finishWhileStatement(test, body);
	      }

	      function parseForStatement(node) {
	          var init, forIn, initSeq, initStartToken, test, update, left, right, kind, declarations,
	              body, oldInIteration, previousAllowIn = state.allowIn;

	          init = test = update = null;
	          forIn = true;

	          expectKeyword('for');

	          expect('(');

	          if (match(';')) {
	              lex();
	          } else {
	              if (matchKeyword('var')) {
	                  init = new Node();
	                  lex();

	                  state.allowIn = false;
	                  declarations = parseVariableDeclarationList({ inFor: true });
	                  state.allowIn = previousAllowIn;

	                  if (declarations.length === 1 && matchKeyword('in')) {
	                      init = init.finishVariableDeclaration(declarations);
	                      lex();
	                      left = init;
	                      right = parseExpression();
	                      init = null;
	                  } else if (declarations.length === 1 && declarations[0].init === null && matchContextualKeyword('of')) {
	                      init = init.finishVariableDeclaration(declarations);
	                      lex();
	                      left = init;
	                      right = parseAssignmentExpression();
	                      init = null;
	                      forIn = false;
	                  } else {
	                      init = init.finishVariableDeclaration(declarations);
	                      expect(';');
	                  }
	              } else if (matchKeyword('const') || matchKeyword('let')) {
	                  init = new Node();
	                  kind = lex().value;

	                  if (!strict && lookahead.value === 'in') {
	                      init = init.finishIdentifier(kind);
	                      lex();
	                      left = init;
	                      right = parseExpression();
	                      init = null;
	                  } else {
	                      state.allowIn = false;
	                      declarations = parseBindingList(kind, {inFor: true});
	                      state.allowIn = previousAllowIn;

	                      if (declarations.length === 1 && declarations[0].init === null && matchKeyword('in')) {
	                          init = init.finishLexicalDeclaration(declarations, kind);
	                          lex();
	                          left = init;
	                          right = parseExpression();
	                          init = null;
	                      } else if (declarations.length === 1 && declarations[0].init === null && matchContextualKeyword('of')) {
	                          init = init.finishLexicalDeclaration(declarations, kind);
	                          lex();
	                          left = init;
	                          right = parseAssignmentExpression();
	                          init = null;
	                          forIn = false;
	                      } else {
	                          consumeSemicolon();
	                          init = init.finishLexicalDeclaration(declarations, kind);
	                      }
	                  }
	              } else {
	                  initStartToken = lookahead;
	                  state.allowIn = false;
	                  init = inheritCoverGrammar(parseAssignmentExpression);
	                  state.allowIn = previousAllowIn;

	                  if (matchKeyword('in')) {
	                      if (!isAssignmentTarget) {
	                          tolerateError(Messages.InvalidLHSInForIn);
	                      }

	                      lex();
	                      reinterpretExpressionAsPattern(init);
	                      left = init;
	                      right = parseExpression();
	                      init = null;
	                  } else if (matchContextualKeyword('of')) {
	                      if (!isAssignmentTarget) {
	                          tolerateError(Messages.InvalidLHSInForLoop);
	                      }

	                      lex();
	                      reinterpretExpressionAsPattern(init);
	                      left = init;
	                      right = parseAssignmentExpression();
	                      init = null;
	                      forIn = false;
	                  } else {
	                      if (match(',')) {
	                          initSeq = [init];
	                          while (match(',')) {
	                              lex();
	                              initSeq.push(isolateCoverGrammar(parseAssignmentExpression));
	                          }
	                          init = new WrappingNode(initStartToken).finishSequenceExpression(initSeq);
	                      }
	                      expect(';');
	                  }
	              }
	          }

	          if (typeof left === 'undefined') {

	              if (!match(';')) {
	                  test = parseExpression();
	              }
	              expect(';');

	              if (!match(')')) {
	                  update = parseExpression();
	              }
	          }

	          expect(')');

	          oldInIteration = state.inIteration;
	          state.inIteration = true;

	          body = isolateCoverGrammar(parseStatement);

	          state.inIteration = oldInIteration;

	          return (typeof left === 'undefined') ?
	                  node.finishForStatement(init, test, update, body) :
	                  forIn ? node.finishForInStatement(left, right, body) :
	                      node.finishForOfStatement(left, right, body);
	      }

	      // ECMA-262 13.8 The continue statement

	      function parseContinueStatement(node) {
	          var label = null, key;

	          expectKeyword('continue');

	          // Optimize the most common form: 'continue;'.
	          if (source.charCodeAt(startIndex) === 0x3B) {
	              lex();

	              if (!state.inIteration) {
	                  throwError(Messages.IllegalContinue);
	              }

	              return node.finishContinueStatement(null);
	          }

	          if (hasLineTerminator) {
	              if (!state.inIteration) {
	                  throwError(Messages.IllegalContinue);
	              }

	              return node.finishContinueStatement(null);
	          }

	          if (lookahead.type === Token.Identifier) {
	              label = parseVariableIdentifier();

	              key = '$' + label.name;
	              if (!Object.prototype.hasOwnProperty.call(state.labelSet, key)) {
	                  throwError(Messages.UnknownLabel, label.name);
	              }
	          }

	          consumeSemicolon();

	          if (label === null && !state.inIteration) {
	              throwError(Messages.IllegalContinue);
	          }

	          return node.finishContinueStatement(label);
	      }

	      // ECMA-262 13.9 The break statement

	      function parseBreakStatement(node) {
	          var label = null, key;

	          expectKeyword('break');

	          // Catch the very common case first: immediately a semicolon (U+003B).
	          if (source.charCodeAt(lastIndex) === 0x3B) {
	              lex();

	              if (!(state.inIteration || state.inSwitch)) {
	                  throwError(Messages.IllegalBreak);
	              }

	              return node.finishBreakStatement(null);
	          }

	          if (hasLineTerminator) {
	              if (!(state.inIteration || state.inSwitch)) {
	                  throwError(Messages.IllegalBreak);
	              }
	          } else if (lookahead.type === Token.Identifier) {
	              label = parseVariableIdentifier();

	              key = '$' + label.name;
	              if (!Object.prototype.hasOwnProperty.call(state.labelSet, key)) {
	                  throwError(Messages.UnknownLabel, label.name);
	              }
	          }

	          consumeSemicolon();

	          if (label === null && !(state.inIteration || state.inSwitch)) {
	              throwError(Messages.IllegalBreak);
	          }

	          return node.finishBreakStatement(label);
	      }

	      // ECMA-262 13.10 The return statement

	      function parseReturnStatement(node) {
	          var argument = null;

	          expectKeyword('return');

	          if (!state.inFunctionBody) {
	              tolerateError(Messages.IllegalReturn);
	          }

	          // 'return' followed by a space and an identifier is very common.
	          if (source.charCodeAt(lastIndex) === 0x20) {
	              if (isIdentifierStart(source.charCodeAt(lastIndex + 1))) {
	                  argument = parseExpression();
	                  consumeSemicolon();
	                  return node.finishReturnStatement(argument);
	              }
	          }

	          if (hasLineTerminator) {
	              // HACK
	              return node.finishReturnStatement(null);
	          }

	          if (!match(';')) {
	              if (!match('}') && lookahead.type !== Token.EOF) {
	                  argument = parseExpression();
	              }
	          }

	          consumeSemicolon();

	          return node.finishReturnStatement(argument);
	      }

	      // ECMA-262 13.11 The with statement

	      function parseWithStatement(node) {
	          var object, body;

	          if (strict) {
	              tolerateError(Messages.StrictModeWith);
	          }

	          expectKeyword('with');

	          expect('(');

	          object = parseExpression();

	          expect(')');

	          body = parseStatement();

	          return node.finishWithStatement(object, body);
	      }

	      // ECMA-262 13.12 The switch statement

	      function parseSwitchCase() {
	          var test, consequent = [], statement, node = new Node();

	          if (matchKeyword('default')) {
	              lex();
	              test = null;
	          } else {
	              expectKeyword('case');
	              test = parseExpression();
	          }
	          expect(':');

	          while (startIndex < length) {
	              if (match('}') || matchKeyword('default') || matchKeyword('case')) {
	                  break;
	              }
	              statement = parseStatementListItem();
	              consequent.push(statement);
	          }

	          return node.finishSwitchCase(test, consequent);
	      }

	      function parseSwitchStatement(node) {
	          var discriminant, cases, clause, oldInSwitch, defaultFound;

	          expectKeyword('switch');

	          expect('(');

	          discriminant = parseExpression();

	          expect(')');

	          expect('{');

	          cases = [];

	          if (match('}')) {
	              lex();
	              return node.finishSwitchStatement(discriminant, cases);
	          }

	          oldInSwitch = state.inSwitch;
	          state.inSwitch = true;
	          defaultFound = false;

	          while (startIndex < length) {
	              if (match('}')) {
	                  break;
	              }
	              clause = parseSwitchCase();
	              if (clause.test === null) {
	                  if (defaultFound) {
	                      throwError(Messages.MultipleDefaultsInSwitch);
	                  }
	                  defaultFound = true;
	              }
	              cases.push(clause);
	          }

	          state.inSwitch = oldInSwitch;

	          expect('}');

	          return node.finishSwitchStatement(discriminant, cases);
	      }

	      // ECMA-262 13.14 The throw statement

	      function parseThrowStatement(node) {
	          var argument;

	          expectKeyword('throw');

	          if (hasLineTerminator) {
	              throwError(Messages.NewlineAfterThrow);
	          }

	          argument = parseExpression();

	          consumeSemicolon();

	          return node.finishThrowStatement(argument);
	      }

	      // ECMA-262 13.15 The try statement

	      function parseCatchClause() {
	          var param, params = [], paramMap = {}, key, i, body, node = new Node();

	          expectKeyword('catch');

	          expect('(');
	          if (match(')')) {
	              throwUnexpectedToken(lookahead);
	          }

	          param = parsePattern(params);
	          for (i = 0; i < params.length; i++) {
	              key = '$' + params[i].value;
	              if (Object.prototype.hasOwnProperty.call(paramMap, key)) {
	                  tolerateError(Messages.DuplicateBinding, params[i].value);
	              }
	              paramMap[key] = true;
	          }

	          // ECMA-262 12.14.1
	          if (strict && isRestrictedWord(param.name)) {
	              tolerateError(Messages.StrictCatchVariable);
	          }

	          expect(')');
	          body = parseBlock();
	          return node.finishCatchClause(param, body);
	      }

	      function parseTryStatement(node) {
	          var block, handler = null, finalizer = null;

	          expectKeyword('try');

	          block = parseBlock();

	          if (matchKeyword('catch')) {
	              handler = parseCatchClause();
	          }

	          if (matchKeyword('finally')) {
	              lex();
	              finalizer = parseBlock();
	          }

	          if (!handler && !finalizer) {
	              throwError(Messages.NoCatchOrFinally);
	          }

	          return node.finishTryStatement(block, handler, finalizer);
	      }

	      // ECMA-262 13.16 The debugger statement

	      function parseDebuggerStatement(node) {
	          expectKeyword('debugger');

	          consumeSemicolon();

	          return node.finishDebuggerStatement();
	      }

	      // 13 Statements

	      function parseStatement() {
	          var type = lookahead.type,
	              expr,
	              labeledBody,
	              key,
	              node;

	          if (type === Token.EOF) {
	              throwUnexpectedToken(lookahead);
	          }

	          if (type === Token.Punctuator && lookahead.value === '{') {
	              return parseBlock();
	          }
	          isAssignmentTarget = isBindingElement = true;
	          node = new Node();

	          if (type === Token.Punctuator) {
	              switch (lookahead.value) {
	              case ';':
	                  return parseEmptyStatement(node);
	              case '(':
	                  return parseExpressionStatement(node);
	              default:
	                  break;
	              }
	          } else if (type === Token.Keyword) {
	              switch (lookahead.value) {
	              case 'break':
	                  return parseBreakStatement(node);
	              case 'continue':
	                  return parseContinueStatement(node);
	              case 'debugger':
	                  return parseDebuggerStatement(node);
	              case 'do':
	                  return parseDoWhileStatement(node);
	              case 'for':
	                  return parseForStatement(node);
	              case 'function':
	                  return parseFunctionDeclaration(node);
	              case 'if':
	                  return parseIfStatement(node);
	              case 'return':
	                  return parseReturnStatement(node);
	              case 'switch':
	                  return parseSwitchStatement(node);
	              case 'throw':
	                  return parseThrowStatement(node);
	              case 'try':
	                  return parseTryStatement(node);
	              case 'var':
	                  return parseVariableStatement(node);
	              case 'while':
	                  return parseWhileStatement(node);
	              case 'with':
	                  return parseWithStatement(node);
	              default:
	                  break;
	              }
	          }

	          expr = parseExpression();

	          // ECMA-262 12.12 Labelled Statements
	          if ((expr.type === Syntax.Identifier) && match(':')) {
	              lex();

	              key = '$' + expr.name;
	              if (Object.prototype.hasOwnProperty.call(state.labelSet, key)) {
	                  throwError(Messages.Redeclaration, 'Label', expr.name);
	              }

	              state.labelSet[key] = true;
	              labeledBody = parseStatement();
	              delete state.labelSet[key];
	              return node.finishLabeledStatement(expr, labeledBody);
	          }

	          consumeSemicolon();

	          return node.finishExpressionStatement(expr);
	      }

	      // ECMA-262 14.1 Function Definition

	      function parseFunctionSourceElements() {
	          var statement, body = [], token, directive, firstRestricted,
	              oldLabelSet, oldInIteration, oldInSwitch, oldInFunctionBody,
	              node = new Node();

	          expect('{');

	          while (startIndex < length) {
	              if (lookahead.type !== Token.StringLiteral) {
	                  break;
	              }
	              token = lookahead;

	              statement = parseStatementListItem();
	              body.push(statement);
	              if (statement.expression.type !== Syntax.Literal) {
	                  // this is not directive
	                  break;
	              }
	              directive = source.slice(token.start + 1, token.end - 1);
	              if (directive === 'use strict') {
	                  strict = true;
	                  if (firstRestricted) {
	                      tolerateUnexpectedToken(firstRestricted, Messages.StrictOctalLiteral);
	                  }
	              } else {
	                  if (!firstRestricted && token.octal) {
	                      firstRestricted = token;
	                  }
	              }
	          }

	          oldLabelSet = state.labelSet;
	          oldInIteration = state.inIteration;
	          oldInSwitch = state.inSwitch;
	          oldInFunctionBody = state.inFunctionBody;

	          state.labelSet = {};
	          state.inIteration = false;
	          state.inSwitch = false;
	          state.inFunctionBody = true;

	          while (startIndex < length) {
	              if (match('}')) {
	                  break;
	              }
	              body.push(parseStatementListItem());
	          }

	          expect('}');

	          state.labelSet = oldLabelSet;
	          state.inIteration = oldInIteration;
	          state.inSwitch = oldInSwitch;
	          state.inFunctionBody = oldInFunctionBody;

	          return node.finishBlockStatement(body);
	      }

	      function validateParam(options, param, name) {
	          var key = '$' + name;
	          if (strict) {
	              if (isRestrictedWord(name)) {
	                  options.stricted = param;
	                  options.message = Messages.StrictParamName;
	              }
	              if (Object.prototype.hasOwnProperty.call(options.paramSet, key)) {
	                  options.stricted = param;
	                  options.message = Messages.StrictParamDupe;
	              }
	          } else if (!options.firstRestricted) {
	              if (isRestrictedWord(name)) {
	                  options.firstRestricted = param;
	                  options.message = Messages.StrictParamName;
	              } else if (isStrictModeReservedWord(name)) {
	                  options.firstRestricted = param;
	                  options.message = Messages.StrictReservedWord;
	              } else if (Object.prototype.hasOwnProperty.call(options.paramSet, key)) {
	                  options.stricted = param;
	                  options.message = Messages.StrictParamDupe;
	              }
	          }
	          options.paramSet[key] = true;
	      }

	      function parseParam(options) {
	          var token, param, params = [], i, def;

	          token = lookahead;
	          if (token.value === '...') {
	              param = parseRestElement(params);
	              validateParam(options, param.argument, param.argument.name);
	              options.params.push(param);
	              options.defaults.push(null);
	              return false;
	          }

	          param = parsePatternWithDefault(params);
	          for (i = 0; i < params.length; i++) {
	              validateParam(options, params[i], params[i].value);
	          }

	          if (param.type === Syntax.AssignmentPattern) {
	              def = param.right;
	              param = param.left;
	              ++options.defaultCount;
	          }

	          options.params.push(param);
	          options.defaults.push(def);

	          return !match(')');
	      }

	      function parseParams(firstRestricted) {
	          var options;

	          options = {
	              params: [],
	              defaultCount: 0,
	              defaults: [],
	              firstRestricted: firstRestricted
	          };

	          expect('(');

	          if (!match(')')) {
	              options.paramSet = {};
	              while (startIndex < length) {
	                  if (!parseParam(options)) {
	                      break;
	                  }
	                  expect(',');
	              }
	          }

	          expect(')');

	          if (options.defaultCount === 0) {
	              options.defaults = [];
	          }

	          return {
	              params: options.params,
	              defaults: options.defaults,
	              stricted: options.stricted,
	              firstRestricted: options.firstRestricted,
	              message: options.message
	          };
	      }

	      function parseFunctionDeclaration(node, identifierIsOptional) {
	          var id = null, params = [], defaults = [], body, token, stricted, tmp, firstRestricted, message, previousStrict,
	              isGenerator, previousAllowYield;

	          previousAllowYield = state.allowYield;

	          expectKeyword('function');

	          isGenerator = match('*');
	          if (isGenerator) {
	              lex();
	          }

	          if (!identifierIsOptional || !match('(')) {
	              token = lookahead;
	              id = parseVariableIdentifier();
	              if (strict) {
	                  if (isRestrictedWord(token.value)) {
	                      tolerateUnexpectedToken(token, Messages.StrictFunctionName);
	                  }
	              } else {
	                  if (isRestrictedWord(token.value)) {
	                      firstRestricted = token;
	                      message = Messages.StrictFunctionName;
	                  } else if (isStrictModeReservedWord(token.value)) {
	                      firstRestricted = token;
	                      message = Messages.StrictReservedWord;
	                  }
	              }
	          }

	          state.allowYield = !isGenerator;
	          tmp = parseParams(firstRestricted);
	          params = tmp.params;
	          defaults = tmp.defaults;
	          stricted = tmp.stricted;
	          firstRestricted = tmp.firstRestricted;
	          if (tmp.message) {
	              message = tmp.message;
	          }


	          previousStrict = strict;
	          body = parseFunctionSourceElements();
	          if (strict && firstRestricted) {
	              throwUnexpectedToken(firstRestricted, message);
	          }
	          if (strict && stricted) {
	              tolerateUnexpectedToken(stricted, message);
	          }

	          strict = previousStrict;
	          state.allowYield = previousAllowYield;

	          return node.finishFunctionDeclaration(id, params, defaults, body, isGenerator);
	      }

	      function parseFunctionExpression() {
	          var token, id = null, stricted, firstRestricted, message, tmp,
	              params = [], defaults = [], body, previousStrict, node = new Node(),
	              isGenerator, previousAllowYield;

	          previousAllowYield = state.allowYield;

	          expectKeyword('function');

	          isGenerator = match('*');
	          if (isGenerator) {
	              lex();
	          }

	          state.allowYield = !isGenerator;
	          if (!match('(')) {
	              token = lookahead;
	              id = (!strict && !isGenerator && matchKeyword('yield')) ? parseNonComputedProperty() : parseVariableIdentifier();
	              if (strict) {
	                  if (isRestrictedWord(token.value)) {
	                      tolerateUnexpectedToken(token, Messages.StrictFunctionName);
	                  }
	              } else {
	                  if (isRestrictedWord(token.value)) {
	                      firstRestricted = token;
	                      message = Messages.StrictFunctionName;
	                  } else if (isStrictModeReservedWord(token.value)) {
	                      firstRestricted = token;
	                      message = Messages.StrictReservedWord;
	                  }
	              }
	          }

	          tmp = parseParams(firstRestricted);
	          params = tmp.params;
	          defaults = tmp.defaults;
	          stricted = tmp.stricted;
	          firstRestricted = tmp.firstRestricted;
	          if (tmp.message) {
	              message = tmp.message;
	          }

	          previousStrict = strict;
	          body = parseFunctionSourceElements();
	          if (strict && firstRestricted) {
	              throwUnexpectedToken(firstRestricted, message);
	          }
	          if (strict && stricted) {
	              tolerateUnexpectedToken(stricted, message);
	          }
	          strict = previousStrict;
	          state.allowYield = previousAllowYield;

	          return node.finishFunctionExpression(id, params, defaults, body, isGenerator);
	      }

	      // ECMA-262 14.5 Class Definitions

	      function parseClassBody() {
	          var classBody, token, isStatic, hasConstructor = false, body, method, computed, key;

	          classBody = new Node();

	          expect('{');
	          body = [];
	          while (!match('}')) {
	              if (match(';')) {
	                  lex();
	              } else {
	                  method = new Node();
	                  token = lookahead;
	                  isStatic = false;
	                  computed = match('[');
	                  if (match('*')) {
	                      lex();
	                  } else {
	                      key = parseObjectPropertyKey();
	                      if (key.name === 'static' && (lookaheadPropertyName() || match('*'))) {
	                          token = lookahead;
	                          isStatic = true;
	                          computed = match('[');
	                          if (match('*')) {
	                              lex();
	                          } else {
	                              key = parseObjectPropertyKey();
	                          }
	                      }
	                  }
	                  method = tryParseMethodDefinition(token, key, computed, method);
	                  if (method) {
	                      method['static'] = isStatic; // jscs:ignore requireDotNotation
	                      if (method.kind === 'init') {
	                          method.kind = 'method';
	                      }
	                      if (!isStatic) {
	                          if (!method.computed && (method.key.name || method.key.value.toString()) === 'constructor') {
	                              if (method.kind !== 'method' || !method.method || method.value.generator) {
	                                  throwUnexpectedToken(token, Messages.ConstructorSpecialMethod);
	                              }
	                              if (hasConstructor) {
	                                  throwUnexpectedToken(token, Messages.DuplicateConstructor);
	                              } else {
	                                  hasConstructor = true;
	                              }
	                              method.kind = 'constructor';
	                          }
	                      } else {
	                          if (!method.computed && (method.key.name || method.key.value.toString()) === 'prototype') {
	                              throwUnexpectedToken(token, Messages.StaticPrototype);
	                          }
	                      }
	                      method.type = Syntax.MethodDefinition;
	                      delete method.method;
	                      delete method.shorthand;
	                      body.push(method);
	                  } else {
	                      throwUnexpectedToken(lookahead);
	                  }
	              }
	          }
	          lex();
	          return classBody.finishClassBody(body);
	      }

	      function parseClassDeclaration(identifierIsOptional) {
	          var id = null, superClass = null, classNode = new Node(), classBody, previousStrict = strict;
	          strict = true;

	          expectKeyword('class');

	          if (!identifierIsOptional || lookahead.type === Token.Identifier) {
	              id = parseVariableIdentifier();
	          }

	          if (matchKeyword('extends')) {
	              lex();
	              superClass = isolateCoverGrammar(parseLeftHandSideExpressionAllowCall);
	          }
	          classBody = parseClassBody();
	          strict = previousStrict;

	          return classNode.finishClassDeclaration(id, superClass, classBody);
	      }

	      function parseClassExpression() {
	          var id = null, superClass = null, classNode = new Node(), classBody, previousStrict = strict;
	          strict = true;

	          expectKeyword('class');

	          if (lookahead.type === Token.Identifier) {
	              id = parseVariableIdentifier();
	          }

	          if (matchKeyword('extends')) {
	              lex();
	              superClass = isolateCoverGrammar(parseLeftHandSideExpressionAllowCall);
	          }
	          classBody = parseClassBody();
	          strict = previousStrict;

	          return classNode.finishClassExpression(id, superClass, classBody);
	      }

	      // ECMA-262 15.2 Modules

	      function parseModuleSpecifier() {
	          var node = new Node();

	          if (lookahead.type !== Token.StringLiteral) {
	              throwError(Messages.InvalidModuleSpecifier);
	          }
	          return node.finishLiteral(lex());
	      }

	      // ECMA-262 15.2.3 Exports

	      function parseExportSpecifier() {
	          var exported, local, node = new Node(), def;
	          if (matchKeyword('default')) {
	              // export {default} from 'something';
	              def = new Node();
	              lex();
	              local = def.finishIdentifier('default');
	          } else {
	              local = parseVariableIdentifier();
	          }
	          if (matchContextualKeyword('as')) {
	              lex();
	              exported = parseNonComputedProperty();
	          }
	          return node.finishExportSpecifier(local, exported);
	      }

	      function parseExportNamedDeclaration(node) {
	          var declaration = null,
	              isExportFromIdentifier,
	              src = null, specifiers = [];

	          // non-default export
	          if (lookahead.type === Token.Keyword) {
	              // covers:
	              // export var f = 1;
	              switch (lookahead.value) {
	                  case 'let':
	                  case 'const':
	                      declaration = parseLexicalDeclaration({inFor: false});
	                      return node.finishExportNamedDeclaration(declaration, specifiers, null);
	                  case 'var':
	                  case 'class':
	                  case 'function':
	                      declaration = parseStatementListItem();
	                      return node.finishExportNamedDeclaration(declaration, specifiers, null);
	              }
	          }

	          expect('{');
	          while (!match('}')) {
	              isExportFromIdentifier = isExportFromIdentifier || matchKeyword('default');
	              specifiers.push(parseExportSpecifier());
	              if (!match('}')) {
	                  expect(',');
	                  if (match('}')) {
	                      break;
	                  }
	              }
	          }
	          expect('}');

	          if (matchContextualKeyword('from')) {
	              // covering:
	              // export {default} from 'foo';
	              // export {foo} from 'foo';
	              lex();
	              src = parseModuleSpecifier();
	              consumeSemicolon();
	          } else if (isExportFromIdentifier) {
	              // covering:
	              // export {default}; // missing fromClause
	              throwError(lookahead.value ?
	                      Messages.UnexpectedToken : Messages.MissingFromClause, lookahead.value);
	          } else {
	              // cover
	              // export {foo};
	              consumeSemicolon();
	          }
	          return node.finishExportNamedDeclaration(declaration, specifiers, src);
	      }

	      function parseExportDefaultDeclaration(node) {
	          var declaration = null,
	              expression = null;

	          // covers:
	          // export default ...
	          expectKeyword('default');

	          if (matchKeyword('function')) {
	              // covers:
	              // export default function foo () {}
	              // export default function () {}
	              declaration = parseFunctionDeclaration(new Node(), true);
	              return node.finishExportDefaultDeclaration(declaration);
	          }
	          if (matchKeyword('class')) {
	              declaration = parseClassDeclaration(true);
	              return node.finishExportDefaultDeclaration(declaration);
	          }

	          if (matchContextualKeyword('from')) {
	              throwError(Messages.UnexpectedToken, lookahead.value);
	          }

	          // covers:
	          // export default {};
	          // export default [];
	          // export default (1 + 2);
	          if (match('{')) {
	              expression = parseObjectInitializer();
	          } else if (match('[')) {
	              expression = parseArrayInitializer();
	          } else {
	              expression = parseAssignmentExpression();
	          }
	          consumeSemicolon();
	          return node.finishExportDefaultDeclaration(expression);
	      }

	      function parseExportAllDeclaration(node) {
	          var src;

	          // covers:
	          // export * from 'foo';
	          expect('*');
	          if (!matchContextualKeyword('from')) {
	              throwError(lookahead.value ?
	                      Messages.UnexpectedToken : Messages.MissingFromClause, lookahead.value);
	          }
	          lex();
	          src = parseModuleSpecifier();
	          consumeSemicolon();

	          return node.finishExportAllDeclaration(src);
	      }

	      function parseExportDeclaration() {
	          var node = new Node();
	          if (state.inFunctionBody) {
	              throwError(Messages.IllegalExportDeclaration);
	          }

	          expectKeyword('export');

	          if (matchKeyword('default')) {
	              return parseExportDefaultDeclaration(node);
	          }
	          if (match('*')) {
	              return parseExportAllDeclaration(node);
	          }
	          return parseExportNamedDeclaration(node);
	      }

	      // ECMA-262 15.2.2 Imports

	      function parseImportSpecifier() {
	          // import {<foo as bar>} ...;
	          var local, imported, node = new Node();

	          imported = parseNonComputedProperty();
	          if (matchContextualKeyword('as')) {
	              lex();
	              local = parseVariableIdentifier();
	          }

	          return node.finishImportSpecifier(local, imported);
	      }

	      function parseNamedImports() {
	          var specifiers = [];
	          // {foo, bar as bas}
	          expect('{');
	          while (!match('}')) {
	              specifiers.push(parseImportSpecifier());
	              if (!match('}')) {
	                  expect(',');
	                  if (match('}')) {
	                      break;
	                  }
	              }
	          }
	          expect('}');
	          return specifiers;
	      }

	      function parseImportDefaultSpecifier() {
	          // import <foo> ...;
	          var local, node = new Node();

	          local = parseNonComputedProperty();

	          return node.finishImportDefaultSpecifier(local);
	      }

	      function parseImportNamespaceSpecifier() {
	          // import <* as foo> ...;
	          var local, node = new Node();

	          expect('*');
	          if (!matchContextualKeyword('as')) {
	              throwError(Messages.NoAsAfterImportNamespace);
	          }
	          lex();
	          local = parseNonComputedProperty();

	          return node.finishImportNamespaceSpecifier(local);
	      }

	      function parseImportDeclaration() {
	          var specifiers = [], src, node = new Node();

	          if (state.inFunctionBody) {
	              throwError(Messages.IllegalImportDeclaration);
	          }

	          expectKeyword('import');

	          if (lookahead.type === Token.StringLiteral) {
	              // import 'foo';
	              src = parseModuleSpecifier();
	          } else {

	              if (match('{')) {
	                  // import {bar}
	                  specifiers = specifiers.concat(parseNamedImports());
	              } else if (match('*')) {
	                  // import * as foo
	                  specifiers.push(parseImportNamespaceSpecifier());
	              } else if (isIdentifierName(lookahead) && !matchKeyword('default')) {
	                  // import foo
	                  specifiers.push(parseImportDefaultSpecifier());
	                  if (match(',')) {
	                      lex();
	                      if (match('*')) {
	                          // import foo, * as foo
	                          specifiers.push(parseImportNamespaceSpecifier());
	                      } else if (match('{')) {
	                          // import foo, {bar}
	                          specifiers = specifiers.concat(parseNamedImports());
	                      } else {
	                          throwUnexpectedToken(lookahead);
	                      }
	                  }
	              } else {
	                  throwUnexpectedToken(lex());
	              }

	              if (!matchContextualKeyword('from')) {
	                  throwError(lookahead.value ?
	                          Messages.UnexpectedToken : Messages.MissingFromClause, lookahead.value);
	              }
	              lex();
	              src = parseModuleSpecifier();
	          }

	          consumeSemicolon();
	          return node.finishImportDeclaration(specifiers, src);
	      }

	      // ECMA-262 15.1 Scripts

	      function parseScriptBody() {
	          var statement, body = [], token, directive, firstRestricted;

	          while (startIndex < length) {
	              token = lookahead;
	              if (token.type !== Token.StringLiteral) {
	                  break;
	              }

	              statement = parseStatementListItem();
	              body.push(statement);
	              if (statement.expression.type !== Syntax.Literal) {
	                  // this is not directive
	                  break;
	              }
	              directive = source.slice(token.start + 1, token.end - 1);
	              if (directive === 'use strict') {
	                  strict = true;
	                  if (firstRestricted) {
	                      tolerateUnexpectedToken(firstRestricted, Messages.StrictOctalLiteral);
	                  }
	              } else {
	                  if (!firstRestricted && token.octal) {
	                      firstRestricted = token;
	                  }
	              }
	          }

	          while (startIndex < length) {
	              statement = parseStatementListItem();
	              /* istanbul ignore if */
	              if (typeof statement === 'undefined') {
	                  break;
	              }
	              body.push(statement);
	          }
	          return body;
	      }

	      function parseProgram() {
	          var body, node;

	          peek();
	          node = new Node();

	          body = parseScriptBody();
	          return node.finishProgram(body, state.sourceType);
	      }

	      function filterTokenLocation() {
	          var i, entry, token, tokens = [];

	          for (i = 0; i < extra.tokens.length; ++i) {
	              entry = extra.tokens[i];
	              token = {
	                  type: entry.type,
	                  value: entry.value
	              };
	              if (entry.regex) {
	                  token.regex = {
	                      pattern: entry.regex.pattern,
	                      flags: entry.regex.flags
	                  };
	              }
	              if (extra.range) {
	                  token.range = entry.range;
	              }
	              if (extra.loc) {
	                  token.loc = entry.loc;
	              }
	              tokens.push(token);
	          }

	          extra.tokens = tokens;
	      }

	      function tokenize(code, options, delegate) {
	          var toString,
	              tokens;

	          toString = String;
	          if (typeof code !== 'string' && !(code instanceof String)) {
	              code = toString(code);
	          }

	          source = code;
	          index = 0;
	          lineNumber = (source.length > 0) ? 1 : 0;
	          lineStart = 0;
	          startIndex = index;
	          startLineNumber = lineNumber;
	          startLineStart = lineStart;
	          length = source.length;
	          lookahead = null;
	          state = {
	              allowIn: true,
	              allowYield: true,
	              labelSet: {},
	              inFunctionBody: false,
	              inIteration: false,
	              inSwitch: false,
	              lastCommentStart: -1,
	              curlyStack: []
	          };

	          extra = {};

	          // Options matching.
	          options = options || {};

	          // Of course we collect tokens here.
	          options.tokens = true;
	          extra.tokens = [];
	          extra.tokenValues = [];
	          extra.tokenize = true;
	          extra.delegate = delegate;

	          // The following two fields are necessary to compute the Regex tokens.
	          extra.openParenToken = -1;
	          extra.openCurlyToken = -1;

	          extra.range = (typeof options.range === 'boolean') && options.range;
	          extra.loc = (typeof options.loc === 'boolean') && options.loc;

	          if (typeof options.comment === 'boolean' && options.comment) {
	              extra.comments = [];
	          }
	          if (typeof options.tolerant === 'boolean' && options.tolerant) {
	              extra.errors = [];
	          }

	          try {
	              peek();
	              if (lookahead.type === Token.EOF) {
	                  return extra.tokens;
	              }

	              lex();
	              while (lookahead.type !== Token.EOF) {
	                  try {
	                      lex();
	                  } catch (lexError) {
	                      if (extra.errors) {
	                          recordError(lexError);
	                          // We have to break on the first error
	                          // to avoid infinite loops.
	                          break;
	                      } else {
	                          throw lexError;
	                      }
	                  }
	              }

	              tokens = extra.tokens;
	              if (typeof extra.errors !== 'undefined') {
	                  tokens.errors = extra.errors;
	              }
	          } catch (e) {
	              throw e;
	          } finally {
	              extra = {};
	          }
	          return tokens;
	      }

	      function parse(code, options) {
	          var program, toString;

	          toString = String;
	          if (typeof code !== 'string' && !(code instanceof String)) {
	              code = toString(code);
	          }

	          source = code;
	          index = 0;
	          lineNumber = (source.length > 0) ? 1 : 0;
	          lineStart = 0;
	          startIndex = index;
	          startLineNumber = lineNumber;
	          startLineStart = lineStart;
	          length = source.length;
	          lookahead = null;
	          state = {
	              allowIn: true,
	              allowYield: true,
	              labelSet: {},
	              inFunctionBody: false,
	              inIteration: false,
	              inSwitch: false,
	              lastCommentStart: -1,
	              curlyStack: [],
	              sourceType: 'script'
	          };
	          strict = false;

	          extra = {};
	          if (typeof options !== 'undefined') {
	              extra.range = (typeof options.range === 'boolean') && options.range;
	              extra.loc = (typeof options.loc === 'boolean') && options.loc;
	              extra.attachComment = (typeof options.attachComment === 'boolean') && options.attachComment;

	              if (extra.loc && options.source !== null && options.source !== undefined) {
	                  extra.source = toString(options.source);
	              }

	              if (typeof options.tokens === 'boolean' && options.tokens) {
	                  extra.tokens = [];
	              }
	              if (typeof options.comment === 'boolean' && options.comment) {
	                  extra.comments = [];
	              }
	              if (typeof options.tolerant === 'boolean' && options.tolerant) {
	                  extra.errors = [];
	              }
	              if (extra.attachComment) {
	                  extra.range = true;
	                  extra.comments = [];
	                  extra.bottomRightStack = [];
	                  extra.trailingComments = [];
	                  extra.leadingComments = [];
	              }
	              if (options.sourceType === 'module') {
	                  // very restrictive condition for now
	                  state.sourceType = options.sourceType;
	                  strict = true;
	              }
	          }

	          try {
	              program = parseProgram();
	              if (typeof extra.comments !== 'undefined') {
	                  program.comments = extra.comments;
	              }
	              if (typeof extra.tokens !== 'undefined') {
	                  filterTokenLocation();
	                  program.tokens = extra.tokens;
	              }
	              if (typeof extra.errors !== 'undefined') {
	                  program.errors = extra.errors;
	              }
	          } catch (e) {
	              throw e;
	          } finally {
	              extra = {};
	          }

	          return program;
	      }

	      // Sync with *.json manifests.
	      exports.version = '2.7.2';

	      exports.tokenize = tokenize;

	      exports.parse = parse;

	      // Deep copy.
	      /* istanbul ignore next */
	      exports.Syntax = (function () {
	          var name, types = {};

	          if (typeof Object.create === 'function') {
	              types = Object.create(null);
	          }

	          for (name in Syntax) {
	              if (Syntax.hasOwnProperty(name)) {
	                  types[name] = Syntax[name];
	              }
	          }

	          if (typeof Object.freeze === 'function') {
	              Object.freeze(types);
	          }

	          return types;
	      }());

	  }));
	  /* vim: set sw=4 ts=4 et tw=80 : */
	  });

	  var esprima$1 = (esprima && typeof esprima === 'object' && 'default' in esprima ? esprima['default'] : esprima);

	  var index = __commonjs(function (module) {
	  module.exports = hoist

	  function hoist(ast){

	    var parentStack = []
	    var variables = []
	    var functions = []

	    if (Array.isArray(ast)){

	      walkAll(ast)
	      prependScope(ast, variables, functions)
	      
	    } else {
	      walk(ast)
	    }

	    return ast

	    // walk through each node of a program of block statement
	    function walkAll(nodes){
	      var result = null
	      for (var i=0;i<nodes.length;i++){
	        var childNode = nodes[i]
	        if (childNode.type === 'EmptyStatement') continue
	        var result = walk(childNode)
	        if (result === 'remove'){
	          nodes.splice(i--, 1)
	        }
	      }
	    }

	    function walk(node){
	      var parent = parentStack[parentStack.length-1]
	      var remove = false
	      parentStack.push(node)

	      var excludeBody = false
	      if (shouldScope(node, parent)){
	        hoist(node.body)
	        excludeBody = true
	      }

	      if (node.type === 'VariableDeclarator'){
	        variables.push(node)
	      }

	      if (node.type === 'FunctionDeclaration'){
	        functions.push(node)
	        remove = true
	      }

	      for (var key in node){
	        if (key === 'type' || (excludeBody && key === 'body')) continue
	        if (key in node && node[key] && typeof node[key] == 'object'){
	          if (node[key].type){
	            walk(node[key])
	          } else if (Array.isArray(node[key])){
	            walkAll(node[key])
	          }
	        }
	      }

	      parentStack.pop()
	      if (remove){
	        return 'remove'
	      }
	    }
	  }

	  function shouldScope(node, parent){
	    if (node.type === 'Program'){
	      return true
	    } else if (node.type === 'BlockStatement'){
	      if (parent && (parent.type === 'FunctionExpression' || parent.type === 'FunctionDeclaration')){
	        return true
	      }
	    }
	  }

	  function prependScope(nodes, variables, functions){
	    if (variables && variables.length){
	      var declarations = []
	      for (var i=0;i<variables.length;i++){
	        declarations.push({
	          type: 'VariableDeclarator', 
	          id: variables[i].id,
	          init: null
	        })
	      }
	      
	      nodes.unshift({
	        type: 'VariableDeclaration', 
	        kind: 'var', 
	        declarations: declarations
	      })

	    }

	    if (functions && functions.length){
	      for (var i=0;i<functions.length;i++){
	        nodes.unshift(functions[i]) 
	      }
	    }
	  }
	  });

	  var hoist = (index && typeof index === 'object' && 'default' in index ? index['default'] : index);

	  var maxIterations = 1000000;
	  var parse = esprima$1.parse;
	  // 'eval' with a controlled environment
	  function safeEval(src, parentContext){
	    var tree = prepareAst(src)
	    var context = Object.create(parentContext || {})
	    return finalValue(evaluateAst(tree, context))
	  }

	  safeEval.func = FunctionFactory()

	  // create a 'Function' constructor for a controlled environment
	  function FunctionFactory(parentContext){
	    var context = Object.create(parentContext || {})
	    return function Function() {
	      // normalize arguments array
	      var args = Array.prototype.slice.call(arguments)
	      var src = args.slice(-1)[0]
	      args = args.slice(0,-1)
	      if (typeof src === 'string'){
	        //HACK: esprima doesn't like returns outside functions
	        src = parse('function a(){ ' + src + '}').body[0].body
	      }
	      var tree = prepareAst(src)
	      return getFunction(tree, args, context)
	    }
	  }

	  // takes an AST or js source and returns an AST
	  function prepareAst(src){
	    var tree = (typeof src === 'string') ? parse(src) : src
	    return hoist(tree)
	  }

	  // evaluate an AST in the given context
	  function evaluateAst(tree, context){

	    var safeFunction = FunctionFactory(context)
	    var primitives = Primitives(context)

	    // block scoped context for catch (ex) and 'let'
	    var blockContext = context

	    return walk(tree)

	    // recursively walk every node in an array
	    function walkAll(nodes){
	      var result = undefined
	      for (var i=0;i<nodes.length;i++){
	        var childNode = nodes[i]
	        if (childNode.type === 'EmptyStatement') continue
	        result = walk(childNode)
	        if (result instanceof ReturnValue){
	          return result
	        }
	      }
	      return result
	    }

	    // recursively evalutate the node of an AST
	    function walk(node){
	      if (!node) return

	      switch (node.type) {

	        case 'Program':
	          return walkAll(node.body )

	        case 'BlockStatement':
	          enterBlock()
	          var result = walkAll(node.body)
	          leaveBlock()
	          return result

	        case 'SequenceExpression':
	          return walkAll(node.expressions)

	        case 'FunctionDeclaration':
	          var params = node.params.map(getName)
	          var value = getFunction(node.body, params, blockContext)
	          return context[node.id.name] = value

	        case 'FunctionExpression':
	          var params = node.params.map(getName)
	          return getFunction(node.body, params, blockContext)

	        case 'ReturnStatement':
	          var value = walk(node.argument)
	          return new ReturnValue('return', value)

	        case 'BreakStatement':
	          return new ReturnValue('break')

	        case 'ContinueStatement':
	          return new ReturnValue('continue')

	        case 'ExpressionStatement':
	          return walk(node.expression)

	        case 'AssignmentExpression':
	          return setValue(blockContext, node.left, node.right, node.operator)

	        case 'UpdateExpression':
	          return setValue(blockContext, node.argument, null, node.operator)

	        case 'VariableDeclaration':
	          node.declarations.forEach(function(declaration){
	            var target = node.kind === 'let' ? blockContext : context
	            if (declaration.init){
	              target[declaration.id.name] = walk(declaration.init)
	            } else {
	              target[declaration.id.name] = undefined
	            }
	          })
	          break

	        case 'SwitchStatement':
	          var defaultHandler = null
	          var matched = false
	          var value = walk(node.discriminant)
	          var result = undefined

	          enterBlock()

	          var i = 0
	          while (result == null){
	            if (i<node.cases.length){
	              if (node.cases[i].test){ // check or fall through
	                matched = matched || (walk(node.cases[i].test) === value)
	              } else if (defaultHandler == null) {
	                defaultHandler = i
	              }
	              if (matched){
	                var r = walkAll(node.cases[i].consequent)
	                if (r instanceof ReturnValue){ // break out
	                  if (r.type == 'break') break
	                  result = r
	                }
	              }
	              i += 1 // continue
	            } else if (!matched && defaultHandler != null){
	              // go back and do the default handler
	              i = defaultHandler
	              matched = true
	            } else {
	              // nothing we can do
	              break
	            }
	          }

	          leaveBlock()
	          return result

	        case 'IfStatement':
	          if (walk(node.test)){
	            return walk(node.consequent)
	          } else if (node.alternate) {
	            return walk(node.alternate)
	          }

	        case 'ForStatement':
	          var infinite = InfiniteChecker(maxIterations)
	          var result = undefined

	          enterBlock() // allow lets on delarations
	          for (walk(node.init); walk(node.test); walk(node.update)){
	            var r = walk(node.body)

	            // handle early return, continue and break
	            if (r instanceof ReturnValue){
	              if (r.type == 'continue') continue
	              if (r.type == 'break') break
	              result = r
	              break
	            }

	            infinite.check()
	          }
	          leaveBlock()
	          return result

	        case 'ForInStatement':
	          var infinite = InfiniteChecker(maxIterations)
	          var result = undefined

	          var value = walk(node.right)
	          var property = node.left

	          var target = context
	          enterBlock()

	          if (property.type == 'VariableDeclaration'){
	            walk(property)
	            property = property.declarations[0].id
	            if (property.kind === 'let'){
	              target = blockContext
	            }
	          }

	          for (var key in value){
	            setValue(target, property, {type: 'Literal', value: key})
	            var r = walk(node.body)

	            // handle early return, continue and break
	            if (r instanceof ReturnValue){
	              if (r.type == 'continue') continue
	              if (r.type == 'break') break
	              result = r
	              break
	            }

	            infinite.check()
	          }
	          leaveBlock()

	          return result

	        case 'WhileStatement':
	          var infinite = InfiniteChecker(maxIterations)
	          while (walk(node.test)){
	            walk(node.body)
	            infinite.check()
	          }
	          break

	        case 'TryStatement':
	          try {
	            walk(node.block)
	          } catch (error) {
	            enterBlock()
	            var catchClause = node.handlers[0]
	            if (catchClause) {
	              blockContext[catchClause.param.name] = error
	              walk(catchClause.body)
	            }
	            leaveBlock()
	          } finally {
	            if (node.finalizer) {
	              walk(node.finalizer)
	            }
	          }
	          break

	        case 'Literal':
	          return node.value

	        case 'UnaryExpression':
	          var val = walk(node.argument)
	          switch(node.operator) {
	            case '+': return +val
	            case '-': return -val
	            case '~': return ~val
	            case '!': return !val
	            case 'void': return void val
	            case 'typeof': return typeof val
	            default: return unsupportedExpression(node)
	          }

	        case 'ArrayExpression':
	          var obj = blockContext['Array']()
	          for (var i=0;i<node.elements.length;i++){
	            obj.push(walk(node.elements[i]))
	          }
	          return obj

	        case 'ObjectExpression':
	          var obj = blockContext['Object']()
	          for (var i = 0; i < node.properties.length; i++) {
	            var prop = node.properties[i]
	            var value = (prop.value === null) ? prop.value : walk(prop.value)
	            obj[prop.key.value || prop.key.name] = value
	          }
	          return obj

	        case 'NewExpression':
	          var args = node.arguments.map(function(arg){
	            return walk(arg)
	          })
	          var target = walk(node.callee)
	          return primitives.applyNew(target, args)


	        case 'BinaryExpression':
	          var l = walk(node.left)
	          var r = walk(node.right)

	          switch(node.operator) {
	            case '==':  return l === r
	            case '===': return l === r
	            case '!=':  return l != r
	            case '!==': return l !== r
	            case '+':   return l + r
	            case '-':   return l - r
	            case '*':   return l * r
	            case '/':   return l / r
	            case '%':   return l % r
	            case '<':   return l < r
	            case '<=':  return l <= r
	            case '>':   return l > r
	            case '>=':  return l >= r
	            case '|':   return l | r
	            case '&':   return l & r
	            case '^':   return l ^ r
	            case 'in':  return l in r
	            case 'instanceof': return l instanceof r
	            default: return unsupportedExpression(node)
	          }

	        case 'LogicalExpression':
	          switch(node.operator) {
	            case '&&':  return walk(node.left) && walk(node.right)
	            case '||':  return walk(node.left) || walk(node.right)
	            default: return unsupportedExpression(node)
	          }

	        case 'ThisExpression':
	          return blockContext['this']

	        case 'Identifier':
	          if (node.name === 'undefined'){
	            return undefined
	          } else if (hasProperty(blockContext, node.name, primitives)){
	            return finalValue(blockContext[node.name])
	          } else {
	            throw new ReferenceError(node.name + ' is not defined')
	          }

	        case 'CallExpression':

	          var args = node.arguments.map(function(arg){
	            return walk(arg)
	          })
	          var object = null
	          var target = walk(node.callee)

	          if (node.callee.type === 'MemberExpression'){
	            object = walk(node.callee.object)
	          }
	          return target.apply(object, args)

	        case 'MemberExpression':
	          var obj = walk(node.object)
	          if (node.computed){
	            var prop = walk(node.property)
	          } else {
	            var prop = node.property.name
	          }
	          obj = primitives.getPropertyObject(obj, prop)
	          return checkValue(obj[prop]);

	        case 'ConditionalExpression':
	          var val = walk(node.test)
	          return val ? walk(node.consequent) : walk(node.alternate)

	        case 'EmptyStatement':
	          return

	        default:
	          return unsupportedExpression(node)
	      }
	    }

	    // safely retrieve a value
	    function checkValue(value){
	      if (value === Function){
	        value = safeFunction
	      }
	      return finalValue(value)
	    }

	    // block scope context control
	    function enterBlock(){
	      blockContext = Object.create(blockContext)
	    }
	    function leaveBlock(){
	      blockContext = Object.getPrototypeOf(blockContext)
	    }

	    // set a value in the specified context if allowed
	    function setValue(object, left, right, operator){
	      var name = null

	      if (left.type === 'Identifier'){
	        name = left.name
	        // handle parent context shadowing
	        object = objectForKey(object, name, primitives)
	      } else if (left.type === 'MemberExpression'){
	        if (left.computed){
	          name = walk(left.property)
	        } else {
	          name = left.property.name
	        }
	        object = walk(left.object)
	      }

	      // stop built in properties from being able to be changed
	      if (canSetProperty(object, name, primitives)){
	        switch(operator) {
	          case undefined: return object[name] = walk(right)
	          case '=':  return object[name] = walk(right)
	          case '+=': return object[name] += walk(right)
	          case '-=': return object[name] -= walk(right)
	          case '++': return object[name]++
	          case '--': return object[name]--
	        }
	      }

	    }

	  }

	  // when an unsupported expression is encountered, throw an error
	  function unsupportedExpression(node){
	    console.error(node)
	    var err = new Error('Unsupported expression: ' + node.type)
	    err.node = node
	    throw err
	  }

	  // walk a provided object's prototypal hierarchy to retrieve an inherited object
	  function objectForKey(object, key, primitives){
	    var proto = primitives.getPrototypeOf(object)
	    if (!proto || hasOwnProperty(object, key)){
	      return object
	    } else {
	      return objectForKey(proto, key, primitives)
	    }
	  }

	  function hasProperty(object, key, primitives){
	    var proto = primitives.getPrototypeOf(object)
	    var hasOwn = hasOwnProperty(object, key)
	    if (object[key] !== undefined){
	      return true
	    } else if (!proto || hasOwn){
	      return hasOwn
	    } else {
	      return hasProperty(proto, key, primitives)
	    }
	  }

	  function hasOwnProperty(object, key){
	    return Object.prototype.hasOwnProperty.call(object, key)
	  }

	  function propertyIsEnumerable(object, key){
	    return Object.prototype.propertyIsEnumerable.call(object, key)
	  }


	  // determine if we have write access to a property
	  function canSetProperty(object, property, primitives){
	    if (property === '__proto__' || primitives.isPrimitive(object)){
	      return false
	    } else if (object != null){

	      if (hasOwnProperty(object, property)){
	        if (propertyIsEnumerable(object, property)){
	          return true
	        } else {
	          return false
	        }
	      } else {
	        return canSetProperty(primitives.getPrototypeOf(object), property, primitives)
	      }

	    } else {
	      return true
	    }
	  }

	  // generate a function with specified context
	  function getFunction(body, params, parentContext){
	    return function(){
	      var context = Object.create(parentContext),
	        g = getGlobal()

	      context['window'] = context['global'] = g

	      if (this == g) {
	        context['this'] = null
	      } else {
	        context['this'] = this
	      }
	      // normalize arguments array
	      var args = Array.prototype.slice.call(arguments)
	      context['arguments'] = arguments
	      args.forEach(function(arg,idx){
	        var param = params[idx]
	        if (param){
	          context[param] = arg
	        }
	      })
	      var result = evaluateAst(body, context)

	      if (result instanceof ReturnValue){
	        return result.value
	      }
	    }
	  }

	  function finalValue(value){
	    if (value instanceof ReturnValue){
	      return value.value
	    }
	    return value
	  }

	  // get the name of an identifier
	  function getName(identifier){
	    return identifier.name
	  }

	  // a ReturnValue struct for differentiating between expression result and return statement
	  function ReturnValue(type, value){
	    this.type = type
	    this.value = value
	  }

	  //eslint-disable-line no-unused-vars

	  /**
	   * The riot template engine
	   * @version v2.4.0
	   */
	  /**
	   * riot.util.brackets
	   *
	   * - `brackets    ` - Returns a string or regex based on its parameter
	   * - `brackets.set` - Change the current riot brackets
	   *
	   * @module
	   */

	  /* global riot */

	  var brackets = (function (UNDEF) {

	    var
	      REGLOB = 'g',

	      R_MLCOMMS = /\/\*[^*]*\*+(?:[^*\/][^*]*\*+)*\//g,

	      R_STRINGS = /"[^"\\]*(?:\\[\S\s][^"\\]*)*"|'[^'\\]*(?:\\[\S\s][^'\\]*)*'/g,

	      S_QBLOCKS = R_STRINGS.source + '|' +
	        /(?:\breturn\s+|(?:[$\w\)\]]|\+\+|--)\s*(\/)(?![*\/]))/.source + '|' +
	        /\/(?=[^*\/])[^[\/\\]*(?:(?:\[(?:\\.|[^\]\\]*)*\]|\\.)[^[\/\\]*)*?(\/)[gim]*/.source,

	      FINDBRACES = {
	        '(': RegExp('([()])|'   + S_QBLOCKS, REGLOB),
	        '[': RegExp('([[\\]])|' + S_QBLOCKS, REGLOB),
	        '{': RegExp('([{}])|'   + S_QBLOCKS, REGLOB)
	      },

	      DEFAULT = '{ }'

	    var _pairs = [
	      '{', '}',
	      '{', '}',
	      /{[^}]*}/,
	      /\\([{}])/g,
	      /\\({)|{/g,
	      RegExp('\\\\(})|([[({])|(})|' + S_QBLOCKS, REGLOB),
	      DEFAULT,
	      /^\s*{\^?\s*([$\w]+)(?:\s*,\s*(\S+))?\s+in\s+(\S.*)\s*}/,
	      /(^|[^\\]){=[\S\s]*?}/
	    ]

	    var
	      cachedBrackets = UNDEF,
	      _regex,
	      _cache = [],
	      _settings

	    function _loopback (re) { return re }

	    function _rewrite (re, bp) {
	      if (!bp) bp = _cache
	      return new RegExp(
	        re.source.replace(/{/g, bp[2]).replace(/}/g, bp[3]), re.global ? REGLOB : ''
	      )
	    }

	    function _create (pair) {
	      if (pair === DEFAULT) return _pairs

	      var arr = pair.split(' ')

	      if (arr.length !== 2 || /[\x00-\x1F<>a-zA-Z0-9'",;\\]/.test(pair)) { // eslint-disable-line
	        throw new Error('Unsupported brackets "' + pair + '"')
	      }
	      arr = arr.concat(pair.replace(/(?=[[\]()*+?.^$|])/g, '\\').split(' '))

	      arr[4] = _rewrite(arr[1].length > 1 ? /{[\S\s]*?}/ : _pairs[4], arr)
	      arr[5] = _rewrite(pair.length > 3 ? /\\({|})/g : _pairs[5], arr)
	      arr[6] = _rewrite(_pairs[6], arr)
	      arr[7] = RegExp('\\\\(' + arr[3] + ')|([[({])|(' + arr[3] + ')|' + S_QBLOCKS, REGLOB)
	      arr[8] = pair
	      return arr
	    }

	    function _brackets (reOrIdx) {
	      return reOrIdx instanceof RegExp ? _regex(reOrIdx) : _cache[reOrIdx]
	    }

	    _brackets.split = function split (str, tmpl, _bp) {
	      // istanbul ignore next: _bp is for the compiler
	      if (!_bp) _bp = _cache

	      var
	        parts = [],
	        match,
	        isexpr,
	        start,
	        pos,
	        re = _bp[6]

	      isexpr = start = re.lastIndex = 0

	      while ((match = re.exec(str))) {

	        pos = match.index

	        if (isexpr) {

	          if (match[2]) {
	            re.lastIndex = skipBraces(str, match[2], re.lastIndex)
	            continue
	          }
	          if (!match[3]) {
	            continue
	          }
	        }

	        if (!match[1]) {
	          unescapeStr(str.slice(start, pos))
	          start = re.lastIndex
	          re = _bp[6 + (isexpr ^= 1)]
	          re.lastIndex = start
	        }
	      }

	      if (str && start < str.length) {
	        unescapeStr(str.slice(start))
	      }

	      return parts

	      function unescapeStr (s) {
	        if (tmpl || isexpr) {
	          parts.push(s && s.replace(_bp[5], '$1'))
	        } else {
	          parts.push(s)
	        }
	      }

	      function skipBraces (s, ch, ix) {
	        var
	          match,
	          recch = FINDBRACES[ch]

	        recch.lastIndex = ix
	        ix = 1
	        while ((match = recch.exec(s))) {
	          if (match[1] &&
	            !(match[1] === ch ? ++ix : --ix)) break
	        }
	        return ix ? s.length : recch.lastIndex
	      }
	    }

	    _brackets.hasExpr = function hasExpr (str) {
	      return _cache[4].test(str)
	    }

	    _brackets.loopKeys = function loopKeys (expr) {
	      var m = expr.match(_cache[9])

	      return m
	        ? { key: m[1], pos: m[2], val: _cache[0] + m[3].trim() + _cache[1] }
	        : { val: expr.trim() }
	    }

	    _brackets.array = function array (pair) {
	      return pair ? _create(pair) : _cache
	    }

	    function _reset (pair) {
	      if ((pair || (pair = DEFAULT)) !== _cache[8]) {
	        _cache = _create(pair)
	        _regex = pair === DEFAULT ? _loopback : _rewrite
	        _cache[9] = _regex(_pairs[9])
	      }
	      cachedBrackets = pair
	    }

	    function _setSettings (o) {
	      var b

	      o = o || {}
	      b = o.brackets
	      Object.defineProperty(o, 'brackets', {
	        set: _reset,
	        get: function () { return cachedBrackets },
	        enumerable: true
	      })
	      _settings = o
	      _reset(b)
	    }

	    Object.defineProperty(_brackets, 'settings', {
	      set: _setSettings,
	      get: function () { return _settings }
	    })

	    /* istanbul ignore next: in the browser riot is always in the scope */
	    _brackets.settings = typeof riot !== 'undefined' && riot.settings || {}
	    _brackets.set = _reset

	    _brackets.R_STRINGS = R_STRINGS
	    _brackets.R_MLCOMMS = R_MLCOMMS
	    _brackets.S_QBLOCKS = S_QBLOCKS

	    return _brackets

	  })()

	  /**
	   * @module tmpl
	   *
	   * tmpl          - Root function, returns the template value, render with data
	   * tmpl.hasExpr  - Test the existence of a expression inside a string
	   * tmpl.loopKeys - Get the keys for an 'each' loop (used by `_each`)
	   */

	  var tmpl = (function () {

	    var _cache = {}

	    function _tmpl (str, data) {
	      if (!str) return str

	      return (_cache[str] || (_cache[str] = _create(str))).call(data, _logErr)
	    }

	    _tmpl.haveRaw = brackets.hasRaw

	    _tmpl.hasExpr = brackets.hasExpr

	    _tmpl.loopKeys = brackets.loopKeys

	    _tmpl.errorHandler = null

	    function _logErr (err, ctx) {

	      if (_tmpl.errorHandler) {

	        err.riotData = {
	          tagName: ctx && ctx.root && ctx.root.tagName,
	          _riot_id: ctx && ctx._riot_id  //eslint-disable-line camelcase
	        }
	        _tmpl.errorHandler(err)
	      }
	    }

	    function _create (str) {
	      var expr = _getTmpl(str)

	      if (expr.slice(0, 11) !== 'try{return ') expr = 'return ' + expr

	  /* eslint-disable */
	      return safeEval.func('E', expr + ';')
	  /* eslint-enable */
	    }

	    var
	      CH_IDEXPR = '\u2057',
	      RE_CSNAME = /^(?:(-?[_A-Za-z\xA0-\xFF][-\w\xA0-\xFF]*)|\u2057(\d+)~):/,
	      RE_QBLOCK = RegExp(brackets.S_QBLOCKS, 'g'),
	      RE_DQUOTE = /\u2057/g,
	      RE_QBMARK = /\u2057(\d+)~/g

	    function _getTmpl (str) {
	      var
	        qstr = [],
	        expr,
	        parts = brackets.split(str.replace(RE_DQUOTE, '"'), 1)

	      if (parts.length > 2 || parts[0]) {
	        var i, j, list = []

	        for (i = j = 0; i < parts.length; ++i) {

	          expr = parts[i]

	          if (expr && (expr = i & 1

	              ? _parseExpr(expr, 1, qstr)

	              : '"' + expr
	                  .replace(/\\/g, '\\\\')
	                  .replace(/\r\n?|\n/g, '\\n')
	                  .replace(/"/g, '\\"') +
	                '"'

	            )) list[j++] = expr

	        }

	        expr = j < 2 ? list[0]
	             : '[' + list.join(',') + '].join("")'

	      } else {

	        expr = _parseExpr(parts[1], 0, qstr)
	      }

	      if (qstr[0]) {
	        expr = expr.replace(RE_QBMARK, function (_, pos) {
	          return qstr[pos]
	            .replace(/\r/g, '\\r')
	            .replace(/\n/g, '\\n')
	        })
	      }
	      return expr
	    }

	    var
	      RE_BREND = {
	        '(': /[()]/g,
	        '[': /[[\]]/g,
	        '{': /[{}]/g
	      }

	    function _parseExpr (expr, asText, qstr) {

	      expr = expr
	            .replace(RE_QBLOCK, function (s, div) {
	              return s.length > 2 && !div ? CH_IDEXPR + (qstr.push(s) - 1) + '~' : s
	            })
	            .replace(/\s+/g, ' ').trim()
	            .replace(/\ ?([[\({},?\.:])\ ?/g, '$1')

	      if (expr) {
	        var
	          list = [],
	          cnt = 0,
	          match

<<<<<<< HEAD
	        while (expr &&
	              (match = expr.match(RE_CSNAME)) &&
	              !match.index
	          ) {
	          var
	            key,
	            jsb,
	            re = /,|([[{(])|$/g

	          expr = RegExp.rightContext
	          key  = match[2] ? qstr[match[2]].slice(1, -1).trim().replace(/\s+/g, ' ') : match[1]

	          while (jsb = (match = re.exec(expr))[1]) skipBraces(jsb, re)

	          jsb  = expr.slice(0, match.index)
	          expr = RegExp.rightContext

	          list[cnt++] = _wrapExpr(jsb, 1, key)
	        }

	        expr = !cnt ? _wrapExpr(expr, asText)
	             : cnt > 1 ? '[' + list.join(',') + '].join(" ").trim()' : list[0]
	      }
	      return expr

	      function skipBraces (ch, re) {
	        var
	          mm,
	          lv = 1,
	          ir = RE_BREND[ch]

	        ir.lastIndex = re.lastIndex
	        while (mm = ir.exec(expr)) {
	          if (mm[0] === ch) ++lv
	          else if (!--lv) break
	        }
	        re.lastIndex = lv ? expr.length : ir.lastIndex
	      }
	    }

	    // istanbul ignore next: not both
	    var // eslint-disable-next-line max-len
	      JS_CONTEXT = '"in this?this:' + (typeof window !== 'object' ? 'global' : 'window') + ').',
	      JS_VARNAME = /[,{][$\w]+:|(^ *|[^$\w\.])(?!(?:typeof|true|false|null|undefined|in|instanceof|is(?:Finite|NaN)|void|NaN|new|Date|RegExp|Math)(?![$\w]))([$_A-Za-z][$\w]*)/g,
	      JS_NOPROPS = /^(?=(\.[$\w]+))\1(?:[^.[(]|$)/

	    function _wrapExpr (expr, asText, key) {
	      var tb

	      expr = expr.replace(JS_VARNAME, function (match, p, mvar, pos, s) {
	        if (mvar) {
	          pos = tb ? 0 : pos + match.length

	          if (mvar !== 'this' && mvar !== 'global' && mvar !== 'window') {
	            match = p + '("' + mvar + JS_CONTEXT + mvar
	            if (pos) tb = (s = s[pos]) === '.' || s === '(' || s === '['
	          } else if (pos) {
	            tb = !JS_NOPROPS.test(s.slice(pos))
	          }
	        }
	        return match
	      })

	      if (tb) {
	        expr = 'try{return ' + expr + '}catch(e){E(e,this)}'
	      }

	      if (key) {

	        expr = (tb
	            ? 'function(){' + expr + '}.call(this)' : '(' + expr + ')'
	          ) + '?"' + key + '":""'

	      } else if (asText) {

	        expr = 'function(v){' + (tb
	            ? expr.replace('return ', 'v=') : 'v=(' + expr + ')'
	          ) + ';return v||v===0?v:""}.call(this)'
	      }

	      return expr
	    }

	    // istanbul ignore next: compatibility fix for beta versions
	    _tmpl.parse = function (s) { return s }

	    _tmpl.version = brackets.version = 'v2.4.0'

	    return _tmpl

	  })()

	  exports.brackets = brackets;
	  exports.tmpl = tmpl;

	}));
	});

	var tmpl = csp_tmpl.tmpl;
	var brackets = csp_tmpl.brackets;

	/**
	 * Attach an event to a DOM node
	 * @param { String } name - event name
	 * @param { Function } handler - event callback
	 * @param { Object } dom - dom node
	 * @param { Tag } tag - tag instance
	 */function setEventHandler(name,handler,dom,tag){var handleEvent=function handleEvent(e){var ptag=tag._parent,item=tag._item;if(!item)while(ptag&&!item){item=ptag._item;ptag=ptag._parent;}// cross browser event fix
	e=e||WIN.event;// override the event properties
	if(isWritable(e,'currentTarget'))e.currentTarget=dom;if(isWritable(e,'target'))e.target=e.srcElement;if(isWritable(e,'which'))e.which=e.charCode||e.keyCode;e.item=item;handler.call(tag,e);if(!e.preventUpdate){getImmediateCustomParentTag(tag).update();}};if(!dom.addEventListener){dom[name]=handleEvent;return;}var eventName=name.replace(/^on/,'');if(dom._eventHandlers&&dom._eventHandlers[eventName])dom.removeEventListener(eventName,dom._eventHandlers[eventName]);if(!dom._eventHandlers)dom._eventHandlers={};dom._eventHandlers[eventName]=handleEvent;dom.addEventListener(eventName,handleEvent,false);}/**
	 * Update the expressions in a Tag instance
	 * @param   { Array } expressions - expression that must be re evaluated
	 * @param   { Tag } tag - tag instance
	 */function update$1(expressions,tag){each(expressions,function(expr,i){var dom=expr.dom,attrName=expr.attr,value=tmpl(expr.expr,tag),parent=dom&&dom.parentNode,isValueAttr=attrName=='value';if(expr.bool)value=value?attrName:false;else if(value==null)value='';if(expr._riot_id){// if it's a tag
	if(expr.isMounted){expr.update();// if it hasn't been mounted yet, do that now.
	}else{expr.mount();if(expr.root.tagName=='VIRTUAL'){var frag=document.createDocumentFragment();makeVirtual(expr,frag);expr.root.parentElement.replaceChild(frag,expr.root);}}return;}if(expr.update){expr.update();return;}var old=expr.value;expr.value=value;if(expr.isRtag&&value)return updateRtag(expr,tag);// no change, so nothing more to do
	if(isValueAttr&&dom.value==value||// was the value of this dom node changed?
	!isValueAttr&&old===value// was the old value still the same?
	)return;// textarea and text nodes have no attribute name
	if(!attrName){// about #815 w/o replace: the browser converts the value to a string,
	// the comparison by "==" does too, but not in the server
	value+='';// test for parent avoids error with invalid assignment to nodeValue
	if(parent){if(parent.tagName==='TEXTAREA'){parent.value=value;// #1113
	if(!IE_VERSION)dom.nodeValue=value;// #1625 IE throws here, nodeValue
	}// will be available on 'updated'
	else dom.nodeValue=value;}return;}// remove original attribute
	remAttr(dom,attrName);// event handler
	if(isFunction(value)){setEventHandler(attrName,value,dom,tag);// show / hide
	}else if(/^(show|hide)$/.test(attrName)){if(attrName=='hide')value=!value;dom.style.display=value?'':'none';// field value
	}else if(attrName=='value'){dom.value=value;// <img src="{ expr }">
	}else if(startsWith(attrName,RIOT_PREFIX)&&attrName!=RIOT_TAG){if(value)setAttr(dom,attrName.slice(RIOT_PREFIX.length),value);}else{// <select> <option selected={true}> </select>
	if(attrName=='selected'&&parent&&/^(SELECT|OPTGROUP)$/.test(parent.nodeName)&&value)parent.value=dom.value;if(expr.bool){dom[attrName]=value;if(!value)return;}if(value===0||value&&typeof value!==T_OBJECT)setAttr(dom,attrName,value);}});}/**
	 * Update dynamically created riot-tag with changing expressions
	 * @param   { Object } expr - expression tag and expression info
	 * @param   { Tag } parent - parent for tag creation
	 */function updateRtag(expr,parent){var tagName=tmpl(expr.value,parent),conf;if(expr.tag&&expr.tagName==tagName){expr.tag.update();return;}// sync _parent to accommodate changing tagnames
	if(expr.tag){var delName=expr.tag.opts.riotTag,tags=expr.tag._parent.tags[delName];if(isArray(tags))tags.splice(tags.indexOf(expr.tag),1);else delete expr.tag._parent.tags[delName];}expr.impl=__TAG_IMPL[tagName];conf={root:expr.dom,parent:parent,hasImpl:true,tagName:tagName};expr.tag=initChildTag(expr.impl,conf,expr.dom.innerHTML,parent);expr.tagName=tagName;expr.tag.mount();expr.tag.update();}

	function IfExpr(dom,parentTag,expr){remAttr(dom,'if');this.parentTag=parentTag;this.expr=expr;this.stub=document.createTextNode('');this.pristine=dom;var p=dom.parentNode;p.insertBefore(this.stub,dom);p.removeChild(dom);}IfExpr.prototype.update=function(){var newValue=tmpl(this.expr,this.parentTag);if(newValue&&!this.current){// insert
	this.current=this.pristine.cloneNode(true);this.stub.parentNode.insertBefore(this.current,this.stub);this.expressions=[];parseExpressions(this.current,this.parentTag,this.expressions,true);}else if(!newValue&&this.current){// remove
	unmountAll(this.expressions);this.current.parentNode.removeChild(this.current);this.current=null;this.expressions=[];}if(newValue)update$1(this.expressions,this.parentTag);};IfExpr.prototype.unmount=function(){unmountAll(this.expressions||[]);delete this.pristine;delete this.parentNode;delete this.stub;};

	function NamedExpr(dom,attrName,attrValue,parent){this.dom=dom;this.attr=attrName;this.rawValue=attrValue;this.parent=parent;this.customParent=getImmediateCustomParentTag(parent);this.hasExp=tmpl.hasExpr(attrValue);this.firstRun=true;}NamedExpr.prototype.update=function(){var value=this.rawValue;if(this.hasExp)value=tmpl(this.rawValue,this.parent);// if nothing changed, we're done
	if(!this.firstRun&&value===this.value)return;// if the named element is a custom tag, then we set the tag itself, rather than DOM
	var tagOrDom=this.tag||this.dom;// the name changed, so we need to remove it from the old key (if present)
	if(!isBlank(this.value))arrayishRemove(this.customParent,this.value,tagOrDom);if(isBlank(value)){// if the value is blank, we remove it
	remAttr(this.dom,this.attr);}else{// add it to the parent tag, and set the actual DOM attr
	arrayishAdd(this.customParent,value,tagOrDom);setAttr(this.dom,this.attr,value);}this.value=value;this.firstRun=false;};NamedExpr.prototype.unmount=function(){var tagOrDom=this.tag||this.dom;if(!isBlank(this.value))arrayishRemove(this.customParent,this.value,tagOrDom);delete this.dom;delete this.parent;delete this.customParent;};

	/**
	 * Convert the item looped into an object used to extend the child tag properties
	 * @param   { Object } expr - object containing the keys used to extend the children tags
	 * @param   { * } key - value to assign to the new object returned
	 * @param   { * } val - value containing the position of the item in the array
	 * @param   { Object } base - prototype object for the new item
	 * @returns { Object } - new object containing the values of the original item
	 *
	 * The variables 'key' and 'val' are arbitrary.
	 * They depend on the collection type looped (Array, Object)
	 * and on the expression used on the each tag
	 *
	 */function mkitem(expr,key,val,base){var item=base?Object.create(base):{};item[expr.key]=key;if(expr.pos)item[expr.pos]=val;return item;}/**
	 * Unmount the redundant tags
	 * @param   { Array } items - array containing the current items to loop
	 * @param   { Array } tags - array containing all the children tags
	 * @param   { String } tagName - key used to identify the type of tag
	 * @param   { Object } parent - parent tag to remove the child from
	 */function unmountRedundant(items,tags,tagName,parent){var i=tags.length,j=items.length,t;while(i>j){t=tags[--i];tags.splice(i,1);t.unmount();arrayishRemove(parent.tags,tagName,t,true);}}/**
	 * Move the nested custom tags in non custom loop tags
	 * @param   { Object } child - non custom loop tag
	 * @param   { Number } i - current position of the loop tag
	 */function moveNestedTags(child,i){Object.keys(child.tags).forEach(function(tagName){var tag=child.tags[tagName];if(isArray(tag))each(tag,function(t){moveChildTag(t,tagName,i);});else moveChildTag(tag,tagName,i);});}/**
	 * Manage tags having the 'each'
	 * @param   { Object } dom - DOM node we need to loop
	 * @param   { Tag } parent - parent tag instance where the dom node is contained
	 * @param   { String } expr - string contained in the 'each' attribute
	 * @returns { Object } expression object for this each loop
	 */function _each(dom,parent,expr){// remove the each property from the original tag
	remAttr(dom,'each');var mustReorder=typeof getAttr(dom,'no-reorder')!==T_STRING||remAttr(dom,'no-reorder'),tagName=getTagName(dom),impl=__TAG_IMPL[tagName]||{tmpl:getOuterHTML(dom)},useRoot=SPECIAL_TAGS_REGEX.test(tagName),root=dom.parentNode,ref=document.createTextNode(''),child=getTag(dom),isOption=tagName.toLowerCase()==='option',// the option tags must be treated differently
	tags=[],oldItems=[],hasKeys,isVirtual=dom.tagName=='VIRTUAL';// parse the each expression
	expr=tmpl.loopKeys(expr);expr.isLoop=true;var ifExpr=getAttr(dom,'if');if(ifExpr)remAttr(dom,'if');// insert a marked where the loop tags will be injected
	root.insertBefore(ref,dom);root.removeChild(dom);expr.update=function updateEach(){// get the new items collection
	var items=tmpl(expr.val,parent),// create a fragment to hold the new DOM nodes to inject in the parent tag
	frag=document.createDocumentFragment();root=ref.parentNode;// object loop. any changes cause full redraw
	if(!isArray(items)){hasKeys=items||false;items=hasKeys?Object.keys(items).map(function(key){return mkitem(expr,key,items[key]);}):[];}if(ifExpr){items=items.filter(function(item,i){var context=mkitem(expr,item,i,parent);return!!tmpl(ifExpr,context);});}// loop all the new items
	items.forEach(function(item,i){// reorder only if the items are objects
	var _mustReorder=mustReorder&&typeof item==T_OBJECT&&!hasKeys,oldPos=oldItems.indexOf(item),pos=~oldPos&&_mustReorder?oldPos:i,// does a tag exist in this position?
	tag=tags[pos],domToInsert;item=!hasKeys&&expr.key?mkitem(expr,item,i):item;// new tag
	if(!_mustReorder&&!tag// with no-reorder we just update the old tags
	||_mustReorder&&!~oldPos||!tag// by default we always try to reorder the DOM elements
	){tag=new Tag(impl,{parent:parent,isLoop:true,hasImpl:!!__TAG_IMPL[tagName],root:useRoot?root:dom.cloneNode(),item:item},dom.innerHTML);tag.mount();domToInsert=tag.root;// this tag must be appended
	if(i==tags.length){if(isVirtual)makeVirtual(tag,frag);else frag.appendChild(domToInsert);}// this tag must be insert
	else{if(isVirtual)makeVirtual(tag,root,tags[i]);else root.insertBefore(domToInsert,tags[i].root);oldItems.splice(i,0,item);}tags.splice(i,0,tag);if(child)arrayishAdd(parent.tags,tagName,tag,true);pos=i;// handled here so no move
	}else tag.update(item);// reorder the tag if it's not located in its previous position
	if(pos!==i&&_mustReorder){// update the DOM
	if(isVirtual)moveVirtual(tag,root,tags[i]);else root.insertBefore(tag.root,tags[i].root);// update the position attribute if it exists
	if(expr.pos)tag[expr.pos]=i;// move the old tag instance
	tags.splice(i,0,tags.splice(pos,1)[0]);// move the old item
	oldItems.splice(i,0,oldItems.splice(pos,1)[0]);// if the loop tags are not custom
	// we need to move all their custom tags into the right position
	if(!child&&tag.tags)moveNestedTags(tag,i);}// cache the original item to use it in the events bound to this node
	// and its children
	tag._item=item;// cache the real parent tag internally
	defineProperty(tag,'_parent',parent);});// remove the redundant tags
	unmountRedundant(items,tags,tagName,parent);// insert the new nodes
	root.insertBefore(frag,ref);if(isOption){// #1374 FireFox bug in <option selected={expression}>
	if(FIREFOX&&!root.multiple){for(var n=0;n<root.length;n++){if(root[n].__riot1374){root.selectedIndex=n;// clear other options
	delete root[n].__riot1374;break;}}}}// clone the items array
	oldItems=items.slice();};expr.unmount=function(){each(tags,function(t){t.unmount();});};return expr;}

	function parseExpressions(root,tag,expressions,includeRoot){var base={parent:{children:expressions}};walk(root,function(dom,ctx){var type=dom.nodeType,parent=ctx.parent,attr,expr,childTag;// text node
	if(type==3&&dom.parentNode.tagName!='STYLE'&&tmpl.hasExpr(dom.nodeValue))parent.children.push({dom:dom,expr:dom.nodeValue});if(type!=1)return ctx;// not an element
	// loop. each does it's own thing (for now)
	if(attr=getAttr(dom,'each')){parent.children.push(_each(dom,tag,attr));return false;}// if-attrs become the new parent. Any following expressions (either on the current
	// element, or below it) become children of this expression.
	if(attr=getAttr(dom,'if')){parent.children.push(new IfExpr(dom,tag,attr));return false;}// attribute expressions
	var allAttrs=[],nameExps=[];each(dom.attributes,function(attr){var name=attr.name,bool=BOOL_ATTRS.test(name);var hasExp=tmpl.hasExpr(attr.value);if(name==='name'||name==='id'){expr=new NamedExpr(dom,name,attr.value,tag);parent.children.push(expr);nameExps.push(expr);allAttrs.push(expr);return;}expr={dom:dom,expr:attr.value,attr:attr.name,bool:bool};allAttrs.push(expr);// stores all attributes, even without expressions
	if(!hasExp)return;// no expressions here
	parent.children.push(expr);if(bool){remAttr(dom,name);return false;}});if(expr=getAttr(dom,RIOT_TAG)){if(tmpl.hasExpr(expr)){attr={isRtag:true,expr:expr,dom:dom,children:[]};parent.children.push(attr);parent=attr;}}// if this is a tag, stop traversing here.
	// we ignore the root, since parseExpressions is called while we're mounting that root
	var tagImpl=getTag(dom);if(tagImpl&&(dom!==root||includeRoot)){var conf={root:dom,parent:tag,hasImpl:true,ownAttrs:allAttrs};childTag=initChildTag(tagImpl,conf,dom.innerHTML,tag);parent.children.push(childTag);each(nameExps,function(ex){ex.tag=childTag;});return false;}// whatever the parent is, all child elements get the same parent.
	// If this element had an if-attr, that's the parent for all child elements
	return{parent:parent};},base);}

	var reHasYield=/<yield\b/i;
	var reYieldAll=/<yield\s*(?:\/>|>([\S\s]*?)<\/yield\s*>|>)/ig;
	var reYieldSrc=/<yield\s+to=['"]([^'">]*)['"]\s*>([\S\s]*?)<\/yield\s*>/ig;
	var reYieldDest=/<yield\s+from=['"]?([-\w]+)['"]?\s*(?:\/>|>([\S\s]*?)<\/yield\s*>)/ig;
	var rootEls={tr:'tbody',th:'tr',td:'tr',col:'colgroup'};
	var tblTags=IE_VERSION&&IE_VERSION<10?SPECIAL_TAGS_REGEX:/^(?:t(?:body|head|foot|[rhd])|caption|col(?:group)?)$/;
	var GENERIC='div';
	/*
	  Creates the root element for table or select child elements:
	  tr/th/td/thead/tfoot/tbody/caption/col/colgroup/option/optgroup
	*/function specialTags(el,templ,tagName){var select=tagName[0]==='o',parent=select?'select>':'table>';// trim() is important here, this ensures we don't have artifacts,
	// so we can check if we have only one element inside the parent
	el.innerHTML='<'+parent+templ.trim()+'</'+parent;parent=el.firstChild;// returns the immediate parent if tr/th/td/col is the only element, if not
	// returns the whole tree, as this can include additional elements
	if(select){parent.selectedIndex=-1;// for IE9, compatible w/current riot behavior
	}else{// avoids insertion of cointainer inside container (ex: tbody inside tbody)
	var tname=rootEls[tagName];if(tname&&parent.childElementCount===1)parent=$(tname,parent);}return parent;}/*
	  Replace the yield tag from any tag template with the innerHTML of the
	  original tag in the page
	*/function replaceYield(templ,html){// do nothing if no yield
	if(!reHasYield.test(templ))return templ;// be careful with #1343 - string on the source having `$1`
	var src={};html=html&&html.replace(reYieldSrc,function(_,ref,text){src[ref]=src[ref]||text;// preserve first definition
	return'';}).trim();return templ.replace(reYieldDest,function(_,ref,def){// yield with from - to attrs
	return src[ref]||def||'';}).replace(reYieldAll,function(_,def){// yield without any "from"
	return html||def||'';});}/**
	 * Creates a DOM element to wrap the given content. Normally an `DIV`, but can be
	 * also a `TABLE`, `SELECT`, `TBODY`, `TR`, or `COLGROUP` element.
	 *
	 * @param   {string} templ  - The template coming from the custom tag definition
	 * @param   {string} [html] - HTML content that comes from the DOM element where you
	 *           will mount the tag, mostly the original tag in the page
	 * @returns {HTMLElement} DOM element with _templ_ merged through `YIELD` with the _html_.
	 */function mkdom(templ,html){var match=templ&&templ.match(/^\s*<([-\w]+)/),tagName=match&&match[1].toLowerCase(),el=mkEl(GENERIC,isSVGTag(tagName));// replace all the yield tags with the tag inner html
	templ=replaceYield(templ,html);/* istanbul ignore next */if(tblTags.test(tagName))el=specialTags(el,templ,tagName);else setInnerHTML(el,templ);el.stub=true;return el;}

	// counter to give a unique id to all the Tag instances
	var __uid=0;function Tag(impl,conf,innerHTML){var self=observable$1(this),opts=inherit(conf.opts)||{},parent=conf.parent,isLoop=conf.isLoop,hasImpl=conf.hasImpl,ownAttrs=conf.ownAttrs,// attributes on this tag (evaluated in parent context)
	item=cleanUpData(conf.item),expressions=[],root=conf.root,tagName=conf.tagName||root.tagName.toLowerCase(),attr={},propsInSyncWithParent=[],dom;// only call unmount if we have a valid __TAG_IMPL (has name property)
	if(impl.name&&root._tag)root._tag.unmount(true);// not yet mounted
	this.isMounted=false;root.isLoop=isLoop;this._hasImpl=hasImpl;// create a unique id to this tag
	// it could be handy to use it also to improve the virtual dom rendering speed
	defineProperty(this,'_riot_id',++__uid);// base 1 allows test !t._riot_id
	extend(this,{parent:parent,root:root,opts:opts},item);// protect the "tags" property from being overridden
	defineProperty(this,'tags',{});// grab attributes
	each(root.attributes,function(el){var val=el.value;// remember attributes with expressions only
	if(tmpl.hasExpr(val))attr[el.name]=val;});dom=mkdom(impl.tmpl,innerHTML);// options
	function updateOpts(){var ctx=hasImpl&&isLoop?self:parent||self;// If we're nested beneath another tag, then our attributes are evaluated
	// in that parent context. Here, we copy them onto opts.
	if(ownAttrs){each(ownAttrs||[],function(expr){// if the attribute doesn't actually have an expression, there
	// won't be a value. Just use the string itself in this case.
	var v=expr.hasOwnProperty('value')?expr.value:expr.expr;opts[toCamel(expr.attr)]=v;});}else{each(root.attributes,function(el){var val=el.value,hasTmpl=tmpl.hasExpr(val);if(hasTmpl&&ownAttrs)return;// already handled above
	opts[toCamel(el.name)]=hasTmpl?tmpl(val,ctx):val;});}}function normalizeData(data){for(var key in item){if(typeof self[key]!==T_UNDEF&&isWritable(self,key))self[key]=data[key];}}function inheritFromParent(){each(Object.keys(self.parent),function(k){// some properties must be always in sync with the parent tag
	var mustSync=!RESERVED_WORDS_BLACKLIST.test(k)&&contains(propsInSyncWithParent,k);if(typeof self[k]===T_UNDEF||mustSync){// track the property to keep in sync
	// so we can keep it updated
	if(!mustSync)propsInSyncWithParent.push(k);self[k]=self.parent[k];}});}/**
	   * Update the tag expressions and options
	   * @param   { * }  data - data we want to use to extend the tag properties
	   * @returns { self }
	   */defineProperty(this,'update',function tagUpdate(data){if(isFunction(self.shouldUpdate)&&!self.shouldUpdate())return;// make sure the data passed will not override
	// the component core methods
	data=cleanUpData(data);// inherit properties from the parent, but only for anonymous tags
	if(isLoop&&!hasImpl)inheritFromParent();// normalize the tag properties in case an item object was initially passed
	if(data&&isObject(item)){normalizeData(data);item=data;}extend(self,data);updateOpts();if(self.isMounted)self.trigger('update',data);update$1(expressions,self);if(self.isMounted)self.trigger('updated');return this;});defineProperty(this,'mixin',function tagMixin(){each(arguments,function(mix){var instance;mix=typeof mix===T_STRING?mixin(mix):mix;// check if the mixin is a function
	if(isFunction(mix)){// create the new mixin instance
	instance=new mix();// save the prototype to loop it afterwards
	mix=mix.prototype;}else instance=mix;// loop the keys in the function prototype or the all object keys
	each(Object.getOwnPropertyNames(mix),function(key){// bind methods to self
	if(key!='init')self[key]=isFunction(instance[key])?instance[key].bind(self):instance[key];});// init method will be called automatically
	if(instance.init)instance.init.bind(self)();});return this;});defineProperty(this,'mount',function tagMount(forceUpdate){updateOpts();// keep a reference to the tag just created
	// so we will be able to mount this tag multiple times
	root._tag=this;// add global mixin
	var globalMixin=mixin(GLOBAL_MIXIN);if(globalMixin)for(var i in globalMixin){if(globalMixin.hasOwnProperty(i))self.mixin(globalMixin[i]);}// initialiation
	if(impl.fn)impl.fn.call(self,opts);// update the root adding custom attributes coming from the compiler
	// it fixes also #1087
	if(impl.attrs)walkAttributes(impl.attrs,function(k,v){setAttr(root,k,v);});if(impl.attrs||hasImpl)parseExpressions(self.root,self,expressions);// parse layout after init. fn may calculate args for nested custom tags
	parseExpressions(dom,self,expressions);self.update(item);// internal use only, fixes #403
	self.trigger('before-mount');if(isLoop&&!hasImpl){// update the root attribute for the looped elements
	self.root=root=dom.firstChild;}else{while(dom.firstChild){root.appendChild(dom.firstChild);}if(root.stub)self.root=root=parent.root;}defineProperty(self,'root',root);self.isMounted=true;// if it's not a child tag we can trigger its mount event
	if(!self.parent||self.parent.isMounted){self.trigger('mount');}// otherwise we need to wait that the parent event gets triggered
	else self.parent.one('mount',function(){self.trigger('mount');});});defineProperty(this,'unmount',function tagUnmount(keepRootTag){var el=self.root,p=el.parentNode,ptag,tagIndex=__VIRTUAL_DOM.indexOf(self);self.trigger('before-unmount');// remove this tag instance from the global virtualDom variable
	if(~tagIndex)__VIRTUAL_DOM.splice(tagIndex,1);if(p){if(parent){ptag=getImmediateCustomParentTag(parent);arrayishRemove(ptag.tags,tagName,self);}else while(el.firstChild){el.removeChild(el.firstChild);}if(!keepRootTag)p.removeChild(el);else{// the riot-tag and the data-is attributes aren't needed anymore, remove them
	remAttr(p,RIOT_TAG_IS);remAttr(p,RIOT_TAG);// this will be removed in riot 3.0.0
	}}if(this._virts){each(this._virts,function(v){if(v.parentNode)v.parentNode.removeChild(v);});}// allow expressions to unmount themselves
	unmountAll(expressions);self.trigger('unmount');self.off('*');self.isMounted=false;delete self.root._tag;if(self.root._eventHandlers){each(Object.keys(self.root._eventHandlers),function(eventName){self.root.removeEventListener(eventName,self.root._eventHandlers[eventName]);});delete self.root._eventHandlers;}});}

	/**
	 * Specialized function for looping an array-like collection with `each={}`
	 * @param   { Array } els - collection of items
	 * @param   {Function} fn - callback function
	 * @returns { Array } the array looped
	 */function each(els,fn){var len=els?els.length:0;for(var i=0,el;i<len;i++){el=els[i];// return false -> current item was removed by fn during the loop
	if(el!=null&&fn(el,i)===false)i--;}return els;}/**
	 * Detect if the argument passed is a function
	 * @param   { * } v - whatever you want to pass to this function
	 * @returns { Boolean } -
	 */function isFunction(v){return typeof v===T_FUNCTION||false;// avoid IE problems
	}/**
	 * Get the outer html of any DOM node SVGs included
	 * @param   { Object } el - DOM node to parse
	 * @returns { String } el.outerHTML
	 */function getOuterHTML(el){if(el.outerHTML)return el.outerHTML;// some browsers do not support outerHTML on the SVGs tags
	else{var container=mkEl('div');container.appendChild(el.cloneNode(true));return container.innerHTML;}}/**
	 * Set the inner html of any DOM node SVGs included
	 * @param { Object } container - DOM node where we will inject the new html
	 * @param { String } html - html to inject
	 */function setInnerHTML(container,html){if(typeof container.innerHTML!=T_UNDEF)container.innerHTML=html;// some browsers do not support innerHTML on the SVGs tags
	else{var doc=new DOMParser().parseFromString(html,'application/xml');container.appendChild(container.ownerDocument.importNode(doc.documentElement,true));}}/**
	 * Checks wether a DOM node must be considered part of an svg document
	 * @param   { String }  name - tag name
	 * @returns { Boolean } -
	 */function isSVGTag(name){return~SVG_TAGS_LIST.indexOf(name);}/**
	 * Detect if the argument passed is an object, exclude null.
	 * NOTE: Use isObject(x) && !isArray(x) to excludes arrays.
	 * @param   { * } v - whatever you want to pass to this function
	 * @returns { Boolean } -
	 */function isObject(v){return v&&typeof v===T_OBJECT;// typeof null is 'object'
	}/**
	 * Detect if a value is empty. Different from falsy, because we dont consider 0 or false to be blank
	 * @param { * } v - value to check
	 * @returns { Boolean } -
	 */function isBlank(v){return typeof v===T_UNDEF||v===null||v==='';}/**
	 * Remove any DOM attribute from a node
	 * @param   { Object } dom - DOM node we want to update
	 * @param   { String } name - name of the property we want to remove
	 */function remAttr(dom,name){dom.removeAttribute(name);}/**
	 * Convert a string containing dashes to camel case
	 * @param   { String } string - input string
	 * @returns { String } my-string -> myString
	 */function toCamel(string){return string.replace(/-(\w)/g,function(_,c){return c.toUpperCase();});}/**
	 * Get the value of any DOM attribute on a node
	 * @param   { Object } dom - DOM node we want to parse
	 * @param   { String } name - name of the attribute we want to get
	 * @returns { String | undefined } name of the node attribute whether it exists
	 */function getAttr(dom,name){return dom.getAttribute(name);}/**
	 * Set any DOM attribute
	 * @param { Object } dom - DOM node we want to update
	 * @param { String } name - name of the property we want to set
	 * @param { String } val - value of the property we want to set
	 */function setAttr(dom,name,val){dom.setAttribute(name,val);}/**
	 * Detect the tag implementation by a DOM node
	 * @param   { Object } dom - DOM node we need to parse to get its tag implementation
	 * @returns { Object } it returns an object containing the implementation of a custom tag (template and boot function)
	 */function getTag(dom){return dom.tagName&&__TAG_IMPL[getAttr(dom,RIOT_TAG_IS)||getAttr(dom,RIOT_TAG)||dom.tagName.toLowerCase()];}/**
	 * Move the position of a custom tag in its parent tag
	 * @param   { Object } tag - child tag instance
	 * @param   { String } tagName - key where the tag was stored
	 * @param   { Number } newPos - index where the new tag will be stored
	 */function moveChildTag(tag,tagName,newPos){var parent=tag.parent,tags;// no parent no move
	if(!parent)return;tags=parent.tags[tagName];if(isArray(tags))tags.splice(newPos,0,tags.splice(tags.indexOf(tag),1)[0]);else arrayishAdd(parent.tags,tagName,tag);}/**
	 * Create a new child tag including it correctly into its parent
	 * @param   { Object } child - child tag implementation
	 * @param   { Object } opts - tag options containing the DOM node where the tag will be mounted
	 * @param   { String } innerHTML - inner html of the child node
	 * @param   { Object } parent - instance of the parent tag including the child custom tag
	 * @param   { Boolean } skipName - hack to ignore the name attribute when attaching to parent
	 * @returns { Object } instance of the new child tag just created
	 */function initChildTag(child,opts,innerHTML,parent){var tag=new Tag(child,opts,innerHTML),tagName=opts.tagName||getTagName(opts.root,true),ptag=getImmediateCustomParentTag(parent);// fix for the parent attribute in the looped elements
	tag.parent=ptag;// store the real parent tag
	// in some cases this could be different from the custom parent tag
	// for example in nested loops
	tag._parent=parent;// add this tag to the custom parent tag
	arrayishAdd(ptag.tags,tagName,tag);// and also to the real parent tag
	if(ptag!==parent)arrayishAdd(parent.tags,tagName,tag);// empty the child node once we got its template
	// to avoid that its children get compiled multiple times
	opts.root.innerHTML='';return tag;}/**
	 * Loop backward all the parents tree to detect the first custom parent tag
	 * @param   { Object } tag - a Tag instance
	 * @returns { Object } the instance of the first custom parent tag found
	 */function getImmediateCustomParentTag(tag){var ptag=tag;while(!ptag._hasImpl){if(!ptag.parent)break;ptag=ptag.parent;}return ptag;}function unmountAll(expressions){var i,expl=expressions.length,expr;for(i=0;i<expl;i++){expr=expressions[i];if(expr instanceof Tag)expr.unmount(true);else if(expr.unmount)expr.unmount();}}/**
	 * Helper function to set an immutable property
	 * @param   { Object } el - object where the new property will be set
	 * @param   { String } key - object key where the new property will be stored
	 * @param   { * } value - value of the new property
	* @param   { Object } options - set the propery overriding the default options
	 * @returns { Object } - the initial object
	 */function defineProperty(el,key,value,options){Object.defineProperty(el,key,extend({value:value,enumerable:false,writable:false,configurable:true},options));return el;}/**
	 * Get the tag name of any DOM node
	 * @param   { Object } dom - DOM node we want to parse
	 * @param   { Boolean } skipName - hack to ignore the name attribute when attaching to parent
	 * @returns { String } name to identify this dom node in riot
	 */function getTagName(dom,skipName){var child=getTag(dom),namedTag=!skipName&&getAttr(dom,'name'),tagName=namedTag&&!tmpl.hasExpr(namedTag)?namedTag:child?child.name:dom.tagName.toLowerCase();return tagName;}/**
	 * Extend any object with other properties
	 * @param   { Object } src - source object
	 * @returns { Object } the resulting extended object
	 *
	 * var obj = { foo: 'baz' }
	 * extend(obj, {bar: 'bar', foo: 'bar'})
	 * console.log(obj) => {bar: 'bar', foo: 'bar'}
	 *
	 */function extend(src){var obj,args=arguments;for(var i=1;i<args.length;++i){if(obj=args[i]){for(var key in obj){// check if this property of the source object could be overridden
	if(isWritable(src,key))src[key]=obj[key];}}}return src;}/**
	 * Check whether an array contains an item
	 * @param   { Array } arr - target array
	 * @param   { * } item - item to test
	 * @returns { Boolean } Does 'arr' contain 'item'?
	 */function contains(arr,item){return~arr.indexOf(item);}/**
	 * Check whether an object is a kind of array
	 * @param   { * } a - anything
	 * @returns {Boolean} is 'a' an array?
	 */function isArray(a){return Array.isArray(a)||a instanceof Array;}/**
	 * Detect whether a property of an object could be overridden
	 * @param   { Object }  obj - source object
	 * @param   { String }  key - object property
	 * @returns { Boolean } is this property writable?
	 */function isWritable(obj,key){var props=Object.getOwnPropertyDescriptor(obj,key);return typeof obj[key]===T_UNDEF||props&&props.writable;}/**
	 * With this function we avoid that the internal Tag methods get overridden
	 * @param   { Object } data - options we want to use to extend the tag instance
	 * @returns { Object } clean object without containing the riot internal reserved words
	 */function cleanUpData(data){if(!(data instanceof Tag)&&!(data&&typeof data.trigger==T_FUNCTION))return data;var o={};for(var key in data){if(!RESERVED_WORDS_BLACKLIST.test(key))o[key]=data[key];}return o;}/**
	 * Walk down recursively all the children tags starting dom node
	 * @param   { Object }   dom - starting node where we will start the recursion
	 * @param   { Function } fn - callback to transform the child node just found
	 * @param   { Object }   context - fn can optionally return an object, which is passed to children
	 */function walk(dom,fn,context){if(dom){var res=fn(dom,context),next;// stop the recursion
	if(res===false)return;else{dom=dom.firstChild;while(dom){next=dom.nextSibling;walk(dom,fn,res);dom=next;}}}}/**
	 * Minimize risk: only zero or one _space_ between attr & value
	 * @param   { String }   html - html string we want to parse
	 * @param   { Function } fn - callback function to apply on any attribute found
	 */function walkAttributes(html,fn){var m,re=/([-\w]+) ?= ?(?:"([^"]*)|'([^']*)|({[^}]*}))/g;while(m=re.exec(html)){fn(m[1].toLowerCase(),m[2]||m[3]||m[4]);}}/**
	 * Create a generic DOM node
	 * @param   { String } name - name of the DOM node we want to create
	 * @param   { Boolean } isSvg - should we use a SVG as parent node?
	 * @returns { Object } DOM node just created
	 */function mkEl(name,isSvg){return isSvg?document.createElementNS('http://www.w3.org/2000/svg','svg'):document.createElement(name);}/**
	 * Shorter and fast way to select multiple nodes in the DOM
	 * @param   { String } selector - DOM selector
	 * @param   { Object } ctx - DOM node where the targets of our search will is located
	 * @returns { Object } dom nodes found
	 */function $$(selector,ctx){return(ctx||document).querySelectorAll(selector);}/**
	 * Shorter and fast way to select a single node in the DOM
	 * @param   { String } selector - unique dom selector
	 * @param   { Object } ctx - DOM node where the target of our search will is located
	 * @returns { Object } dom node found
	 */function $(selector,ctx){return(ctx||document).querySelector(selector);}/**
	 * Simple object prototypal inheritance
	 * @param   { Object } parent - parent object
	 * @returns { Object } child instance
	 */function inherit(parent){function Child(){}Child.prototype=parent;return new Child();}/**
	 * Set the property of an object for a given key. If something already
	 * exists there, then it becomes an array containing both the old and new value.
	 * @param { Object } obj - object on which to set the property
	 * @param { String } key - property name
	 * @param { Object } value - the value of the property to be set
	 * @param { Boolean } ensureArray - ensure that the property remains an array
	 */function arrayishAdd(obj,key,value,ensureArray){var dest=obj[key];var isArr=isArray(dest);if(dest&&dest===value)return;// if the key was never set, set it once
	if(!dest&&ensureArray)obj[key]=[value];else if(!dest)obj[key]=value;// if it was an array and not yet set
	else if(!isArr||isArr&&!contains(dest,value)){if(isArr)dest.push(value);else obj[key]=[dest,value];}}/**
	 * Removes an item from an object at a given key. If the key points to an array,
	 * then the item is just removed from the array.
	 * @param { Object } obj - object on which to remove the property
	 * @param { String } key - property name
	 * @param { Object } value - the value of the property to be removed
	 * @param { Boolean } ensureArray - ensure that the property remains an array
	*/function arrayishRemove(obj,key,value,ensureArray){if(isArray(obj[key])){each(obj[key],function(item,i){if(item===value)obj[key].splice(i,1);});if(!obj[key].length)delete obj[key];else if(obj[key].length==1&&!ensureArray)obj[key]=obj[key][0];}else delete obj[key];// otherwise just delete the key
	}/**
	 * Faster String startsWith alternative
	 * @param   { String } src - source string
	 * @param   { String } str - test string
	 * @returns { Boolean } -
	 */function startsWith(src,str){return src.slice(0,str.length)===str;}/**
	 * Mount a tag creating new Tag instance
	 * @param   { Object } root - dom node where the tag will be mounted
	 * @param   { String } tagName - name of the riot tag we want to mount
	 * @param   { Object } opts - options to pass to the Tag instance
	 * @returns { Tag } a new Tag instance
	 */function mountTo(root,tagName,opts){var tag=__TAG_IMPL[tagName],// cache the inner HTML to fix #855
	innerHTML=root._innerHTML=root._innerHTML||root.innerHTML;// clear the inner html
	root.innerHTML='';var conf={root:root,opts:opts};if(opts&&opts.parent)conf.parent=opts.parent;if(tag&&root)tag=new Tag(tag,conf,innerHTML);if(tag&&tag.mount){tag.mount(true);// add this tag to the virtualDom variable
	if(!contains(__VIRTUAL_DOM,tag))__VIRTUAL_DOM.push(tag);}return tag;}/**
	 * Adds the elements for a virtual tag
	 * @param { Tag } tag - the tag whose root's children will be inserted or appended
	 * @param { Node } src - the node that will do the inserting or appending
	 * @param { Tag } target - only if inserting, insert before this tag's first child
	 */function makeVirtual(tag,src,target){var head=document.createTextNode(''),tail=document.createTextNode(''),sib,el;tag._head=tag.root.insertBefore(head,tag.root.firstChild);tag._tail=tag.root.appendChild(tail);el=tag._head;tag._virts=[];while(el){sib=el.nextSibling;if(target)src.insertBefore(el,target._head);else src.appendChild(el);tag._virts.push(el);// hold for unmounting
	el=sib;}}/**
	 * Move virtual tag and all child nodes
	 * @param { Tag } tag - first child reference used to start move
	 * @param { Node } src  - the node that will do the inserting
	 * @param { Tag } target - insert before this tag's first child
	 */function moveVirtual(tag,src,target){var el=tag._head,sib;while(el){sib=el.nextSibling;src.insertBefore(el,target._head);el=sib;if(el==tag._tail){src.insertBefore(el,target._head);break;}}}

	var styleNode;
	var cssTextProp;
	var stylesToInject='';
	// skip the following code on the server
	if(WIN){styleNode=function(){// create a new style element with the correct type
	var newNode=mkEl('style');setAttr(newNode,'type','text/css');// replace any user node or insert the new one into the head
	var userNode=$('style[type=riot]');if(userNode){if(userNode.id)newNode.id=userNode.id;userNode.parentNode.replaceChild(newNode,userNode);}else document.getElementsByTagName('head')[0].appendChild(newNode);return newNode;}();cssTextProp=styleNode.styleSheet;}/**
	 * Object that will be used to inject and manage the css of every tag instance
	 */var styleManager = {styleNode:styleNode,/**
	   * Save a tag style to be later injected into DOM
	   * @param   { String } css [description]
	   */add:function add(css){if(WIN)stylesToInject+=css;},/**
	   * Inject all previously saved tag styles into DOM
	   * innerHTML seems slow: http://jsperf.com/riot-insert-style
	   */inject:function inject(){if(stylesToInject&&WIN){if(cssTextProp)cssTextProp.cssText+=stylesToInject;else styleNode.innerHTML+=stylesToInject;stylesToInject='';}}};

	/**
	 * Riot public api
	 */var observable=observable$1;// export the brackets.settings
	var settings=brackets.settings;// share methods for other riot parts, e.g. compiler
	var util={tmpl:tmpl,brackets:brackets,styleNode:styleManager.styleNode};/**
	 * Create a mixin that could be globally shared across all the tags
	 */var mixin=function(){var mixins={},globals=mixins[GLOBAL_MIXIN]={},_id=0;/**
	   * Create/Return a mixin by its name
	   * @param   { String }  name - mixin name (global mixin if object)
	   * @param   { Object }  mix - mixin logic
	   * @param   { Boolean } g - is global?
	   * @returns { Object }  the mixin logic
	   */return function(name,mix,g){// Unnamed global
	if(isObject(name)){mixin('__unnamed_'+_id++,name,true);return;}var store=g?globals:mixins;// Getter
	if(!mix){if(typeof store[name]===T_UNDEF){throw new Error('Unregistered mixin: '+name);}return store[name];}// Setter
	if(isFunction(mix)){extend(mix.prototype,store[name]||{});store[name]=mix;}else{store[name]=extend(store[name]||{},mix);}};}();/**
	 * Create a new riot tag implementation
	 * @param   { String }   name - name/id of the new riot tag
	 * @param   { String }   tmpl - tag template
	 * @param   { String }   css - custom tag css
	 * @param   { String }   attrs - root tag attributes
	 * @param   { Function } fn - user function
	 * @returns { String } name/id of the tag just created
	 */function tag(name,tmpl,css,attrs,fn){if(isFunction(attrs)){fn=attrs;if(/^[\w\-]+\s?=/.test(css)){attrs=css;css='';}else attrs='';}if(css){if(isFunction(css))fn=css;else styleManager.add(css);}name=name.toLowerCase();__TAG_IMPL[name]={name:name,tmpl:tmpl,attrs:attrs,fn:fn};return name;}/**
	 * Export the Tag constructor
	 * TODO: make a better tag constructor
	 */// export function Tag() {}
	/**
	 * Create a new riot tag implementation (for use by the compiler)
	 * @param   { String }   name - name/id of the new riot tag
	 * @param   { String }   tmpl - tag template
	 * @param   { String }   css - custom tag css
	 * @param   { String }   attrs - root tag attributes
	 * @param   { Function } fn - user function
	 * @returns { String } name/id of the tag just created
	 */function tag2(name,tmpl,css,attrs,fn){if(css)styleManager.add(css);//if (bpair) riot.settings.brackets = bpair
	__TAG_IMPL[name]={name:name,tmpl:tmpl,attrs:attrs,fn:fn};return name;}/**
	 * Mount a tag using a specific tag implementation
	 * @param   { String } selector - tag DOM selector
	 * @param   { String } tagName - tag implementation name
	 * @param   { Object } opts - tag logic
	 * @returns { Array } new tags instances
	 */function mount(selector,tagName,opts){var els,allTags,tags=[];// helper functions
	function addRiotTags(arr){var list='';each(arr,function(e){if(!/[^-\w]/.test(e)){e=e.trim().toLowerCase();list+=',['+RIOT_TAG_IS+'="'+e+'"]';}});return list;}function selectAllTags(){var keys=Object.keys(__TAG_IMPL);return keys+addRiotTags(keys);}function pushTags(root){if(root.tagName){var riotTag=getAttr(root,RIOT_TAG_IS)||getAttr(root,RIOT_TAG);// have tagName? force riot-tag to be the same
	if(tagName&&riotTag!==tagName){riotTag=tagName;setAttr(root,RIOT_TAG_IS,tagName);setAttr(root,RIOT_TAG,tagName);// this will be removed in riot 3.0.0
	}var tag=mountTo(root,riotTag||root.tagName.toLowerCase(),opts);if(tag)tags.push(tag);}else if(root.length){each(root,pushTags);// assume nodeList
	}}// ----- mount code -----
	// inject styles into DOM
	styleManager.inject();if(isObject(tagName)){opts=tagName;tagName=0;}// crawl the DOM to find the tag
	if(typeof selector===T_STRING){if(selector==='*')// select all the tags registered
	// and also the tags found with the riot-tag attribute set
	selector=allTags=selectAllTags();else// or just the ones named like the selector
	selector+=addRiotTags(selector.split(/, */));// make sure to pass always a selector
	// to the querySelectorAll function
	els=selector?$$(selector):[];}else// probably you have passed already a tag or a NodeList
	els=selector;// select all the registered and mount them inside their root elements
	if(tagName==='*'){// get all custom tags
	tagName=allTags||selectAllTags();// if the root els it's just a single tag
	if(els.tagName)els=$$(tagName,els);else{// select all the children for all the different root elements
	var nodeList=[];each(els,function(_el){nodeList.push($$(tagName,_el));});els=nodeList;}// get rid of the tagName
	tagName=0;}pushTags(els);return tags;}/**
	 * Update all the tags instances created
	 * @returns { Array } all the tags instances
	 */function update(){return each(__VIRTUAL_DOM,function(tag){tag.update();});}function unregister(name){delete __TAG_IMPL[name];}/**
	 * Export the Virtual DOM
	 */var vdom=__VIRTUAL_DOM;

var riot$1 = Object.freeze({
	   observable: observable,
	   settings: settings,
	   util: util,
	   mixin: mixin,
	   tag: tag,
	   tag2: tag2,
	   mount: mount,
	   update: update,
	   unregister: unregister,
	   vdom: vdom
	});

	return riot$1;

}));
=======
        while (expr &&
              (match = expr.match(RE_CSNAME)) &&
              !match.index
          ) {
          var
            key,
            jsb,
            re = /,|([[{(])|$/g

          expr = RegExp.rightContext
          key  = match[2] ? qstr[match[2]].slice(1, -1).trim().replace(/\s+/g, ' ') : match[1]

          while (jsb = (match = re.exec(expr))[1]) skipBraces(jsb, re)

          jsb  = expr.slice(0, match.index)
          expr = RegExp.rightContext

          list[cnt++] = _wrapExpr(jsb, 1, key)
        }

        expr = !cnt ? _wrapExpr(expr, asText)
             : cnt > 1 ? '[' + list.join(',') + '].join(" ").trim()' : list[0]
      }
      return expr

      function skipBraces (ch, re) {
        var
          mm,
          lv = 1,
          ir = RE_BREND[ch]

        ir.lastIndex = re.lastIndex
        while (mm = ir.exec(expr)) {
          if (mm[0] === ch) ++lv
          else if (!--lv) break
        }
        re.lastIndex = lv ? expr.length : ir.lastIndex
      }
    }

    // istanbul ignore next: not both
    var // eslint-disable-next-line max-len
      JS_CONTEXT = '"in this?this:' + (typeof window !== 'object' ? 'global' : 'window') + ').',
      JS_VARNAME = /[,{][$\w]+:|(^ *|[^$\w\.])(?!(?:typeof|true|false|null|undefined|in|instanceof|is(?:Finite|NaN)|void|NaN|new|Date|RegExp|Math)(?![$\w]))([$_A-Za-z][$\w]*)/g,
      JS_NOPROPS = /^(?=(\.[$\w]+))\1(?:[^.[(]|$)/

    function _wrapExpr (expr, asText, key) {
      var tb

      expr = expr.replace(JS_VARNAME, function (match, p, mvar, pos, s) {
        if (mvar) {
          pos = tb ? 0 : pos + match.length

          if (mvar !== 'this' && mvar !== 'global' && mvar !== 'window') {
            match = p + '("' + mvar + JS_CONTEXT + mvar
            if (pos) tb = (s = s[pos]) === '.' || s === '(' || s === '['
          } else if (pos) {
            tb = !JS_NOPROPS.test(s.slice(pos))
          }
        }
        return match
      })

      if (tb) {
        expr = 'try{return ' + expr + '}catch(e){E(e,this)}'
      }

      if (key) {

        expr = (tb
            ? 'function(){' + expr + '}.call(this)' : '(' + expr + ')'
          ) + '?"' + key + '":""'

      } else if (asText) {

        expr = 'function(v){' + (tb
            ? expr.replace('return ', 'v=') : 'v=(' + expr + ')'
          ) + ';return v||v===0?v:""}.call(this)'
      }

      return expr
    }

    // istanbul ignore next: compatibility fix for beta versions
    _tmpl.parse = function (s) { return s }

    _tmpl.version = brackets.version = 'v2.4.0'

    return _tmpl

  })()

  exports.brackets = brackets;
  exports.tmpl = tmpl;

}));
/* Riot v2.5.0, @license MIT */

;(function(window, undefined) {
  'use strict';
var tmpl = cspTmpl.tmpl,
  brackets = cspTmpl.brackets
var riot = { version: 'v2.5.0', settings: {} },
  // be aware, internal usage
  // ATTENTION: prefix the global dynamic variables with `__`

  // counter to give a unique id to all the Tag instances
  __uid = 0,
  // tags instances cache
  __virtualDom = [],
  // tags implementation cache
  __tagImpl = {},

  /**
   * Const
   */
  GLOBAL_MIXIN = '__global_mixin',

  // riot specific prefixes
  RIOT_PREFIX = 'riot-',
  RIOT_TAG = RIOT_PREFIX + 'tag',
  RIOT_TAG_IS = 'data-is',

  // for typeof == '' comparisons
  T_STRING = 'string',
  T_OBJECT = 'object',
  T_UNDEF  = 'undefined',
  T_FUNCTION = 'function',
  // special native tags that cannot be treated like the others
  SPECIAL_TAGS_REGEX = /^(?:t(?:body|head|foot|[rhd])|caption|col(?:group)?|opt(?:ion|group))$/,
  RESERVED_WORDS_BLACKLIST = /^(?:_(?:item|id|parent)|update|root|(?:un)?mount|mixin|is(?:Mounted|Loop)|tags|parent|opts|trigger|o(?:n|ff|ne))$/,
  // SVG tags list https://www.w3.org/TR/SVG/attindex.html#PresentationAttributes
  SVG_TAGS_LIST = ['altGlyph', 'animate', 'animateColor', 'circle', 'clipPath', 'defs', 'ellipse', 'feBlend', 'feColorMatrix', 'feComponentTransfer', 'feComposite', 'feConvolveMatrix', 'feDiffuseLighting', 'feDisplacementMap', 'feFlood', 'feGaussianBlur', 'feImage', 'feMerge', 'feMorphology', 'feOffset', 'feSpecularLighting', 'feTile', 'feTurbulence', 'filter', 'font', 'foreignObject', 'g', 'glyph', 'glyphRef', 'image', 'line', 'linearGradient', 'marker', 'mask', 'missing-glyph', 'path', 'pattern', 'polygon', 'polyline', 'radialGradient', 'rect', 'stop', 'svg', 'switch', 'symbol', 'text', 'textPath', 'tref', 'tspan', 'use'],

  // version# for IE 8-11, 0 for others
  IE_VERSION = (window && window.document || {}).documentMode | 0,

  // detect firefox to fix #1374
  FIREFOX = window && !!window.InstallTrigger
/* istanbul ignore next */
riot.observable = function(el) {

  /**
   * Extend the original object or create a new empty one
   * @type { Object }
   */

  el = el || {}

  /**
   * Private variables
   */
  var callbacks = {},
    slice = Array.prototype.slice

  /**
   * Private Methods
   */

  /**
   * Helper function needed to get and loop all the events in a string
   * @param   { String }   e - event string
   * @param   {Function}   fn - callback
   */
  function onEachEvent(e, fn) {
    var es = e.split(' '), l = es.length, i = 0, name, indx
    for (; i < l; i++) {
      name = es[i]
      indx = name.indexOf('.')
      if (name) fn( ~indx ? name.substring(0, indx) : name, i, ~indx ? name.slice(indx + 1) : null)
    }
  }

  /**
   * Public Api
   */

  // extend the el object adding the observable methods
  Object.defineProperties(el, {
    /**
     * Listen to the given space separated list of `events` and
     * execute the `callback` each time an event is triggered.
     * @param  { String } events - events ids
     * @param  { Function } fn - callback function
     * @returns { Object } el
     */
    on: {
      value: function(events, fn) {
        if (typeof fn != 'function')  return el

        onEachEvent(events, function(name, pos, ns) {
          (callbacks[name] = callbacks[name] || []).push(fn)
          fn.typed = pos > 0
          fn.ns = ns
        })

        return el
      },
      enumerable: false,
      writable: false,
      configurable: false
    },

    /**
     * Removes the given space separated list of `events` listeners
     * @param   { String } events - events ids
     * @param   { Function } fn - callback function
     * @returns { Object } el
     */
    off: {
      value: function(events, fn) {
        if (events == '*' && !fn) callbacks = {}
        else {
          onEachEvent(events, function(name, pos, ns) {
            if (fn || ns) {
              var arr = callbacks[name]
              for (var i = 0, cb; cb = arr && arr[i]; ++i) {
                if (cb == fn || ns && cb.ns == ns) arr.splice(i--, 1)
              }
            } else delete callbacks[name]
          })
        }
        return el
      },
      enumerable: false,
      writable: false,
      configurable: false
    },

    /**
     * Listen to the given space separated list of `events` and
     * execute the `callback` at most once
     * @param   { String } events - events ids
     * @param   { Function } fn - callback function
     * @returns { Object } el
     */
    one: {
      value: function(events, fn) {
        function on() {
          el.off(events, on)
          fn.apply(el, arguments)
        }
        return el.on(events, on)
      },
      enumerable: false,
      writable: false,
      configurable: false
    },

    /**
     * Execute all callback functions that listen to
     * the given space separated list of `events`
     * @param   { String } events - events ids
     * @returns { Object } el
     */
    trigger: {
      value: function(events) {

        // getting the arguments
        var arglen = arguments.length - 1,
          args = new Array(arglen),
          fns

        for (var i = 0; i < arglen; i++) {
          args[i] = arguments[i + 1] // skip first argument
        }

        onEachEvent(events, function(name, pos, ns) {

          fns = slice.call(callbacks[name] || [], 0)

          for (var i = 0, fn; fn = fns[i]; ++i) {
            if (fn.busy) continue
            fn.busy = 1
            if (!ns || fn.ns == ns) fn.apply(el, fn.typed ? [name].concat(args) : args)
            if (fns[i] !== fn) { i-- }
            fn.busy = 0
          }

          if (callbacks['*'] && name != '*')
            el.trigger.apply(el, ['*', name].concat(args))

        })

        return el
      },
      enumerable: false,
      writable: false,
      configurable: false
    }
  })

  return el

}
/* istanbul ignore next */
;(function(riot) {

/**
 * Simple client-side router
 * @module riot-route
 */


var RE_ORIGIN = /^.+?\/\/+[^\/]+/,
  EVENT_LISTENER = 'EventListener',
  REMOVE_EVENT_LISTENER = 'remove' + EVENT_LISTENER,
  ADD_EVENT_LISTENER = 'add' + EVENT_LISTENER,
  HAS_ATTRIBUTE = 'hasAttribute',
  REPLACE = 'replace',
  POPSTATE = 'popstate',
  HASHCHANGE = 'hashchange',
  TRIGGER = 'trigger',
  MAX_EMIT_STACK_LEVEL = 3,
  win = typeof window != 'undefined' && window,
  doc = typeof document != 'undefined' && document,
  hist = win && history,
  loc = win && (hist.location || win.location), // see html5-history-api
  prot = Router.prototype, // to minify more
  clickEvent = doc && doc.ontouchstart ? 'touchstart' : 'click',
  started = false,
  central = riot.observable(),
  routeFound = false,
  debouncedEmit,
  base, current, parser, secondParser, emitStack = [], emitStackLevel = 0

/**
 * Default parser. You can replace it via router.parser method.
 * @param {string} path - current path (normalized)
 * @returns {array} array
 */
function DEFAULT_PARSER(path) {
  return path.split(/[/?#]/)
}

/**
 * Default parser (second). You can replace it via router.parser method.
 * @param {string} path - current path (normalized)
 * @param {string} filter - filter string (normalized)
 * @returns {array} array
 */
function DEFAULT_SECOND_PARSER(path, filter) {
  var re = new RegExp('^' + filter[REPLACE](/\*/g, '([^/?#]+?)')[REPLACE](/\.\./, '.*') + '$'),
    args = path.match(re)

  if (args) return args.slice(1)
}

/**
 * Simple/cheap debounce implementation
 * @param   {function} fn - callback
 * @param   {number} delay - delay in seconds
 * @returns {function} debounced function
 */
function debounce(fn, delay) {
  var t
  return function () {
    clearTimeout(t)
    t = setTimeout(fn, delay)
  }
}

/**
 * Set the window listeners to trigger the routes
 * @param {boolean} autoExec - see route.start
 */
function start(autoExec) {
  debouncedEmit = debounce(emit, 1)
  win[ADD_EVENT_LISTENER](POPSTATE, debouncedEmit)
  win[ADD_EVENT_LISTENER](HASHCHANGE, debouncedEmit)
  doc[ADD_EVENT_LISTENER](clickEvent, click)
  if (autoExec) emit(true)
}

/**
 * Router class
 */
function Router() {
  this.$ = []
  riot.observable(this) // make it observable
  central.on('stop', this.s.bind(this))
  central.on('emit', this.e.bind(this))
}

function normalize(path) {
  return path[REPLACE](/^\/|\/$/, '')
}

function isString(str) {
  return typeof str == 'string'
}

/**
 * Get the part after domain name
 * @param {string} href - fullpath
 * @returns {string} path from root
 */
function getPathFromRoot(href) {
  return (href || loc.href)[REPLACE](RE_ORIGIN, '')
}

/**
 * Get the part after base
 * @param {string} href - fullpath
 * @returns {string} path from base
 */
function getPathFromBase(href) {
  return base[0] == '#'
    ? (href || loc.href || '').split(base)[1] || ''
    : (loc ? getPathFromRoot(href) : href || '')[REPLACE](base, '')
}

function emit(force) {
  // the stack is needed for redirections
  var isRoot = emitStackLevel == 0
  if (MAX_EMIT_STACK_LEVEL <= emitStackLevel) return

  emitStackLevel++
  emitStack.push(function() {
    var path = getPathFromBase()
    if (force || path != current) {
      central[TRIGGER]('emit', path)
      current = path
    }
  })
  if (isRoot) {
    while (emitStack.length) {
      emitStack[0]()
      emitStack.shift()
    }
    emitStackLevel = 0
  }
}

function click(e) {
  if (
    e.which != 1 // not left click
    || e.metaKey || e.ctrlKey || e.shiftKey // or meta keys
    || e.defaultPrevented // or default prevented
  ) return

  var el = e.target
  while (el && el.nodeName != 'A') el = el.parentNode

  if (
    !el || el.nodeName != 'A' // not A tag
    || el[HAS_ATTRIBUTE]('download') // has download attr
    || !el[HAS_ATTRIBUTE]('href') // has no href attr
    || el.target && el.target != '_self' // another window or frame
    || el.href.indexOf(loc.href.match(RE_ORIGIN)[0]) == -1 // cross origin
  ) return

  if (el.href != loc.href) {
    if (
      el.href.split('#')[0] == loc.href.split('#')[0] // internal jump
      || base != '#' && getPathFromRoot(el.href).indexOf(base) !== 0 // outside of base
      || !go(getPathFromBase(el.href), el.title || doc.title) // route not found
    ) return
  }

  e.preventDefault()
}

/**
 * Go to the path
 * @param {string} path - destination path
 * @param {string} title - page title
 * @param {boolean} shouldReplace - use replaceState or pushState
 * @returns {boolean} - route not found flag
 */
function go(path, title, shouldReplace) {
  if (hist) { // if a browser
    path = base + normalize(path)
    title = title || doc.title
    // browsers ignores the second parameter `title`
    shouldReplace
      ? hist.replaceState(null, title, path)
      : hist.pushState(null, title, path)
    // so we need to set it manually
    doc.title = title
    routeFound = false
    emit()
    return routeFound
  }

  // Server-side usage: directly execute handlers for the path
  return central[TRIGGER]('emit', getPathFromBase(path))
}

/**
 * Go to path or set action
 * a single string:                go there
 * two strings:                    go there with setting a title
 * two strings and boolean:        replace history with setting a title
 * a single function:              set an action on the default route
 * a string/RegExp and a function: set an action on the route
 * @param {(string|function)} first - path / action / filter
 * @param {(string|RegExp|function)} second - title / action
 * @param {boolean} third - replace flag
 */
prot.m = function(first, second, third) {
  if (isString(first) && (!second || isString(second))) go(first, second, third || false)
  else if (second) this.r(first, second)
  else this.r('@', first)
}

/**
 * Stop routing
 */
prot.s = function() {
  this.off('*')
  this.$ = []
}

/**
 * Emit
 * @param {string} path - path
 */
prot.e = function(path) {
  this.$.concat('@').some(function(filter) {
    var args = (filter == '@' ? parser : secondParser)(normalize(path), normalize(filter))
    if (typeof args != 'undefined') {
      this[TRIGGER].apply(null, [filter].concat(args))
      return routeFound = true // exit from loop
    }
  }, this)
}

/**
 * Register route
 * @param {string} filter - filter for matching to url
 * @param {function} action - action to register
 */
prot.r = function(filter, action) {
  if (filter != '@') {
    filter = '/' + normalize(filter)
    this.$.push(filter)
  }
  this.on(filter, action)
}

var mainRouter = new Router()
var route = mainRouter.m.bind(mainRouter)

/**
 * Create a sub router
 * @returns {function} the method of a new Router object
 */
route.create = function() {
  var newSubRouter = new Router()
  // assign sub-router's main method
  var router = newSubRouter.m.bind(newSubRouter)
  // stop only this sub-router
  router.stop = newSubRouter.s.bind(newSubRouter)
  return router
}

/**
 * Set the base of url
 * @param {(str|RegExp)} arg - a new base or '#' or '#!'
 */
route.base = function(arg) {
  base = arg || '#'
  current = getPathFromBase() // recalculate current path
}

/** Exec routing right now **/
route.exec = function() {
  emit(true)
}

/**
 * Replace the default router to yours
 * @param {function} fn - your parser function
 * @param {function} fn2 - your secondParser function
 */
route.parser = function(fn, fn2) {
  if (!fn && !fn2) {
    // reset parser for testing...
    parser = DEFAULT_PARSER
    secondParser = DEFAULT_SECOND_PARSER
  }
  if (fn) parser = fn
  if (fn2) secondParser = fn2
}

/**
 * Helper function to get url query as an object
 * @returns {object} parsed query
 */
route.query = function() {
  var q = {}
  var href = loc.href || current
  href[REPLACE](/[?&](.+?)=([^&]*)/g, function(_, k, v) { q[k] = v })
  return q
}

/** Stop routing **/
route.stop = function () {
  if (started) {
    if (win) {
      win[REMOVE_EVENT_LISTENER](POPSTATE, debouncedEmit)
      win[REMOVE_EVENT_LISTENER](HASHCHANGE, debouncedEmit)
      doc[REMOVE_EVENT_LISTENER](clickEvent, click)
    }
    central[TRIGGER]('stop')
    started = false
  }
}

/**
 * Start routing
 * @param {boolean} autoExec - automatically exec after starting if true
 */
route.start = function (autoExec) {
  if (!started) {
    if (win) {
      if (document.readyState == 'complete') start(autoExec)
      // the timeout is needed to solve
      // a weird safari bug https://github.com/riot/route/issues/33
      else win[ADD_EVENT_LISTENER]('load', function() {
        setTimeout(function() { start(autoExec) }, 1)
      })
    }
    started = true
  }
}

/** Prepare the router **/
route.base()
route.parser()

riot.route = route
})(riot)
/* istanbul ignore next */
/*
  lib/browser/tag/mkdom.js

  Includes hacks needed for the Internet Explorer version 9 and below
  See: http://kangax.github.io/compat-table/es5/#ie8
       http://codeplanet.io/dropping-ie8/
*/
var mkdom = (function _mkdom() {
  var
    reHasYield  = /<yield\b/i,
    reYieldAll  = /<yield\s*(?:\/>|>([\S\s]*?)<\/yield\s*>|>)/ig,
    reYieldSrc  = /<yield\s+to=['"]([^'">]*)['"]\s*>([\S\s]*?)<\/yield\s*>/ig,
    reYieldDest = /<yield\s+from=['"]?([-\w]+)['"]?\s*(?:\/>|>([\S\s]*?)<\/yield\s*>)/ig
  var
    rootEls = { tr: 'tbody', th: 'tr', td: 'tr', col: 'colgroup' },
    tblTags = IE_VERSION && IE_VERSION < 10
      ? SPECIAL_TAGS_REGEX : /^(?:t(?:body|head|foot|[rhd])|caption|col(?:group)?)$/

  /**
   * Creates a DOM element to wrap the given content. Normally an `DIV`, but can be
   * also a `TABLE`, `SELECT`, `TBODY`, `TR`, or `COLGROUP` element.
   *
   * @param   {string} templ  - The template coming from the custom tag definition
   * @param   {string} [html] - HTML content that comes from the DOM element where you
   *           will mount the tag, mostly the original tag in the page
   * @returns {HTMLElement} DOM element with _templ_ merged through `YIELD` with the _html_.
   */
  function _mkdom(templ, html) {
    var
      match   = templ && templ.match(/^\s*<([-\w]+)/),
      tagName = match && match[1].toLowerCase(),
      el = mkEl('div', isSVGTag(tagName))

    // replace all the yield tags with the tag inner html
    templ = replaceYield(templ, html)

    /* istanbul ignore next */
    if (tblTags.test(tagName))
      el = specialTags(el, templ, tagName)
    else
      setInnerHTML(el, templ)

    el.stub = true

    return el
  }

  /*
    Creates the root element for table or select child elements:
    tr/th/td/thead/tfoot/tbody/caption/col/colgroup/option/optgroup
  */
  function specialTags(el, templ, tagName) {
    var
      select = tagName[0] === 'o',
      parent = select ? 'select>' : 'table>'

    // trim() is important here, this ensures we don't have artifacts,
    // so we can check if we have only one element inside the parent
    el.innerHTML = '<' + parent + templ.trim() + '</' + parent
    parent = el.firstChild

    // returns the immediate parent if tr/th/td/col is the only element, if not
    // returns the whole tree, as this can include additional elements
    if (select) {
      parent.selectedIndex = -1  // for IE9, compatible w/current riot behavior
    } else {
      // avoids insertion of cointainer inside container (ex: tbody inside tbody)
      var tname = rootEls[tagName]
      if (tname && parent.childElementCount === 1) parent = $(tname, parent)
    }
    return parent
  }

  /*
    Replace the yield tag from any tag template with the innerHTML of the
    original tag in the page
  */
  function replaceYield(templ, html) {
    // do nothing if no yield
    if (!reHasYield.test(templ)) return templ

    // be careful with #1343 - string on the source having `$1`
    var src = {}

    html = html && html.replace(reYieldSrc, function (_, ref, text) {
      src[ref] = src[ref] || text   // preserve first definition
      return ''
    }).trim()

    return templ
      .replace(reYieldDest, function (_, ref, def) {  // yield with from - to attrs
        return src[ref] || def || ''
      })
      .replace(reYieldAll, function (_, def) {        // yield without any "from"
        return html || def || ''
      })
  }

  return _mkdom

})()

/**
 * Convert the item looped into an object used to extend the child tag properties
 * @param   { Object } expr - object containing the keys used to extend the children tags
 * @param   { * } key - value to assign to the new object returned
 * @param   { * } val - value containing the position of the item in the array
 * @returns { Object } - new object containing the values of the original item
 *
 * The variables 'key' and 'val' are arbitrary.
 * They depend on the collection type looped (Array, Object)
 * and on the expression used on the each tag
 *
 */
function mkitem(expr, key, val) {
  var item = {}
  item[expr.key] = key
  if (expr.pos) item[expr.pos] = val
  return item
}

/**
 * Unmount the redundant tags
 * @param   { Array } items - array containing the current items to loop
 * @param   { Array } tags - array containing all the children tags
 */
function unmountRedundant(items, tags) {

  var i = tags.length,
    j = items.length,
    t

  while (i > j) {
    t = tags[--i]
    tags.splice(i, 1)
    t.unmount()
  }
}

/**
 * Move the nested custom tags in non custom loop tags
 * @param   { Object } child - non custom loop tag
 * @param   { Number } i - current position of the loop tag
 */
function moveNestedTags(child, i) {
  Object.keys(child.tags).forEach(function(tagName) {
    var tag = child.tags[tagName]
    if (isArray(tag))
      each(tag, function (t) {
        moveChildTag(t, tagName, i)
      })
    else
      moveChildTag(tag, tagName, i)
  })
}

/**
 * Adds the elements for a virtual tag
 * @param { Tag } tag - the tag whose root's children will be inserted or appended
 * @param { Node } src - the node that will do the inserting or appending
 * @param { Tag } target - only if inserting, insert before this tag's first child
 */
function addVirtual(tag, src, target) {
  var el = tag._root, sib
  tag._virts = []
  while (el) {
    sib = el.nextSibling
    if (target)
      src.insertBefore(el, target._root)
    else
      src.appendChild(el)

    tag._virts.push(el) // hold for unmounting
    el = sib
  }
}

/**
 * Move virtual tag and all child nodes
 * @param { Tag } tag - first child reference used to start move
 * @param { Node } src  - the node that will do the inserting
 * @param { Tag } target - insert before this tag's first child
 * @param { Number } len - how many child nodes to move
 */
function moveVirtual(tag, src, target, len) {
  var el = tag._root, sib, i = 0
  for (; i < len; i++) {
    sib = el.nextSibling
    src.insertBefore(el, target._root)
    el = sib
  }
}


/**
 * Manage tags having the 'each'
 * @param   { Object } dom - DOM node we need to loop
 * @param   { Tag } parent - parent tag instance where the dom node is contained
 * @param   { String } expr - string contained in the 'each' attribute
 */
function _each(dom, parent, expr) {

  // remove the each property from the original tag
  remAttr(dom, 'each')

  var mustReorder = typeof getAttr(dom, 'no-reorder') !== T_STRING || remAttr(dom, 'no-reorder'),
    tagName = getTagName(dom),
    impl = __tagImpl[tagName] || { tmpl: getOuterHTML(dom) },
    useRoot = SPECIAL_TAGS_REGEX.test(tagName),
    root = dom.parentNode,
    ref = document.createTextNode(''),
    child = getTag(dom),
    isOption = tagName.toLowerCase() === 'option', // the option tags must be treated differently
    tags = [],
    oldItems = [],
    hasKeys,
    isVirtual = dom.tagName == 'VIRTUAL'

  // parse the each expression
  expr = tmpl.loopKeys(expr)

  // insert a marked where the loop tags will be injected
  root.insertBefore(ref, dom)

  // clean template code
  parent.one('before-mount', function () {

    // remove the original DOM node
    dom.parentNode.removeChild(dom)
    if (root.stub) root = parent.root

  }).on('update', function () {
    // get the new items collection
    var items = tmpl(expr.val, parent),
      // create a fragment to hold the new DOM nodes to inject in the parent tag
      frag = document.createDocumentFragment()

    // object loop. any changes cause full redraw
    if (!isArray(items)) {
      hasKeys = items || false
      items = hasKeys ?
        Object.keys(items).map(function (key) {
          return mkitem(expr, key, items[key])
        }) : []
    }

    // loop all the new items
    var i = 0,
      itemsLength = items.length

    for (; i < itemsLength; i++) {
      // reorder only if the items are objects
      var
        item = items[i],
        _mustReorder = mustReorder && typeof item == T_OBJECT && !hasKeys,
        oldPos = oldItems.indexOf(item),
        pos = ~oldPos && _mustReorder ? oldPos : i,
        // does a tag exist in this position?
        tag = tags[pos]

      item = !hasKeys && expr.key ? mkitem(expr, item, i) : item

      // new tag
      if (
        !_mustReorder && !tag // with no-reorder we just update the old tags
        ||
        _mustReorder && !~oldPos || !tag // by default we always try to reorder the DOM elements
      ) {

        tag = new Tag(impl, {
          parent: parent,
          isLoop: true,
          hasImpl: !!__tagImpl[tagName],
          root: useRoot ? root : dom.cloneNode(),
          item: item
        }, dom.innerHTML)

        tag.mount()

        if (isVirtual) tag._root = tag.root.firstChild // save reference for further moves or inserts
        // this tag must be appended
        if (i == tags.length || !tags[i]) { // fix 1581
          if (isVirtual)
            addVirtual(tag, frag)
          else frag.appendChild(tag.root)
        }
        // this tag must be insert
        else {
          if (isVirtual)
            addVirtual(tag, root, tags[i])
          else root.insertBefore(tag.root, tags[i].root) // #1374 some browsers reset selected here
          oldItems.splice(i, 0, item)
        }

        tags.splice(i, 0, tag)
        pos = i // handled here so no move
      } else tag.update(item, true)

      // reorder the tag if it's not located in its previous position
      if (
        pos !== i && _mustReorder &&
        tags[i] // fix 1581 unable to reproduce it in a test!
      ) {
        // update the DOM
        if (isVirtual)
          moveVirtual(tag, root, tags[i], dom.childNodes.length)
        else root.insertBefore(tag.root, tags[i].root)
        // update the position attribute if it exists
        if (expr.pos)
          tag[expr.pos] = i
        // move the old tag instance
        tags.splice(i, 0, tags.splice(pos, 1)[0])
        // move the old item
        oldItems.splice(i, 0, oldItems.splice(pos, 1)[0])
        // if the loop tags are not custom
        // we need to move all their custom tags into the right position
        if (!child && tag.tags) moveNestedTags(tag, i)
      }

      // cache the original item to use it in the events bound to this node
      // and its children
      tag._item = item
      // cache the real parent tag internally
      defineProperty(tag, '_parent', parent)
    }

    // remove the redundant tags
    unmountRedundant(items, tags)

    // insert the new nodes
    root.insertBefore(frag, ref)
    if (isOption) {

      // #1374 FireFox bug in <option selected={expression}>
      if (FIREFOX && !root.multiple) {
        for (var n = 0; n < root.length; n++) {
          if (root[n].__riot1374) {
            root.selectedIndex = n  // clear other options
            delete root[n].__riot1374
            break
          }
        }
      }
    }

    // set the 'tags' property of the parent tag
    // if child is 'undefined' it means that we don't need to set this property
    // for example:
    // we don't need store the `myTag.tags['div']` property if we are looping a div tag
    // but we need to track the `myTag.tags['child']` property looping a custom child node named `child`
    if (child) parent.tags[tagName] = tags

    // clone the items array
    oldItems = items.slice()

  })

}
/**
 * Object that will be used to inject and manage the css of every tag instance
 */
var styleManager = (function(_riot) {

  if (!window) return { // skip injection on the server
    add: function () {},
    inject: function () {}
  }

  var styleNode = (function () {
    // create a new style element with the correct type
    var newNode = mkEl('style')
    setAttr(newNode, 'type', 'text/css')

    // replace any user node or insert the new one into the head
    var userNode = $('style[type=riot]')
    if (userNode) {
      if (userNode.id) newNode.id = userNode.id
      userNode.parentNode.replaceChild(newNode, userNode)
    }
    else document.getElementsByTagName('head')[0].appendChild(newNode)

    return newNode
  })()

  // Create cache and shortcut to the correct property
  var cssTextProp = styleNode.styleSheet,
    stylesToInject = ''

  // Expose the style node in a non-modificable property
  Object.defineProperty(_riot, 'styleNode', {
    value: styleNode,
    writable: true
  })

  /**
   * Public api
   */
  return {
    /**
     * Save a tag style to be later injected into DOM
     * @param   { String } css [description]
     */
    add: function(css) {
      stylesToInject += css
    },
    /**
     * Inject all previously saved tag styles into DOM
     * innerHTML seems slow: http://jsperf.com/riot-insert-style
     */
    inject: function() {
      if (stylesToInject) {
        if (cssTextProp) cssTextProp.cssText += stylesToInject
        else styleNode.innerHTML += stylesToInject
        stylesToInject = ''
      }
    }
  }

})(riot)


function parseNamedElements(root, tag, childTags, forceParsingNamed) {

  walk(root, function(dom) {
    if (dom.nodeType == 1) {
      dom.isLoop = dom.isLoop ||
                  (dom.parentNode && dom.parentNode.isLoop || getAttr(dom, 'each'))
                    ? 1 : 0

      // custom child tag
      if (childTags) {
        var child = getTag(dom)

        if (child && !dom.isLoop)
          childTags.push(initChildTag(child, {root: dom, parent: tag}, dom.innerHTML, tag))
      }

      if (!dom.isLoop || forceParsingNamed)
        setNamed(dom, tag, [])
    }

  })

}

function parseExpressions(root, tag, expressions) {

  function addExpr(dom, val, extra) {
    if (tmpl.hasExpr(val)) {
      expressions.push(extend({ dom: dom, expr: val }, extra))
    }
  }

  walk(root, function(dom) {
    var type = dom.nodeType,
      attr

    // text node
    if (type == 3 && dom.parentNode.tagName != 'STYLE') addExpr(dom, dom.nodeValue)
    if (type != 1) return

    /* element */

    // loop
    attr = getAttr(dom, 'each')

    if (attr) { _each(dom, tag, attr); return false }

    // attribute expressions
    each(dom.attributes, function(attr) {
      var name = attr.name,
        bool = name.split('__')[1]

      addExpr(dom, attr.value, { attr: bool || name, bool: bool })
      if (bool) { remAttr(dom, name); return false }

    })

    // skip custom tags
    if (getTag(dom)) return false

  })

}
function Tag(impl, conf, innerHTML) {

  var self = riot.observable(this),
    opts = inherit(conf.opts) || {},
    parent = conf.parent,
    isLoop = conf.isLoop,
    hasImpl = conf.hasImpl,
    item = cleanUpData(conf.item),
    expressions = [],
    childTags = [],
    root = conf.root,
    tagName = root.tagName.toLowerCase(),
    attr = {},
    propsInSyncWithParent = [],
    dom

  // only call unmount if we have a valid __tagImpl (has name property)
  if (impl.name && root._tag) root._tag.unmount(true)

  // not yet mounted
  this.isMounted = false
  root.isLoop = isLoop

  // keep a reference to the tag just created
  // so we will be able to mount this tag multiple times
  root._tag = this

  // create a unique id to this tag
  // it could be handy to use it also to improve the virtual dom rendering speed
  defineProperty(this, '_riot_id', ++__uid) // base 1 allows test !t._riot_id

  extend(this, { parent: parent, root: root, opts: opts}, item)
  // protect the "tags" property from being overridden
  defineProperty(this, 'tags', {})

  // grab attributes
  each(root.attributes, function(el) {
    var val = el.value
    // remember attributes with expressions only
    if (tmpl.hasExpr(val)) attr[el.name] = val
  })

  dom = mkdom(impl.tmpl, innerHTML)

  // options
  function updateOpts() {
    var ctx = hasImpl && isLoop ? self : parent || self

    // update opts from current DOM attributes
    each(root.attributes, function(el) {
      var val = el.value
      opts[toCamel(el.name)] = tmpl.hasExpr(val) ? tmpl(val, ctx) : val
    })
    // recover those with expressions
    each(Object.keys(attr), function(name) {
      opts[toCamel(name)] = tmpl(attr[name], ctx)
    })
  }

  function normalizeData(data) {
    for (var key in item) {
      if (typeof self[key] !== T_UNDEF && isWritable(self, key))
        self[key] = data[key]
    }
  }

  function inheritFromParent () {
    if (!self.parent || !isLoop) return
    each(Object.keys(self.parent), function(k) {
      // some properties must be always in sync with the parent tag
      var mustSync = !RESERVED_WORDS_BLACKLIST.test(k) && contains(propsInSyncWithParent, k)
      if (typeof self[k] === T_UNDEF || mustSync) {
        // track the property to keep in sync
        // so we can keep it updated
        if (!mustSync) propsInSyncWithParent.push(k)
        self[k] = self.parent[k]
      }
    })
  }

  /**
   * Update the tag expressions and options
   * @param   { * }  data - data we want to use to extend the tag properties
   * @param   { Boolean } isInherited - is this update coming from a parent tag?
   * @returns { self }
   */
  defineProperty(this, 'update', function(data, isInherited) {

    // make sure the data passed will not override
    // the component core methods
    data = cleanUpData(data)
    // inherit properties from the parent
    inheritFromParent()
    // normalize the tag properties in case an item object was initially passed
    if (data && isObject(item)) {
      normalizeData(data)
      item = data
    }
    extend(self, data)
    updateOpts()
    self.trigger('update', data)
    update(expressions, self)

    // the updated event will be triggered
    // once the DOM will be ready and all the re-flows are completed
    // this is useful if you want to get the "real" root properties
    // 4 ex: root.offsetWidth ...
    if (isInherited && self.parent)
      // closes #1599
      self.parent.one('updated', function() { self.trigger('updated') })
    else rAF(function() { self.trigger('updated') })

    return this
  })

  defineProperty(this, 'mixin', function() {
    each(arguments, function(mix) {
      var instance,
        props = [],
        obj

      mix = typeof mix === T_STRING ? riot.mixin(mix) : mix

      // check if the mixin is a function
      if (isFunction(mix)) {
        // create the new mixin instance
        instance = new mix()
      } else instance = mix

      // build multilevel prototype inheritance chain property list
      do props = props.concat(Object.getOwnPropertyNames(obj || instance))
      while (obj = Object.getPrototypeOf(obj || instance))

      // loop the keys in the function prototype or the all object keys
      each(props, function(key) {
        // bind methods to self
        if (key != 'init' && !self[key])
          // apply method only if it does not already exist on the instance
          self[key] = isFunction(instance[key]) ?
            instance[key].bind(self) :
            instance[key]
      })

      // init method will be called automatically
      if (instance.init) instance.init.bind(self)()
    })
    return this
  })

  defineProperty(this, 'mount', function() {

    updateOpts()

    // add global mixins
    var globalMixin = riot.mixin(GLOBAL_MIXIN)
    if (globalMixin)
      for (var i in globalMixin)
        if (globalMixin.hasOwnProperty(i))
          self.mixin(globalMixin[i])

    // initialiation
    if (impl.fn) impl.fn.call(self, opts)

    // parse layout after init. fn may calculate args for nested custom tags
    parseExpressions(dom, self, expressions)

    // mount the child tags
    toggle(true)

    // update the root adding custom attributes coming from the compiler
    // it fixes also #1087
    if (impl.attrs)
      walkAttributes(impl.attrs, function (k, v) { setAttr(root, k, v) })
    if (impl.attrs || hasImpl)
      parseExpressions(self.root, self, expressions)

    if (!self.parent || isLoop) self.update(item)

    // internal use only, fixes #403
    self.trigger('before-mount')

    if (isLoop && !hasImpl) {
      // update the root attribute for the looped elements
      root = dom.firstChild
    } else {
      while (dom.firstChild) root.appendChild(dom.firstChild)
      if (root.stub) root = parent.root
    }

    defineProperty(self, 'root', root)

    // parse the named dom nodes in the looped child
    // adding them to the parent as well
    if (isLoop)
      parseNamedElements(self.root, self.parent, null, true)

    // if it's not a child tag we can trigger its mount event
    if (!self.parent || self.parent.isMounted) {
      self.isMounted = true
      self.trigger('mount')
    }
    // otherwise we need to wait that the parent event gets triggered
    else self.parent.one('mount', function() {
      // avoid to trigger the `mount` event for the tags
      // not visible included in an if statement
      if (!isInStub(self.root)) {
        self.parent.isMounted = self.isMounted = true
        self.trigger('mount')
      }
    })
  })


  defineProperty(this, 'unmount', function(keepRootTag) {
    var el = root,
      p = el.parentNode,
      ptag,
      tagIndex = __virtualDom.indexOf(self)

    self.trigger('before-unmount')

    // remove this tag instance from the global virtualDom variable
    if (~tagIndex)
      __virtualDom.splice(tagIndex, 1)

    if (p) {

      if (parent) {
        ptag = getImmediateCustomParentTag(parent)
        // remove this tag from the parent tags object
        // if there are multiple nested tags with same name..
        // remove this element form the array
        if (isArray(ptag.tags[tagName]))
          each(ptag.tags[tagName], function(tag, i) {
            if (tag._riot_id == self._riot_id)
              ptag.tags[tagName].splice(i, 1)
          })
        else
          // otherwise just delete the tag instance
          ptag.tags[tagName] = undefined
      }

      else
        while (el.firstChild) el.removeChild(el.firstChild)

      if (!keepRootTag)
        p.removeChild(el)
      else {
        // the riot-tag and the data-is attributes aren't needed anymore, remove them
        remAttr(p, RIOT_TAG_IS)
        remAttr(p, RIOT_TAG) // this will be removed in riot 3.0.0
      }

    }

    if (this._virts) {
      each(this._virts, function(v) {
        if (v.parentNode) v.parentNode.removeChild(v)
      })
    }

    self.trigger('unmount')
    toggle()
    self.off('*')
    self.isMounted = false
    delete root._tag

  })

  // proxy function to bind updates
  // dispatched from a parent tag
  function onChildUpdate(data) { self.update(data, true) }

  function toggle(isMount) {

    // mount/unmount children
    each(childTags, function(child) { child[isMount ? 'mount' : 'unmount']() })

    // listen/unlisten parent (events flow one way from parent to children)
    if (!parent) return
    var evt = isMount ? 'on' : 'off'

    // the loop tags will be always in sync with the parent automatically
    if (isLoop)
      parent[evt]('unmount', self.unmount)
    else {
      parent[evt]('update', onChildUpdate)[evt]('unmount', self.unmount)
    }
  }


  // named elements available for fn
  parseNamedElements(dom, this, childTags)

}
/**
 * Attach an event to a DOM node
 * @param { String } name - event name
 * @param { Function } handler - event callback
 * @param { Object } dom - dom node
 * @param { Tag } tag - tag instance
 */
function setEventHandler(name, handler, dom, tag) {

  dom[name] = function(e) {

    var ptag = tag._parent,
      item = tag._item,
      el

    if (!item)
      while (ptag && !item) {
        item = ptag._item
        ptag = ptag._parent
      }

    // cross browser event fix
    e = e || window.event

    // override the event properties
    if (isWritable(e, 'currentTarget')) e.currentTarget = dom
    if (isWritable(e, 'target')) e.target = e.srcElement
    if (isWritable(e, 'which')) e.which = e.charCode || e.keyCode

    e.item = item

    // prevent default behaviour (by default)
    if (handler.call(tag, e) !== true && !/radio|check/.test(dom.type)) {
      if (e.preventDefault) e.preventDefault()
      e.returnValue = false
    }

    if (!e.preventUpdate) {
      el = item ? getImmediateCustomParentTag(ptag) : tag
      el.update()
    }

  }

}


/**
 * Insert a DOM node replacing another one (used by if- attribute)
 * @param   { Object } root - parent node
 * @param   { Object } node - node replaced
 * @param   { Object } before - node added
 */
function insertTo(root, node, before) {
  if (!root) return
  root.insertBefore(before, node)
  root.removeChild(node)
}

/**
 * Update the expressions in a Tag instance
 * @param   { Array } expressions - expression that must be re evaluated
 * @param   { Tag } tag - tag instance
 */
function update(expressions, tag) {

  each(expressions, function(expr, i) {

    var dom = expr.dom,
      attrName = expr.attr,
      value = tmpl(expr.expr, tag),
      parent = expr.dom.parentNode

    if (expr.bool) {
      value = !!value
    } else if (value == null) {
      value = ''
    }

    // #1638: regression of #1612, update the dom only if the value of the
    // expression was changed
    if (expr.value === value) {
      return
    }
    expr.value = value

    // textarea and text nodes has no attribute name
    if (!attrName) {
      // about #815 w/o replace: the browser converts the value to a string,
      // the comparison by "==" does too, but not in the server
      value += ''
      // test for parent avoids error with invalid assignment to nodeValue
      if (parent) {
        if (parent.tagName === 'TEXTAREA') {
          parent.value = value                    // #1113
          if (!IE_VERSION) dom.nodeValue = value  // #1625 IE throws here, nodeValue
        }                                         // will be available on 'updated'
        else dom.nodeValue = value
      }
      return
    }

    // ~~#1612: look for changes in dom.value when updating the value~~
    if (attrName === 'value') {
      dom.value = value
      return
    }

    // remove original attribute
    remAttr(dom, attrName)

    // event handler
    if (isFunction(value)) {
      setEventHandler(attrName, value, dom, tag)

    // if- conditional
    } else if (attrName == 'if') {
      var stub = expr.stub,
        add = function() { insertTo(stub.parentNode, stub, dom) },
        remove = function() { insertTo(dom.parentNode, dom, stub) }

      // add to DOM
      if (value) {
        if (stub) {
          add()
          dom.inStub = false
          // avoid to trigger the mount event if the tags is not visible yet
          // maybe we can optimize this avoiding to mount the tag at all
          if (!isInStub(dom)) {
            walk(dom, function(el) {
              if (el._tag && !el._tag.isMounted)
                el._tag.isMounted = !!el._tag.trigger('mount')
            })
          }
        }
      // remove from DOM
      } else {
        stub = expr.stub = stub || document.createTextNode('')
        // if the parentNode is defined we can easily replace the tag
        if (dom.parentNode)
          remove()
        // otherwise we need to wait the updated event
        else (tag.parent || tag).one('updated', remove)

        dom.inStub = true
      }
    // show / hide
    } else if (attrName === 'show') {
      dom.style.display = value ? '' : 'none'

    } else if (attrName === 'hide') {
      dom.style.display = value ? 'none' : ''

    } else if (expr.bool) {
      dom[attrName] = value
      if (value) setAttr(dom, attrName, attrName)
      if (FIREFOX && attrName === 'selected' && dom.tagName === 'OPTION') {
        dom.__riot1374 = value   // #1374
      }

    } else if (value === 0 || value && typeof value !== T_OBJECT) {
      // <img src="{ expr }">
      if (startsWith(attrName, RIOT_PREFIX) && attrName != RIOT_TAG) {
        attrName = attrName.slice(RIOT_PREFIX.length)
      }
      setAttr(dom, attrName, value)
    }

  })

}
/**
 * Specialized function for looping an array-like collection with `each={}`
 * @param   { Array } els - collection of items
 * @param   {Function} fn - callback function
 * @returns { Array } the array looped
 */
function each(els, fn) {
  var len = els ? els.length : 0

  for (var i = 0, el; i < len; i++) {
    el = els[i]
    // return false -> current item was removed by fn during the loop
    if (el != null && fn(el, i) === false) i--
  }
  return els
}

/**
 * Detect if the argument passed is a function
 * @param   { * } v - whatever you want to pass to this function
 * @returns { Boolean } -
 */
function isFunction(v) {
  return typeof v === T_FUNCTION || false   // avoid IE problems
}

/**
 * Get the outer html of any DOM node SVGs included
 * @param   { Object } el - DOM node to parse
 * @returns { String } el.outerHTML
 */
function getOuterHTML(el) {
  if (el.outerHTML) return el.outerHTML
  // some browsers do not support outerHTML on the SVGs tags
  else {
    var container = mkEl('div')
    container.appendChild(el.cloneNode(true))
    return container.innerHTML
  }
}

/**
 * Set the inner html of any DOM node SVGs included
 * @param { Object } container - DOM node where we will inject the new html
 * @param { String } html - html to inject
 */
function setInnerHTML(container, html) {
  if (typeof container.innerHTML != T_UNDEF) container.innerHTML = html
  // some browsers do not support innerHTML on the SVGs tags
  else {
    var doc = new DOMParser().parseFromString(html, 'application/xml')
    container.appendChild(
      container.ownerDocument.importNode(doc.documentElement, true)
    )
  }
}

/**
 * Checks wether a DOM node must be considered part of an svg document
 * @param   { String }  name - tag name
 * @returns { Boolean } -
 */
function isSVGTag(name) {
  return ~SVG_TAGS_LIST.indexOf(name)
}

/**
 * Detect if the argument passed is an object, exclude null.
 * NOTE: Use isObject(x) && !isArray(x) to excludes arrays.
 * @param   { * } v - whatever you want to pass to this function
 * @returns { Boolean } -
 */
function isObject(v) {
  return v && typeof v === T_OBJECT         // typeof null is 'object'
}

/**
 * Remove any DOM attribute from a node
 * @param   { Object } dom - DOM node we want to update
 * @param   { String } name - name of the property we want to remove
 */
function remAttr(dom, name) {
  dom.removeAttribute(name)
}

/**
 * Convert a string containing dashes to camel case
 * @param   { String } string - input string
 * @returns { String } my-string -> myString
 */
function toCamel(string) {
  return string.replace(/-(\w)/g, function(_, c) {
    return c.toUpperCase()
  })
}

/**
 * Get the value of any DOM attribute on a node
 * @param   { Object } dom - DOM node we want to parse
 * @param   { String } name - name of the attribute we want to get
 * @returns { String | undefined } name of the node attribute whether it exists
 */
function getAttr(dom, name) {
  return dom.getAttribute(name)
}

/**
 * Set any DOM attribute
 * @param { Object } dom - DOM node we want to update
 * @param { String } name - name of the property we want to set
 * @param { String } val - value of the property we want to set
 */
function setAttr(dom, name, val) {
  dom.setAttribute(name, val)
}

/**
 * Detect the tag implementation by a DOM node
 * @param   { Object } dom - DOM node we need to parse to get its tag implementation
 * @returns { Object } it returns an object containing the implementation of a custom tag (template and boot function)
 */
function getTag(dom) {
  return dom.tagName && __tagImpl[getAttr(dom, RIOT_TAG_IS) ||
    getAttr(dom, RIOT_TAG) || dom.tagName.toLowerCase()]
}
/**
 * Add a child tag to its parent into the `tags` object
 * @param   { Object } tag - child tag instance
 * @param   { String } tagName - key where the new tag will be stored
 * @param   { Object } parent - tag instance where the new child tag will be included
 */
function addChildTag(tag, tagName, parent) {
  var cachedTag = parent.tags[tagName]

  // if there are multiple children tags having the same name
  if (cachedTag) {
    // if the parent tags property is not yet an array
    // create it adding the first cached tag
    if (!isArray(cachedTag))
      // don't add the same tag twice
      if (cachedTag !== tag)
        parent.tags[tagName] = [cachedTag]
    // add the new nested tag to the array
    if (!contains(parent.tags[tagName], tag))
      parent.tags[tagName].push(tag)
  } else {
    parent.tags[tagName] = tag
  }
}

/**
 * Move the position of a custom tag in its parent tag
 * @param   { Object } tag - child tag instance
 * @param   { String } tagName - key where the tag was stored
 * @param   { Number } newPos - index where the new tag will be stored
 */
function moveChildTag(tag, tagName, newPos) {
  var parent = tag.parent,
    tags
  // no parent no move
  if (!parent) return

  tags = parent.tags[tagName]

  if (isArray(tags))
    tags.splice(newPos, 0, tags.splice(tags.indexOf(tag), 1)[0])
  else addChildTag(tag, tagName, parent)
}

/**
 * Create a new child tag including it correctly into its parent
 * @param   { Object } child - child tag implementation
 * @param   { Object } opts - tag options containing the DOM node where the tag will be mounted
 * @param   { String } innerHTML - inner html of the child node
 * @param   { Object } parent - instance of the parent tag including the child custom tag
 * @returns { Object } instance of the new child tag just created
 */
function initChildTag(child, opts, innerHTML, parent) {
  var tag = new Tag(child, opts, innerHTML),
    tagName = getTagName(opts.root),
    ptag = getImmediateCustomParentTag(parent)
  // fix for the parent attribute in the looped elements
  tag.parent = ptag
  // store the real parent tag
  // in some cases this could be different from the custom parent tag
  // for example in nested loops
  tag._parent = parent

  // add this tag to the custom parent tag
  addChildTag(tag, tagName, ptag)
  // and also to the real parent tag
  if (ptag !== parent)
    addChildTag(tag, tagName, parent)
  // empty the child node once we got its template
  // to avoid that its children get compiled multiple times
  opts.root.innerHTML = ''

  return tag
}

/**
 * Loop backward all the parents tree to detect the first custom parent tag
 * @param   { Object } tag - a Tag instance
 * @returns { Object } the instance of the first custom parent tag found
 */
function getImmediateCustomParentTag(tag) {
  var ptag = tag
  while (!getTag(ptag.root)) {
    if (!ptag.parent) break
    ptag = ptag.parent
  }
  return ptag
}

/**
 * Helper function to set an immutable property
 * @param   { Object } el - object where the new property will be set
 * @param   { String } key - object key where the new property will be stored
 * @param   { * } value - value of the new property
* @param   { Object } options - set the propery overriding the default options
 * @returns { Object } - the initial object
 */
function defineProperty(el, key, value, options) {
  Object.defineProperty(el, key, extend({
    value: value,
    enumerable: false,
    writable: false,
    configurable: true
  }, options))
  return el
}

/**
 * Get the tag name of any DOM node
 * @param   { Object } dom - DOM node we want to parse
 * @returns { String } name to identify this dom node in riot
 */
function getTagName(dom) {
  var child = getTag(dom),
    namedTag = getAttr(dom, 'name'),
    tagName = namedTag && !tmpl.hasExpr(namedTag) ?
                namedTag :
              child ? child.name : dom.tagName.toLowerCase()

  return tagName
}

/**
 * Extend any object with other properties
 * @param   { Object } src - source object
 * @returns { Object } the resulting extended object
 *
 * var obj = { foo: 'baz' }
 * extend(obj, {bar: 'bar', foo: 'bar'})
 * console.log(obj) => {bar: 'bar', foo: 'bar'}
 *
 */
function extend(src) {
  var obj, args = arguments
  for (var i = 1; i < args.length; ++i) {
    if (obj = args[i]) {
      for (var key in obj) {
        // check if this property of the source object could be overridden
        if (isWritable(src, key))
          src[key] = obj[key]
      }
    }
  }
  return src
}

/**
 * Check whether an array contains an item
 * @param   { Array } arr - target array
 * @param   { * } item - item to test
 * @returns { Boolean } Does 'arr' contain 'item'?
 */
function contains(arr, item) {
  return ~arr.indexOf(item)
}

/**
 * Check whether an object is a kind of array
 * @param   { * } a - anything
 * @returns {Boolean} is 'a' an array?
 */
function isArray(a) { return Array.isArray(a) || a instanceof Array }

/**
 * Detect whether a property of an object could be overridden
 * @param   { Object }  obj - source object
 * @param   { String }  key - object property
 * @returns { Boolean } is this property writable?
 */
function isWritable(obj, key) {
  var props = Object.getOwnPropertyDescriptor(obj, key)
  return typeof obj[key] === T_UNDEF || props && props.writable
}


/**
 * With this function we avoid that the internal Tag methods get overridden
 * @param   { Object } data - options we want to use to extend the tag instance
 * @returns { Object } clean object without containing the riot internal reserved words
 */
function cleanUpData(data) {
  if (!(data instanceof Tag) && !(data && typeof data.trigger == T_FUNCTION))
    return data

  var o = {}
  for (var key in data) {
    if (!RESERVED_WORDS_BLACKLIST.test(key)) o[key] = data[key]
  }
  return o
}

/**
 * Walk down recursively all the children tags starting dom node
 * @param   { Object }   dom - starting node where we will start the recursion
 * @param   { Function } fn - callback to transform the child node just found
 */
function walk(dom, fn) {
  if (dom) {
    // stop the recursion
    if (fn(dom) === false) return
    else {
      dom = dom.firstChild

      while (dom) {
        walk(dom, fn)
        dom = dom.nextSibling
      }
    }
  }
}

/**
 * Minimize risk: only zero or one _space_ between attr & value
 * @param   { String }   html - html string we want to parse
 * @param   { Function } fn - callback function to apply on any attribute found
 */
function walkAttributes(html, fn) {
  var m,
    re = /([-\w]+) ?= ?(?:"([^"]*)|'([^']*)|({[^}]*}))/g

  while (m = re.exec(html)) {
    fn(m[1].toLowerCase(), m[2] || m[3] || m[4])
  }
}

/**
 * Check whether a DOM node is in stub mode, useful for the riot 'if' directive
 * @param   { Object }  dom - DOM node we want to parse
 * @returns { Boolean } -
 */
function isInStub(dom) {
  while (dom) {
    if (dom.inStub) return true
    dom = dom.parentNode
  }
  return false
}

/**
 * Create a generic DOM node
 * @param   { String } name - name of the DOM node we want to create
 * @param   { Boolean } isSvg - should we use a SVG as parent node?
 * @returns { Object } DOM node just created
 */
function mkEl(name, isSvg) {
  return isSvg ?
    document.createElementNS('http://www.w3.org/2000/svg', 'svg') :
    document.createElement(name)
}

/**
 * Shorter and fast way to select multiple nodes in the DOM
 * @param   { String } selector - DOM selector
 * @param   { Object } ctx - DOM node where the targets of our search will is located
 * @returns { Object } dom nodes found
 */
function $$(selector, ctx) {
  return (ctx || document).querySelectorAll(selector)
}

/**
 * Shorter and fast way to select a single node in the DOM
 * @param   { String } selector - unique dom selector
 * @param   { Object } ctx - DOM node where the target of our search will is located
 * @returns { Object } dom node found
 */
function $(selector, ctx) {
  return (ctx || document).querySelector(selector)
}

/**
 * Simple object prototypal inheritance
 * @param   { Object } parent - parent object
 * @returns { Object } child instance
 */
function inherit(parent) {
  function Child() {}
  Child.prototype = parent
  return new Child()
}

/**
 * Get the name property needed to identify a DOM node in riot
 * @param   { Object } dom - DOM node we need to parse
 * @returns { String | undefined } give us back a string to identify this dom node
 */
function getNamedKey(dom) {
  return getAttr(dom, 'id') || getAttr(dom, 'name')
}

/**
 * Set the named properties of a tag element
 * @param { Object } dom - DOM node we need to parse
 * @param { Object } parent - tag instance where the named dom element will be eventually added
 * @param { Array } keys - list of all the tag instance properties
 */
function setNamed(dom, parent, keys) {
  // get the key value we want to add to the tag instance
  var key = getNamedKey(dom),
    isArr,
    // add the node detected to a tag instance using the named property
    add = function(value) {
      // avoid to override the tag properties already set
      if (contains(keys, key)) return
      // check whether this value is an array
      isArr = isArray(value)
      // if the key was never set
      if (!value)
        // set it once on the tag instance
        parent[key] = dom
      // if it was an array and not yet set
      else if (!isArr || isArr && !contains(value, dom)) {
        // add the dom node into the array
        if (isArr)
          value.push(dom)
        else
          parent[key] = [value, dom]
      }
    }

  // skip the elements with no named properties
  if (!key) return

  // check whether this key has been already evaluated
  if (tmpl.hasExpr(key))
    // wait the first updated event only once
    parent.one('mount', function() {
      key = getNamedKey(dom)
      add(parent[key])
    })
  else
    add(parent[key])

}

/**
 * Faster String startsWith alternative
 * @param   { String } src - source string
 * @param   { String } str - test string
 * @returns { Boolean } -
 */
function startsWith(src, str) {
  return src.slice(0, str.length) === str
}

/**
 * requestAnimationFrame function
 * Adapted from https://gist.github.com/paulirish/1579671, license MIT
 */
var rAF = (function (w) {
  var raf = w.requestAnimationFrame    ||
            w.mozRequestAnimationFrame || w.webkitRequestAnimationFrame

  if (!raf || /iP(ad|hone|od).*OS 6/.test(w.navigator.userAgent)) {  // buggy iOS6
    var lastTime = 0

    raf = function (cb) {
      var nowtime = Date.now(), timeout = Math.max(16 - (nowtime - lastTime), 0)
      setTimeout(function () { cb(lastTime = nowtime + timeout) }, timeout)
    }
  }
  return raf

})(window || {})

/**
 * Mount a tag creating new Tag instance
 * @param   { Object } root - dom node where the tag will be mounted
 * @param   { String } tagName - name of the riot tag we want to mount
 * @param   { Object } opts - options to pass to the Tag instance
 * @returns { Tag } a new Tag instance
 */
function mountTo(root, tagName, opts) {
  var tag = __tagImpl[tagName],
    // cache the inner HTML to fix #855
    innerHTML = root._innerHTML = root._innerHTML || root.innerHTML

  // clear the inner html
  root.innerHTML = ''

  if (tag && root) tag = new Tag(tag, { root: root, opts: opts }, innerHTML)

  if (tag && tag.mount) {
    tag.mount()
    // add this tag to the virtualDom variable
    if (!contains(__virtualDom, tag)) __virtualDom.push(tag)
  }

  return tag
}
/**
 * Riot public api
 */

// share methods for other riot parts, e.g. compiler
riot.util = { brackets: brackets, tmpl: tmpl }

/**
 * Create a mixin that could be globally shared across all the tags
 */
riot.mixin = (function() {
  var mixins = {},
    globals = mixins[GLOBAL_MIXIN] = {},
    _id = 0

  /**
   * Create/Return a mixin by its name
   * @param   { String }  name - mixin name (global mixin if object)
   * @param   { Object }  mixin - mixin logic
   * @param   { Boolean } g - is global?
   * @returns { Object }  the mixin logic
   */
  return function(name, mixin, g) {
    // Unnamed global
    if (isObject(name)) {
      riot.mixin('__unnamed_'+_id++, name, true)
      return
    }

    var store = g ? globals : mixins

    // Getter
    if (!mixin) {
      if (typeof store[name] === T_UNDEF) {
        throw new Error('Unregistered mixin: ' + name)
      }
      return store[name]
    }
    // Setter
    if (isFunction(mixin)) {
      extend(mixin.prototype, store[name] || {})
      store[name] = mixin
    }
    else {
      store[name] = extend(store[name] || {}, mixin)
    }
  }

})()

/**
 * Create a new riot tag implementation
 * @param   { String }   name - name/id of the new riot tag
 * @param   { String }   html - tag template
 * @param   { String }   css - custom tag css
 * @param   { String }   attrs - root tag attributes
 * @param   { Function } fn - user function
 * @returns { String } name/id of the tag just created
 */
riot.tag = function(name, html, css, attrs, fn) {
  if (isFunction(attrs)) {
    fn = attrs
    if (/^[\w\-]+\s?=/.test(css)) {
      attrs = css
      css = ''
    } else attrs = ''
  }
  if (css) {
    if (isFunction(css)) fn = css
    else styleManager.add(css)
  }
  name = name.toLowerCase()
  __tagImpl[name] = { name: name, tmpl: html, attrs: attrs, fn: fn }
  return name
}

/**
 * Create a new riot tag implementation (for use by the compiler)
 * @param   { String }   name - name/id of the new riot tag
 * @param   { String }   html - tag template
 * @param   { String }   css - custom tag css
 * @param   { String }   attrs - root tag attributes
 * @param   { Function } fn - user function
 * @returns { String } name/id of the tag just created
 */
riot.tag2 = function(name, html, css, attrs, fn) {
  if (css) styleManager.add(css)
  //if (bpair) riot.settings.brackets = bpair
  __tagImpl[name] = { name: name, tmpl: html, attrs: attrs, fn: fn }
  return name
}

/**
 * Mount a tag using a specific tag implementation
 * @param   { String } selector - tag DOM selector
 * @param   { String } tagName - tag implementation name
 * @param   { Object } opts - tag logic
 * @returns { Array } new tags instances
 */
riot.mount = function(selector, tagName, opts) {

  var els,
    allTags,
    tags = []

  // helper functions

  function addRiotTags(arr) {
    var list = ''
    each(arr, function (e) {
      if (!/[^-\w]/.test(e)) {
        e = e.trim().toLowerCase()
        list += ',[' + RIOT_TAG_IS + '="' + e + '"],[' + RIOT_TAG + '="' + e + '"]'
      }
    })
    return list
  }

  function selectAllTags() {
    var keys = Object.keys(__tagImpl)
    return keys + addRiotTags(keys)
  }

  function pushTags(root) {
    if (root.tagName) {
      var riotTag = getAttr(root, RIOT_TAG_IS) || getAttr(root, RIOT_TAG)

      // have tagName? force riot-tag to be the same
      if (tagName && riotTag !== tagName) {
        riotTag = tagName
        setAttr(root, RIOT_TAG_IS, tagName)
        setAttr(root, RIOT_TAG, tagName) // this will be removed in riot 3.0.0
      }
      var tag = mountTo(root, riotTag || root.tagName.toLowerCase(), opts)

      if (tag) tags.push(tag)
    } else if (root.length) {
      each(root, pushTags)   // assume nodeList
    }
  }

  // ----- mount code -----

  // inject styles into DOM
  styleManager.inject()

  if (isObject(tagName)) {
    opts = tagName
    tagName = 0
  }

  // crawl the DOM to find the tag
  if (typeof selector === T_STRING) {
    if (selector === '*')
      // select all the tags registered
      // and also the tags found with the riot-tag attribute set
      selector = allTags = selectAllTags()
    else
      // or just the ones named like the selector
      selector += addRiotTags(selector.split(/, */))

    // make sure to pass always a selector
    // to the querySelectorAll function
    els = selector ? $$(selector) : []
  }
  else
    // probably you have passed already a tag or a NodeList
    els = selector

  // select all the registered and mount them inside their root elements
  if (tagName === '*') {
    // get all custom tags
    tagName = allTags || selectAllTags()
    // if the root els it's just a single tag
    if (els.tagName)
      els = $$(tagName, els)
    else {
      // select all the children for all the different root elements
      var nodeList = []
      each(els, function (_el) {
        nodeList.push($$(tagName, _el))
      })
      els = nodeList
    }
    // get rid of the tagName
    tagName = 0
  }

  pushTags(els)

  return tags
}

/**
 * Update all the tags instances created
 * @returns { Array } all the tags instances
 */
riot.update = function() {
  return each(__virtualDom, function(tag) {
    tag.update()
  })
}

/**
 * Export the Virtual DOM
 */
riot.vdom = __virtualDom

/**
 * Export the Tag constructor
 */
riot.Tag = Tag
  // support CommonJS, AMD & browser
  /* istanbul ignore next */
  if (typeof exports === T_OBJECT)
    module.exports = riot
  else if (typeof define === T_FUNCTION && typeof define.amd !== T_UNDEF)
    define(function() { return riot })
  else
    window.riot = riot

})(typeof window != 'undefined' ? window : void 0);
>>>>>>> 1c8e6f11
<|MERGE_RESOLUTION|>--- conflicted
+++ resolved
@@ -1,11 +1,35 @@
 /* Riot v3.0.0-alpha.5, @license MIT */
 (function (global, factory) {
-	typeof exports === 'object' && typeof module !== 'undefined' ? module.exports = factory() :
-	typeof define === 'function' && define.amd ? define(factory) :
-	(global.riot = factory());
-}(this, function () { 'use strict';
-
-	var observable$1=function observable(el){/**
+	typeof exports === 'object' && typeof module !== 'undefined' ? factory(exports) :
+	typeof define === 'function' && define.amd ? define(['exports'], factory) :
+	(factory((global.riot = global.riot || {})));
+}(this, function (exports) { 'use strict';
+
+	var _typeof = typeof Symbol === "function" && typeof Symbol.iterator === "symbol" ? function (obj) {
+	  return typeof obj;
+	} : function (obj) {
+	  return obj && typeof Symbol === "function" && obj.constructor === Symbol ? "symbol" : typeof obj;
+	};
+
+	var __VIRTUAL_DOM=[];
+	var __TAG_IMPL={};
+	var GLOBAL_MIXIN='__global_mixin';
+	var RIOT_PREFIX='riot-';
+	var RIOT_TAG='data-is';
+	var RIOT_TAG_IS='data-is';
+	var T_STRING='string';
+	var T_OBJECT='object';
+	var T_UNDEF='undefined';
+	var T_FUNCTION='function';
+	var WIN=(typeof window==='undefined'?'undefined':_typeof(window))==T_UNDEF?undefined:window;
+	var SPECIAL_TAGS_REGEX=/^(?:t(?:body|head|foot|[rhd])|caption|col(?:group)?|opt(?:ion|group))$/;
+	var RESERVED_WORDS_BLACKLIST=/^(?:_(?:item|id|parent)|update|root|(?:un)?mount|mixin|is(?:Mounted|Loop)|tags|parent|opts|trigger|o(?:n|ff|ne))$/;
+	var SVG_TAGS_LIST=['altGlyph','animate','animateColor','circle','clipPath','defs','ellipse','feBlend','feColorMatrix','feComponentTransfer','feComposite','feConvolveMatrix','feDiffuseLighting','feDisplacementMap','feFlood','feGaussianBlur','feImage','feMerge','feMorphology','feOffset','feSpecularLighting','feTile','feTurbulence','filter','font','foreignObject','g','glyph','glyphRef','image','line','linearGradient','marker','mask','missing-glyph','path','pattern','polygon','polyline','radialGradient','rect','stop','svg','switch','symbol','text','textPath','tref','tspan','use'];
+	var BOOL_ATTRS=/^(?:disabled|checked|readonly|required|allowfullscreen|auto(?:focus|play)|compact|controls|default|formnovalidate|hidden|ismap|itemscope|loop|multiple|muted|no(?:resize|shade|validate|wrap)?|open|reversed|seamless|selected|sortable|truespeed|typemustmatch)$/;
+	var IE_VERSION=(WIN&&WIN.document||{}).documentMode|0;
+	var FIREFOX=WIN&&!!WIN.InstallTrigger;
+
+	var observable=function observable(el){/**
 	   * Extend the original object or create a new empty one
 	   * @type { Object }
 	   */el=el||{};/**
@@ -45,25 +69,11 @@
 	var arglen=arguments.length-1,args=new Array(arglen),fns;for(var i=0;i<arglen;i++){args[i]=arguments[i+1];// skip first argument
 	}onEachEvent(events,function(name,pos,ns){fns=slice.call(callbacks[name]||[],0);for(var i=0,fn;fn=fns[i];++i){if(!ns||fn.ns==ns)fn.apply(el,fn.typed?[name].concat(args):args);if(fns[i]!==fn){i--;}}if(callbacks['*']&&name!='*')el.trigger.apply(el,['*',name].concat(args));});return el;},enumerable:false,writable:false,configurable:false}});return el;};
 
-	var __VIRTUAL_DOM=[];
-	var __TAG_IMPL={};
-	var GLOBAL_MIXIN='__global_mixin';
-	var RIOT_PREFIX='riot-';
-	var RIOT_TAG='data-is';
-	var RIOT_TAG_IS='data-is';
-	var T_STRING='string';
-	var T_OBJECT='object';
-	var T_UNDEF='undefined';
-	var T_FUNCTION='function';
-	var WIN=typeof window==T_UNDEF?undefined:window;
-	var SPECIAL_TAGS_REGEX=/^(?:t(?:body|head|foot|[rhd])|caption|col(?:group)?|opt(?:ion|group))$/;
-	var RESERVED_WORDS_BLACKLIST=/^(?:_(?:item|id|parent)|update|root|(?:un)?mount|mixin|is(?:Mounted|Loop)|tags|parent|opts|trigger|o(?:n|ff|ne))$/;
-	var SVG_TAGS_LIST=['altGlyph','animate','animateColor','circle','clipPath','defs','ellipse','feBlend','feColorMatrix','feComponentTransfer','feComposite','feConvolveMatrix','feDiffuseLighting','feDisplacementMap','feFlood','feGaussianBlur','feImage','feMerge','feMorphology','feOffset','feSpecularLighting','feTile','feTurbulence','filter','font','foreignObject','g','glyph','glyphRef','image','line','linearGradient','marker','mask','missing-glyph','path','pattern','polygon','polyline','radialGradient','rect','stop','svg','switch','symbol','text','textPath','tref','tspan','use'];
-	var BOOL_ATTRS=/^(?:disabled|checked|readonly|required|allowfullscreen|auto(?:focus|play)|compact|controls|default|formnovalidate|hidden|ismap|itemscope|loop|multiple|muted|no(?:resize|shade|validate|wrap)?|open|reversed|seamless|selected|sortable|truespeed|typemustmatch)$/;
-	var IE_VERSION=(WIN&&WIN.document||{}).documentMode|0;
-	var FIREFOX=WIN&&!!WIN.InstallTrigger;
-
 	var commonjsGlobal = typeof window !== 'undefined' ? window : typeof global !== 'undefined' ? global : typeof self !== 'undefined' ? self : {}
+
+	function interopDefault(ex) {
+		return ex && typeof ex === 'object' && 'default' in ex ? ex['default'] : ex;
+	}
 
 	function createCommonjsModule(fn, module) {
 		return module = { exports: {} }, fn(module, module.exports), module.exports;
@@ -76,7 +86,7 @@
 	  (factory((global.cspTmpl = global.cspTmpl || {})));
 	}(commonjsGlobal, function (exports) { 'use strict';
 
-	  var __commonjs_global = typeof window !== 'undefined' ? window : typeof global !== 'undefined' ? global : this;
+	  var __commonjs_global = typeof window !== 'undefined' ? window : typeof commonjsGlobal !== 'undefined' ? commonjsGlobal : this;
 	  function __commonjs(fn, module) { return module = { exports: {} }, fn(module, module.exports, __commonjs_global), module.exports; }
 
 	  function InfiniteChecker (maxIterations) {
@@ -96,7 +106,7 @@
 	  }
 
 	  function getGlobal (str) {
-	    var ctx = (typeof window !== 'undefined' ? window : typeof global !== 'undefined' ? commonjsGlobal : this)
+	    var ctx = (typeof window !== 'undefined' ? window : typeof commonjsGlobal !== 'undefined' ? commonjsGlobal : this)
 	    return typeof str !== 'undefined' ? ctx[str] : ctx
 	  }
 
@@ -6918,7 +6928,6 @@
 	          cnt = 0,
 	          match
 
-<<<<<<< HEAD
 	        while (expr &&
 	              (match = expr.match(RE_CSNAME)) &&
 	              !match.index
@@ -7017,6 +7026,7 @@
 	}));
 	});
 
+	interopDefault(csp_tmpl);
 	var tmpl = csp_tmpl.tmpl;
 	var brackets = csp_tmpl.brackets;
 
@@ -7032,7 +7042,7 @@
 	 * Update the expressions in a Tag instance
 	 * @param   { Array } expressions - expression that must be re evaluated
 	 * @param   { Tag } tag - tag instance
-	 */function update$1(expressions,tag){each(expressions,function(expr,i){var dom=expr.dom,attrName=expr.attr,value=tmpl(expr.expr,tag),parent=dom&&dom.parentNode,isValueAttr=attrName=='value';if(expr.bool)value=value?attrName:false;else if(value==null)value='';if(expr._riot_id){// if it's a tag
+	 */function update(expressions,tag){each(expressions,function(expr,i){var dom=expr.dom,attrName=expr.attr,value=tmpl(expr.expr,tag),parent=dom&&dom.parentNode,isValueAttr=attrName=='value';if(expr.bool)value=value?attrName:false;else if(value==null)value='';if(expr._riot_id){// if it's a tag
 	if(expr.isMounted){expr.update();// if it hasn't been mounted yet, do that now.
 	}else{expr.mount();if(expr.root.tagName=='VIRTUAL'){var frag=document.createDocumentFragment();makeVirtual(expr,frag);expr.root.parentElement.replaceChild(frag,expr.root);}}return;}if(expr.update){expr.update();return;}var old=expr.value;expr.value=value;if(expr.isRtag&&value)return updateRtag(expr,tag);// no change, so nothing more to do
 	if(isValueAttr&&dom.value==value||// was the value of this dom node changed?
@@ -7050,7 +7060,7 @@
 	}else if(/^(show|hide)$/.test(attrName)){if(attrName=='hide')value=!value;dom.style.display=value?'':'none';// field value
 	}else if(attrName=='value'){dom.value=value;// <img src="{ expr }">
 	}else if(startsWith(attrName,RIOT_PREFIX)&&attrName!=RIOT_TAG){if(value)setAttr(dom,attrName.slice(RIOT_PREFIX.length),value);}else{// <select> <option selected={true}> </select>
-	if(attrName=='selected'&&parent&&/^(SELECT|OPTGROUP)$/.test(parent.nodeName)&&value)parent.value=dom.value;if(expr.bool){dom[attrName]=value;if(!value)return;}if(value===0||value&&typeof value!==T_OBJECT)setAttr(dom,attrName,value);}});}/**
+	if(attrName=='selected'&&parent&&/^(SELECT|OPTGROUP)$/.test(parent.nodeName)&&value)parent.value=dom.value;if(expr.bool){dom[attrName]=value;if(!value)return;}if(value===0||value&&(typeof value==='undefined'?'undefined':_typeof(value))!==T_OBJECT)setAttr(dom,attrName,value);}});}/**
 	 * Update dynamically created riot-tag with changing expressions
 	 * @param   { Object } expr - expression tag and expression info
 	 * @param   { Tag } parent - parent for tag creation
@@ -7059,14 +7069,14 @@
 
 	function IfExpr(dom,parentTag,expr){remAttr(dom,'if');this.parentTag=parentTag;this.expr=expr;this.stub=document.createTextNode('');this.pristine=dom;var p=dom.parentNode;p.insertBefore(this.stub,dom);p.removeChild(dom);}IfExpr.prototype.update=function(){var newValue=tmpl(this.expr,this.parentTag);if(newValue&&!this.current){// insert
 	this.current=this.pristine.cloneNode(true);this.stub.parentNode.insertBefore(this.current,this.stub);this.expressions=[];parseExpressions(this.current,this.parentTag,this.expressions,true);}else if(!newValue&&this.current){// remove
-	unmountAll(this.expressions);this.current.parentNode.removeChild(this.current);this.current=null;this.expressions=[];}if(newValue)update$1(this.expressions,this.parentTag);};IfExpr.prototype.unmount=function(){unmountAll(this.expressions||[]);delete this.pristine;delete this.parentNode;delete this.stub;};
-
-	function NamedExpr(dom,attrName,attrValue,parent){this.dom=dom;this.attr=attrName;this.rawValue=attrValue;this.parent=parent;this.customParent=getImmediateCustomParentTag(parent);this.hasExp=tmpl.hasExpr(attrValue);this.firstRun=true;}NamedExpr.prototype.update=function(){var value=this.rawValue;if(this.hasExp)value=tmpl(this.rawValue,this.parent);// if nothing changed, we're done
-	if(!this.firstRun&&value===this.value)return;// if the named element is a custom tag, then we set the tag itself, rather than DOM
+	unmountAll(this.expressions);this.current.parentNode.removeChild(this.current);this.current=null;this.expressions=[];}if(newValue)update(this.expressions,this.parentTag);};IfExpr.prototype.unmount=function(){unmountAll(this.expressions||[]);delete this.pristine;delete this.parentNode;delete this.stub;};
+
+	function NamedExpr(dom,attrName,attrValue,parent){this.dom=dom;this.attr=attrName;this.rawValue=attrValue;this.parent=parent;this.hasExp=tmpl.hasExpr(attrValue);this.firstRun=true;}NamedExpr.prototype.update=function(){var value=this.rawValue;if(this.hasExp)value=tmpl(this.rawValue,this.parent);// if nothing changed, we're done
+	if(!this.firstRun&&value===this.value)return;var customParent=this.parent&&getImmediateCustomParentTag(this.parent);// if the named element is a custom tag, then we set the tag itself, rather than DOM
 	var tagOrDom=this.tag||this.dom;// the name changed, so we need to remove it from the old key (if present)
-	if(!isBlank(this.value))arrayishRemove(this.customParent,this.value,tagOrDom);if(isBlank(value)){// if the value is blank, we remove it
+	if(!isBlank(this.value)&&customParent)arrayishRemove(customParent,this.value,tagOrDom);if(isBlank(value)){// if the value is blank, we remove it
 	remAttr(this.dom,this.attr);}else{// add it to the parent tag, and set the actual DOM attr
-	arrayishAdd(this.customParent,value,tagOrDom);setAttr(this.dom,this.attr,value);}this.value=value;this.firstRun=false;};NamedExpr.prototype.unmount=function(){var tagOrDom=this.tag||this.dom;if(!isBlank(this.value))arrayishRemove(this.customParent,this.value,tagOrDom);delete this.dom;delete this.parent;delete this.customParent;};
+	if(customParent)arrayishAdd(customParent,value,tagOrDom);setAttr(this.dom,this.attr,value);}this.value=value;this.firstRun=false;};NamedExpr.prototype.unmount=function(){var tagOrDom=this.tag||this.dom;var customParent=this.parent&&getImmediateCustomParentTag(this.parent);if(!isBlank(this.value)&&customParent)arrayishRemove(customParent,this.value,tagOrDom);delete this.dom;delete this.parent;};
 
 	/**
 	 * Convert the item looped into an object used to extend the child tag properties
@@ -7097,7 +7107,7 @@
 	 * @param   { String } expr - string contained in the 'each' attribute
 	 * @returns { Object } expression object for this each loop
 	 */function _each(dom,parent,expr){// remove the each property from the original tag
-	remAttr(dom,'each');var mustReorder=typeof getAttr(dom,'no-reorder')!==T_STRING||remAttr(dom,'no-reorder'),tagName=getTagName(dom),impl=__TAG_IMPL[tagName]||{tmpl:getOuterHTML(dom)},useRoot=SPECIAL_TAGS_REGEX.test(tagName),root=dom.parentNode,ref=document.createTextNode(''),child=getTag(dom),isOption=tagName.toLowerCase()==='option',// the option tags must be treated differently
+	remAttr(dom,'each');var mustReorder=_typeof(getAttr(dom,'no-reorder'))!==T_STRING||remAttr(dom,'no-reorder'),tagName=getTagName(dom),impl=__TAG_IMPL[tagName]||{tmpl:getOuterHTML(dom)},useRoot=SPECIAL_TAGS_REGEX.test(tagName),root=dom.parentNode,ref=document.createTextNode(''),child=getTag(dom),isOption=tagName.toLowerCase()==='option',// the option tags must be treated differently
 	tags=[],oldItems=[],hasKeys,isVirtual=dom.tagName=='VIRTUAL';// parse the each expression
 	expr=tmpl.loopKeys(expr);expr.isLoop=true;var ifExpr=getAttr(dom,'if');if(ifExpr)remAttr(dom,'if');// insert a marked where the loop tags will be injected
 	root.insertBefore(ref,dom);root.removeChild(dom);expr.update=function updateEach(){// get the new items collection
@@ -7105,16 +7115,16 @@
 	frag=document.createDocumentFragment();root=ref.parentNode;// object loop. any changes cause full redraw
 	if(!isArray(items)){hasKeys=items||false;items=hasKeys?Object.keys(items).map(function(key){return mkitem(expr,key,items[key]);}):[];}if(ifExpr){items=items.filter(function(item,i){var context=mkitem(expr,item,i,parent);return!!tmpl(ifExpr,context);});}// loop all the new items
 	items.forEach(function(item,i){// reorder only if the items are objects
-	var _mustReorder=mustReorder&&typeof item==T_OBJECT&&!hasKeys,oldPos=oldItems.indexOf(item),pos=~oldPos&&_mustReorder?oldPos:i,// does a tag exist in this position?
+	var _mustReorder=mustReorder&&(typeof item==='undefined'?'undefined':_typeof(item))==T_OBJECT&&!hasKeys,oldPos=oldItems.indexOf(item),pos=~oldPos&&_mustReorder?oldPos:i,// does a tag exist in this position?
 	tag=tags[pos],domToInsert;item=!hasKeys&&expr.key?mkitem(expr,item,i):item;// new tag
 	if(!_mustReorder&&!tag// with no-reorder we just update the old tags
 	||_mustReorder&&!~oldPos||!tag// by default we always try to reorder the DOM elements
-	){tag=new Tag(impl,{parent:parent,isLoop:true,hasImpl:!!__TAG_IMPL[tagName],root:useRoot?root:dom.cloneNode(),item:item},dom.innerHTML);tag.mount();domToInsert=tag.root;// this tag must be appended
+	){tag=new Tag(impl,{parent:parent,isLoop:true,anonymous:!__TAG_IMPL[tagName],root:useRoot?root:dom.cloneNode(),item:item},dom.innerHTML);tag.mount();domToInsert=tag.root;// this tag must be appended
 	if(i==tags.length){if(isVirtual)makeVirtual(tag,frag);else frag.appendChild(domToInsert);}// this tag must be insert
 	else{if(isVirtual)makeVirtual(tag,root,tags[i]);else root.insertBefore(domToInsert,tags[i].root);oldItems.splice(i,0,item);}tags.splice(i,0,tag);if(child)arrayishAdd(parent.tags,tagName,tag,true);pos=i;// handled here so no move
 	}else tag.update(item);// reorder the tag if it's not located in its previous position
 	if(pos!==i&&_mustReorder){// update the DOM
-	if(isVirtual)moveVirtual(tag,root,tags[i]);else root.insertBefore(tag.root,tags[i].root);// update the position attribute if it exists
+	if(isVirtual)moveVirtual(tag,root,tags[i],dom.childNodes.length);else if(tags[i].root.parentNode)root.insertBefore(tag.root,tags[i].root);// update the position attribute if it exists
 	if(expr.pos)tag[expr.pos]=i;// move the old tag instance
 	tags.splice(i,0,tags.splice(pos,1)[0]);// move the old item
 	oldItems.splice(i,0,oldItems.splice(pos,1)[0]);// if the loop tags are not custom
@@ -7129,19 +7139,19 @@
 	delete root[n].__riot1374;break;}}}}// clone the items array
 	oldItems=items.slice();};expr.unmount=function(){each(tags,function(t){t.unmount();});};return expr;}
 
-	function parseExpressions(root,tag,expressions,includeRoot){var base={parent:{children:expressions}};walk(root,function(dom,ctx){var type=dom.nodeType,parent=ctx.parent,attr,expr,childTag;// text node
+	function parseExpressions(root,tag,expressions,includeRoot){var base={parent:{children:expressions}};walk(root,function(dom,ctx){var type=dom.nodeType,parent=ctx.parent,attr,expr,childTag;if(!includeRoot&&dom===root)return{parent:parent};// text node
 	if(type==3&&dom.parentNode.tagName!='STYLE'&&tmpl.hasExpr(dom.nodeValue))parent.children.push({dom:dom,expr:dom.nodeValue});if(type!=1)return ctx;// not an element
 	// loop. each does it's own thing (for now)
 	if(attr=getAttr(dom,'each')){parent.children.push(_each(dom,tag,attr));return false;}// if-attrs become the new parent. Any following expressions (either on the current
 	// element, or below it) become children of this expression.
-	if(attr=getAttr(dom,'if')){parent.children.push(new IfExpr(dom,tag,attr));return false;}// attribute expressions
-	var allAttrs=[],nameExps=[];each(dom.attributes,function(attr){var name=attr.name,bool=BOOL_ATTRS.test(name);var hasExp=tmpl.hasExpr(attr.value);if(name==='name'||name==='id'){expr=new NamedExpr(dom,name,attr.value,tag);parent.children.push(expr);nameExps.push(expr);allAttrs.push(expr);return;}expr={dom:dom,expr:attr.value,attr:attr.name,bool:bool};allAttrs.push(expr);// stores all attributes, even without expressions
-	if(!hasExp)return;// no expressions here
-	parent.children.push(expr);if(bool){remAttr(dom,name);return false;}});if(expr=getAttr(dom,RIOT_TAG)){if(tmpl.hasExpr(expr)){attr={isRtag:true,expr:expr,dom:dom,children:[]};parent.children.push(attr);parent=attr;}}// if this is a tag, stop traversing here.
+	if(attr=getAttr(dom,'if')){parent.children.push(new IfExpr(dom,tag,attr));return false;}if(expr=getAttr(dom,RIOT_TAG)){if(tmpl.hasExpr(expr)){parent.children.push({isRtag:true,expr:expr,dom:dom});return false;}}// if this is a tag, stop traversing here.
 	// we ignore the root, since parseExpressions is called while we're mounting that root
-	var tagImpl=getTag(dom);if(tagImpl&&(dom!==root||includeRoot)){var conf={root:dom,parent:tag,hasImpl:true,ownAttrs:allAttrs};childTag=initChildTag(tagImpl,conf,dom.innerHTML,tag);parent.children.push(childTag);each(nameExps,function(ex){ex.tag=childTag;});return false;}// whatever the parent is, all child elements get the same parent.
+	var tagImpl=getTag(dom);if(tagImpl&&(dom!==root||includeRoot)){var conf={root:dom,parent:tag,hasImpl:true};parent.children.push(initChildTag(tagImpl,conf,dom.innerHTML,tag));return false;}// attribute expressions
+	parseAttributes(dom,dom.attributes,tag,function(attr,expr){if(!expr)return;parent.children.push(expr);});// whatever the parent is, all child elements get the same parent.
 	// If this element had an if-attr, that's the parent for all child elements
-	return{parent:parent};},base);}
+	return{parent:parent};},base);}// Calls `fn` for every attribute on an element. If that attr has an expression,
+	// it is also passed to fn.
+	function parseAttributes(dom,attrs,tag,fn){each(attrs,function(attr){var name=attr.name,bool=BOOL_ATTRS.test(name),expr;if(name==='name'||name==='id'){expr=new NamedExpr(dom,name,attr.value,tag);}else if(tmpl.hasExpr(attr.value)){expr={dom:dom,expr:attr.value,attr:attr.name,bool:bool};}fn(attr,expr);});}
 
 	var reHasYield=/<yield\b/i;
 	var reYieldAll=/<yield\s*(?:\/>|>([\S\s]*?)<\/yield\s*>|>)/ig;
@@ -7178,48 +7188,106 @@
 	 */function mkdom(templ,html){var match=templ&&templ.match(/^\s*<([-\w]+)/),tagName=match&&match[1].toLowerCase(),el=mkEl(GENERIC,isSVGTag(tagName));// replace all the yield tags with the tag inner html
 	templ=replaceYield(templ,html);/* istanbul ignore next */if(tblTags.test(tagName))el=specialTags(el,templ,tagName);else setInnerHTML(el,templ);el.stub=true;return el;}
 
+	/**
+	 * Export the Tag constructor
+	 * TODO: make a better tag constructor
+	 */// export function Tag() {}
+	/**
+	 * Create a new riot tag implementation
+	 * @param   { String }   name - name/id of the new riot tag
+	 * @param   { String }   tmpl - tag template
+	 * @param   { String }   css - custom tag css
+	 * @param   { String }   attrs - root tag attributes
+	 * @param   { Function } fn - user function
+	 * @returns { String } name/id of the tag just created
+	 */function tag(name,tmpl,css,attrs,fn){if(isFunction(attrs)){fn=attrs;if(/^[\w\-]+\s?=/.test(css)){attrs=css;css='';}else attrs='';}if(css){if(isFunction(css))fn=css;else styleManager.add(css);}name=name.toLowerCase();__TAG_IMPL[name]={name:name,tmpl:tmpl,attrs:attrs,fn:fn};return name;}/**
+	 * Create a new riot tag implementation (for use by the compiler)
+	 * @param   { String }   name - name/id of the new riot tag
+	 * @param   { String }   tmpl - tag template
+	 * @param   { String }   css - custom tag css
+	 * @param   { String }   attrs - root tag attributes
+	 * @param   { Function } fn - user function
+	 * @returns { String } name/id of the tag just created
+	 */function tag2(name,tmpl,css,attrs,fn){if(css)styleManager.add(css,name);var exists=!!__TAG_IMPL[name];__TAG_IMPL[name]={name:name,tmpl:tmpl,attrs:attrs,fn:fn};if(exists&&riot.util.hotReloader)riot.util.hotReloader(name);return name;}/**
+	 * Mount a tag using a specific tag implementation
+	 * @param   { String } selector - tag DOM selector
+	 * @param   { String } tagName - tag implementation name
+	 * @param   { Object } opts - tag logic
+	 * @returns { Array } new tags instances
+	 */function mount(selector,tagName,opts){var tags=[];function pushTagsTo(root){if(root.tagName){var riotTag=getAttr(root,RIOT_TAG_IS)||getAttr(root,RIOT_TAG);// have tagName? force riot-tag to be the same
+	if(tagName&&riotTag!==tagName){riotTag=tagName;setAttr(root,RIOT_TAG_IS,tagName);setAttr(root,RIOT_TAG,tagName);// this will be removed in riot 3.0.0
+	}var _tag=mountTo(root,riotTag||root.tagName.toLowerCase(),opts);if(_tag)tags.push(_tag);}else if(root.length)each(root,pushTagsTo);// assume nodeList
+	}// inject styles into DOM
+	styleManager.inject();if(isObject(tagName)){opts=tagName;tagName=0;}var elem=void 0;var allTags=void 0;// crawl the DOM to find the tag
+	if(isString(selector)){selector=selector==='*'?// select all registered tags
+	// & tags found with the riot-tag attribute set
+	allTags=selectTags():// or just the ones named like the selector
+	selector+selectTags(selector.split(/, */));// make sure to pass always a selector
+	// to the querySelectorAll function
+	elem=selector?$$(selector):[];}else// probably you have passed already a tag or a NodeList
+	elem=selector;// select all the registered and mount them inside their root elements
+	if(tagName==='*'){// get all custom tags
+	tagName=allTags||selectTags();// if the root els it's just a single tag
+	if(elem.tagName)elem=$$(tagName,elem);else{// select all the children for all the different root elements
+	var nodeList=[];each(elem,function(_el){return nodeList.push($$(tagName,_el));});elem=nodeList;}// get rid of the tagName
+	tagName=0;}pushTagsTo(elem);return tags;}// Create a mixin that could be globally shared across all the tags
+	var mixins={};var globals=mixins[GLOBAL_MIXIN]={};var _id=0;/**
+	 * Create/Return a mixin by its name
+	 * @param   { String }  name - mixin name (global mixin if object)
+	 * @param   { Object }  mix - mixin logic
+	 * @param   { Boolean } g - is global?
+	 * @returns { Object }  the mixin logic
+	 */function mixin(name,mix,g){// Unnamed global
+	if(isObject(name)){mixin('__unnamed_'+_id++,name,true);return;}var store=g?globals:mixins;// Getter
+	if(!mix){if(isUndefined(store[name]))throw new Error('Unregistered mixin: '+name);return store[name];}// Setter
+	store[name]=isFunction(mix)?extend(mix.prototype,store[name]||{})&&mix:extend(store[name]||{},mix);}/**
+	 * Update all the tags instances created
+	 * @returns { Array } all the tags instances
+	 */function update$1(){return each(__VIRTUAL_DOM,function(tag){return tag.update();});}function unregister(name){delete __TAG_IMPL[name];}
+
 	// counter to give a unique id to all the Tag instances
-	var __uid=0;function Tag(impl,conf,innerHTML){var self=observable$1(this),opts=inherit(conf.opts)||{},parent=conf.parent,isLoop=conf.isLoop,hasImpl=conf.hasImpl,ownAttrs=conf.ownAttrs,// attributes on this tag (evaluated in parent context)
-	item=cleanUpData(conf.item),expressions=[],root=conf.root,tagName=conf.tagName||root.tagName.toLowerCase(),attr={},propsInSyncWithParent=[],dom;// only call unmount if we have a valid __TAG_IMPL (has name property)
+	var __uid=0;function Tag(impl,conf,innerHTML){var self=observable(this),opts=inherit(conf.opts)||{},parent=conf.parent,isLoop=conf.isLoop,anonymous=conf.anonymous,item=cleanUpData(conf.item),instAttrs=[],// All attributes on the Tag when it's first parsed
+	implAttrs=[],// expressions on this type of Tag
+	expressions=[],root=conf.root,tagName=conf.tagName||root.tagName.toLowerCase(),propsInSyncWithParent=[],dom;// only call unmount if we have a valid __TAG_IMPL (has name property)
 	if(impl.name&&root._tag)root._tag.unmount(true);// not yet mounted
-	this.isMounted=false;root.isLoop=isLoop;this._hasImpl=hasImpl;// create a unique id to this tag
+	this.isMounted=false;root.isLoop=isLoop;this._internal={anonymous:anonymous,origAttrs:instAttrs,innerHTML:innerHTML};// create a unique id to this tag
 	// it could be handy to use it also to improve the virtual dom rendering speed
 	defineProperty(this,'_riot_id',++__uid);// base 1 allows test !t._riot_id
 	extend(this,{parent:parent,root:root,opts:opts},item);// protect the "tags" property from being overridden
-	defineProperty(this,'tags',{});// grab attributes
-	each(root.attributes,function(el){var val=el.value;// remember attributes with expressions only
-	if(tmpl.hasExpr(val))attr[el.name]=val;});dom=mkdom(impl.tmpl,innerHTML);// options
-	function updateOpts(){var ctx=hasImpl&&isLoop?self:parent||self;// If we're nested beneath another tag, then our attributes are evaluated
-	// in that parent context. Here, we copy them onto opts.
-	if(ownAttrs){each(ownAttrs||[],function(expr){// if the attribute doesn't actually have an expression, there
-	// won't be a value. Just use the string itself in this case.
-	var v=expr.hasOwnProperty('value')?expr.value:expr.expr;opts[toCamel(expr.attr)]=v;});}else{each(root.attributes,function(el){var val=el.value,hasTmpl=tmpl.hasExpr(val);if(hasTmpl&&ownAttrs)return;// already handled above
-	opts[toCamel(el.name)]=hasTmpl?tmpl(val,ctx):val;});}}function normalizeData(data){for(var key in item){if(typeof self[key]!==T_UNDEF&&isWritable(self,key))self[key]=data[key];}}function inheritFromParent(){each(Object.keys(self.parent),function(k){// some properties must be always in sync with the parent tag
-	var mustSync=!RESERVED_WORDS_BLACKLIST.test(k)&&contains(propsInSyncWithParent,k);if(typeof self[k]===T_UNDEF||mustSync){// track the property to keep in sync
+	defineProperty(this,'tags',{});dom=mkdom(impl.tmpl,innerHTML);// We need to update opts for this tag. That requires updating the expressions
+	// in any attributes on the tag, and then copying the result onto opts.
+	function updateOpts(){// anonymous `each` tags treat `dom` and `root` differently. In this case
+	// (and only this case) we don't need to do updateOpts, because the regular parse
+	// will update those attrs. Plus, anonymous tags don't need opts anyway
+	if(isLoop&&anonymous)return;var ctx=!anonymous&&isLoop?self:parent||self;each(instAttrs,function(attr){if(attr.expr)update([attr.expr],ctx);opts[toCamel(attr.name)]=attr.expr?attr.expr.value:attr.value;});}function normalizeData(data){for(var key in item){if(_typeof(self[key])!==T_UNDEF&&isWritable(self,key))self[key]=data[key];}}function inheritFrom(target){each(Object.keys(target),function(k){// some properties must be always in sync with the parent tag
+	var mustSync=!RESERVED_WORDS_BLACKLIST.test(k)&&contains(propsInSyncWithParent,k);if(_typeof(self[k])===T_UNDEF||mustSync){// track the property to keep in sync
 	// so we can keep it updated
-	if(!mustSync)propsInSyncWithParent.push(k);self[k]=self.parent[k];}});}/**
+	if(!mustSync)propsInSyncWithParent.push(k);self[k]=target[k];}});}/**
 	   * Update the tag expressions and options
 	   * @param   { * }  data - data we want to use to extend the tag properties
 	   * @returns { self }
 	   */defineProperty(this,'update',function tagUpdate(data){if(isFunction(self.shouldUpdate)&&!self.shouldUpdate())return;// make sure the data passed will not override
 	// the component core methods
 	data=cleanUpData(data);// inherit properties from the parent, but only for anonymous tags
-	if(isLoop&&!hasImpl)inheritFromParent();// normalize the tag properties in case an item object was initially passed
-	if(data&&isObject(item)){normalizeData(data);item=data;}extend(self,data);updateOpts();if(self.isMounted)self.trigger('update',data);update$1(expressions,self);if(self.isMounted)self.trigger('updated');return this;});defineProperty(this,'mixin',function tagMixin(){each(arguments,function(mix){var instance;mix=typeof mix===T_STRING?mixin(mix):mix;// check if the mixin is a function
+	if(isLoop&&anonymous)inheritFrom(self.parent);// normalize the tag properties in case an item object was initially passed
+	if(data&&isObject(item)){normalizeData(data);item=data;}extend(self,data);updateOpts();if(self.isMounted)self.trigger('update',data);update(expressions,self);if(self.isMounted)self.trigger('updated');return this;});defineProperty(this,'mixin',function tagMixin(){each(arguments,function(mix){var instance,props=[],obj;mix=(typeof mix==='undefined'?'undefined':_typeof(mix))===T_STRING?mixin(mix):mix;// check if the mixin is a function
 	if(isFunction(mix)){// create the new mixin instance
-	instance=new mix();// save the prototype to loop it afterwards
-	mix=mix.prototype;}else instance=mix;// loop the keys in the function prototype or the all object keys
-	each(Object.getOwnPropertyNames(mix),function(key){// bind methods to self
-	if(key!='init')self[key]=isFunction(instance[key])?instance[key].bind(self):instance[key];});// init method will be called automatically
-	if(instance.init)instance.init.bind(self)();});return this;});defineProperty(this,'mount',function tagMount(forceUpdate){updateOpts();// keep a reference to the tag just created
-	// so we will be able to mount this tag multiple times
-	root._tag=this;// add global mixin
-	var globalMixin=mixin(GLOBAL_MIXIN);if(globalMixin)for(var i in globalMixin){if(globalMixin.hasOwnProperty(i))self.mixin(globalMixin[i]);}// initialiation
-	if(impl.fn)impl.fn.call(self,opts);// update the root adding custom attributes coming from the compiler
-	// it fixes also #1087
-	if(impl.attrs)walkAttributes(impl.attrs,function(k,v){setAttr(root,k,v);});if(impl.attrs||hasImpl)parseExpressions(self.root,self,expressions);// parse layout after init. fn may calculate args for nested custom tags
-	parseExpressions(dom,self,expressions);self.update(item);// internal use only, fixes #403
-	self.trigger('before-mount');if(isLoop&&!hasImpl){// update the root attribute for the looped elements
+	instance=new mix();}else instance=mix;// build multilevel prototype inheritance chain property list
+	do{props=props.concat(Object.getOwnPropertyNames(obj||instance));}while(obj=Object.getPrototypeOf(obj||instance));// loop the keys in the function prototype or the all object keys
+	each(props,function(key){// bind methods to self
+	// allow mixins to override other properties/parent mixins
+	if(key!='init'){// check for getters/setters
+	var descriptor=Object.getOwnPropertyDescriptor(instance,key);var hasGetterSetter=descriptor&&(descriptor.get||descriptor.set);// apply method only if it does not already exist on the instance
+	if(!self.hasOwnProperty(key)&&hasGetterSetter){Object.defineProperty(self,key,descriptor);}else{self[key]=isFunction(instance[key])?instance[key].bind(self):instance[key];}}});// init method will be called automatically
+	if(instance.init)instance.init.bind(self)();});return this;});defineProperty(this,'mount',function tagMount(forceUpdate){root._tag=this;// keep a reference to the tag just created
+	// add global mixin
+	var globalMixin=mixin(GLOBAL_MIXIN);if(globalMixin)for(var i in globalMixin){if(globalMixin.hasOwnProperty(i))self.mixin(globalMixin[i]);}// Read all the attrs on this instance. This give us the info we need for updateOpts
+	parseAttributes(root,root.attributes,parent,function(attr,expr){if(!anonymous&&expr instanceof NamedExpr)expr.tag=self;attr.expr=expr;instAttrs.push(attr);});// children in loop should inherit from true parent
+	if(self._parent&&anonymous)inheritFrom(self._parent);// initialiation
+	updateOpts();if(impl.fn)impl.fn.call(self,opts);// update the root adding custom attributes coming from the compiler
+	implAttrs=[];walkAttributes(impl.attrs,function(k,v){implAttrs.push({name:k,value:v});});parseAttributes(root,implAttrs,self,function(attr,expr){if(expr)expressions.push(expr);else setAttr(root,attr.name,attr.value);});// parse layout after init. fn may calculate args for nested custom tags
+	parseExpressions(dom,self,expressions,false);self.update(item);// internal use only, fixes #403
+	self.trigger('before-mount');if(isLoop&&anonymous){// update the root attribute for the looped elements
 	self.root=root=dom.firstChild;}else{while(dom.firstChild){root.appendChild(dom.firstChild);}if(root.stub)self.root=root=parent.root;}defineProperty(self,'root',root);self.isMounted=true;// if it's not a child tag we can trigger its mount event
 	if(!self.parent||self.parent.isMounted){self.trigger('mount');}// otherwise we need to wait that the parent event gets triggered
 	else self.parent.one('mount',function(){self.trigger('mount');});});defineProperty(this,'unmount',function tagUnmount(keepRootTag){var el=self.root,p=el.parentNode,ptag,tagIndex=__VIRTUAL_DOM.indexOf(self);self.trigger('before-unmount');// remove this tag instance from the global virtualDom variable
@@ -7238,7 +7306,7 @@
 	 * Detect if the argument passed is a function
 	 * @param   { * } v - whatever you want to pass to this function
 	 * @returns { Boolean } -
-	 */function isFunction(v){return typeof v===T_FUNCTION||false;// avoid IE problems
+	 */function isFunction(v){return(typeof v==='undefined'?'undefined':_typeof(v))===T_FUNCTION||false;// avoid IE problems
 	}/**
 	 * Get the outer html of any DOM node SVGs included
 	 * @param   { Object } el - DOM node to parse
@@ -7248,7 +7316,7 @@
 	 * Set the inner html of any DOM node SVGs included
 	 * @param { Object } container - DOM node where we will inject the new html
 	 * @param { String } html - html to inject
-	 */function setInnerHTML(container,html){if(typeof container.innerHTML!=T_UNDEF)container.innerHTML=html;// some browsers do not support innerHTML on the SVGs tags
+	 */function setInnerHTML(container,html){if(_typeof(container.innerHTML)!=T_UNDEF)container.innerHTML=html;// some browsers do not support innerHTML on the SVGs tags
 	else{var doc=new DOMParser().parseFromString(html,'application/xml');container.appendChild(container.ownerDocument.importNode(doc.documentElement,true));}}/**
 	 * Checks wether a DOM node must be considered part of an svg document
 	 * @param   { String }  name - tag name
@@ -7258,12 +7326,20 @@
 	 * NOTE: Use isObject(x) && !isArray(x) to excludes arrays.
 	 * @param   { * } v - whatever you want to pass to this function
 	 * @returns { Boolean } -
-	 */function isObject(v){return v&&typeof v===T_OBJECT;// typeof null is 'object'
+	 */function isObject(v){return v&&(typeof v==='undefined'?'undefined':_typeof(v))===T_OBJECT;// typeof null is 'object'
 	}/**
+	 * Standart undefined check
+	 * @param   { * } v - value to check
+	 * @returns { Boolean } -
+	 */function isUndefined(v){return(typeof v==='undefined'?'undefined':_typeof(v))===T_UNDEF;}/**
+	 * Standart string check
+	 * @param   { * } v - value to check
+	 * @returns { Boolean } -
+	 */function isString(v){return(typeof v==='undefined'?'undefined':_typeof(v))===T_STRING;}/**
 	 * Detect if a value is empty. Different from falsy, because we dont consider 0 or false to be blank
 	 * @param { * } v - value to check
 	 * @returns { Boolean } -
-	 */function isBlank(v){return typeof v===T_UNDEF||v===null||v==='';}/**
+	 */function isBlank(v){return(typeof v==='undefined'?'undefined':_typeof(v))===T_UNDEF||v===null||v==='';}/**
 	 * Remove any DOM attribute from a node
 	 * @param   { Object } dom - DOM node we want to update
 	 * @param   { String } name - name of the property we want to remove
@@ -7311,7 +7387,7 @@
 	 * Loop backward all the parents tree to detect the first custom parent tag
 	 * @param   { Object } tag - a Tag instance
 	 * @returns { Object } the instance of the first custom parent tag found
-	 */function getImmediateCustomParentTag(tag){var ptag=tag;while(!ptag._hasImpl){if(!ptag.parent)break;ptag=ptag.parent;}return ptag;}function unmountAll(expressions){var i,expl=expressions.length,expr;for(i=0;i<expl;i++){expr=expressions[i];if(expr instanceof Tag)expr.unmount(true);else if(expr.unmount)expr.unmount();}}/**
+	 */function getImmediateCustomParentTag(tag){var ptag=tag;while(ptag._internal.anonymous){if(!ptag.parent)break;ptag=ptag.parent;}return ptag;}function unmountAll(expressions){var i,expl=expressions.length,expr;for(i=0;i<expl;i++){expr=expressions[i];if(expr instanceof Tag)expr.unmount(true);else if(expr.unmount)expr.unmount();}}/**
 	 * Helper function to set an immutable property
 	 * @param   { Object } el - object where the new property will be set
 	 * @param   { String } key - object key where the new property will be stored
@@ -7324,6 +7400,11 @@
 	 * @param   { Boolean } skipName - hack to ignore the name attribute when attaching to parent
 	 * @returns { String } name to identify this dom node in riot
 	 */function getTagName(dom,skipName){var child=getTag(dom),namedTag=!skipName&&getAttr(dom,'name'),tagName=namedTag&&!tmpl.hasExpr(namedTag)?namedTag:child?child.name:dom.tagName.toLowerCase();return tagName;}/**
+	 * Get selectors for tags
+	 * @param   { Array } tags - tag names to select
+	 * @returns { String } selector
+	 */function selectTags(tags){// select all tags
+	if(!tags){var keys=Object.keys(__TAG_IMPL);return keys+selectTags(keys);}return tags.filter(function(t){return!/[^-\w]/.test(t);}).reduce(function(list,t){var name=t.trim().toLowerCase();return list+(',['+RIOT_TAG_IS+'="'+name+'"]');},'');}/**
 	 * Extend any object with other properties
 	 * @param   { Object } src - source object
 	 * @returns { Object } the resulting extended object
@@ -7347,11 +7428,11 @@
 	 * @param   { Object }  obj - source object
 	 * @param   { String }  key - object property
 	 * @returns { Boolean } is this property writable?
-	 */function isWritable(obj,key){var props=Object.getOwnPropertyDescriptor(obj,key);return typeof obj[key]===T_UNDEF||props&&props.writable;}/**
+	 */function isWritable(obj,key){var props=Object.getOwnPropertyDescriptor(obj,key);return _typeof(obj[key])===T_UNDEF||props&&props.writable;}/**
 	 * With this function we avoid that the internal Tag methods get overridden
 	 * @param   { Object } data - options we want to use to extend the tag instance
 	 * @returns { Object } clean object without containing the riot internal reserved words
-	 */function cleanUpData(data){if(!(data instanceof Tag)&&!(data&&typeof data.trigger==T_FUNCTION))return data;var o={};for(var key in data){if(!RESERVED_WORDS_BLACKLIST.test(key))o[key]=data[key];}return o;}/**
+	 */function cleanUpData(data){if(!(data instanceof Tag)&&!(data&&_typeof(data.trigger)==T_FUNCTION))return data;var o={};for(var key in data){if(!RESERVED_WORDS_BLACKLIST.test(key))o[key]=data[key];}return o;}/**
 	 * Walk down recursively all the children tags starting dom node
 	 * @param   { Object }   dom - starting node where we will start the recursion
 	 * @param   { Function } fn - callback to transform the child node just found
@@ -7361,7 +7442,7 @@
 	 * Minimize risk: only zero or one _space_ between attr & value
 	 * @param   { String }   html - html string we want to parse
 	 * @param   { Function } fn - callback function to apply on any attribute found
-	 */function walkAttributes(html,fn){var m,re=/([-\w]+) ?= ?(?:"([^"]*)|'([^']*)|({[^}]*}))/g;while(m=re.exec(html)){fn(m[1].toLowerCase(),m[2]||m[3]||m[4]);}}/**
+	 */function walkAttributes(html,fn){if(!html)return;var m,re=/([-\w]+) ?= ?(?:"([^"]*)|'([^']*)|({[^}]*}))/g;while(m=re.exec(html)){fn(m[1].toLowerCase(),m[2]||m[3]||m[4]);}}/**
 	 * Create a generic DOM node
 	 * @param   { String } name - name of the DOM node we want to create
 	 * @param   { Boolean } isSvg - should we use a SVG as parent node?
@@ -7426,7 +7507,8 @@
 
 	var styleNode;
 	var cssTextProp;
-	var stylesToInject='';
+	var byName={};
+	var remainder=[];
 	// skip the following code on the server
 	if(WIN){styleNode=function(){// create a new style element with the correct type
 	var newNode=mkEl('style');setAttr(newNode,'type','text/css');// replace any user node or insert the new one into the head
@@ -7434,2416 +7516,28 @@
 	 * Object that will be used to inject and manage the css of every tag instance
 	 */var styleManager = {styleNode:styleNode,/**
 	   * Save a tag style to be later injected into DOM
-	   * @param   { String } css [description]
-	   */add:function add(css){if(WIN)stylesToInject+=css;},/**
+	   * @param { String } css - css string
+	   * @param { String } name - if it's passed we will map the css to a tagname
+	   */add:function add(css,name){if(name)byName[name]=css;else remainder.push(css);},/**
 	   * Inject all previously saved tag styles into DOM
 	   * innerHTML seems slow: http://jsperf.com/riot-insert-style
-	   */inject:function inject(){if(stylesToInject&&WIN){if(cssTextProp)cssTextProp.cssText+=stylesToInject;else styleNode.innerHTML+=stylesToInject;stylesToInject='';}}};
+	   */inject:function inject(){if(!WIN)return;var style=Object.keys(byName).map(function(k){return byName[k];}).concat(remainder).join('\n');if(cssTextProp)cssTextProp.cssText=style;else styleNode.innerHTML=style;}};
 
 	/**
 	 * Riot public api
-	 */var observable=observable$1;// export the brackets.settings
-	var settings=brackets.settings;// share methods for other riot parts, e.g. compiler
-	var util={tmpl:tmpl,brackets:brackets,styleNode:styleManager.styleNode};/**
-	 * Create a mixin that could be globally shared across all the tags
-	 */var mixin=function(){var mixins={},globals=mixins[GLOBAL_MIXIN]={},_id=0;/**
-	   * Create/Return a mixin by its name
-	   * @param   { String }  name - mixin name (global mixin if object)
-	   * @param   { Object }  mix - mixin logic
-	   * @param   { Boolean } g - is global?
-	   * @returns { Object }  the mixin logic
-	   */return function(name,mix,g){// Unnamed global
-	if(isObject(name)){mixin('__unnamed_'+_id++,name,true);return;}var store=g?globals:mixins;// Getter
-	if(!mix){if(typeof store[name]===T_UNDEF){throw new Error('Unregistered mixin: '+name);}return store[name];}// Setter
-	if(isFunction(mix)){extend(mix.prototype,store[name]||{});store[name]=mix;}else{store[name]=extend(store[name]||{},mix);}};}();/**
-	 * Create a new riot tag implementation
-	 * @param   { String }   name - name/id of the new riot tag
-	 * @param   { String }   tmpl - tag template
-	 * @param   { String }   css - custom tag css
-	 * @param   { String }   attrs - root tag attributes
-	 * @param   { Function } fn - user function
-	 * @returns { String } name/id of the tag just created
-	 */function tag(name,tmpl,css,attrs,fn){if(isFunction(attrs)){fn=attrs;if(/^[\w\-]+\s?=/.test(css)){attrs=css;css='';}else attrs='';}if(css){if(isFunction(css))fn=css;else styleManager.add(css);}name=name.toLowerCase();__TAG_IMPL[name]={name:name,tmpl:tmpl,attrs:attrs,fn:fn};return name;}/**
-	 * Export the Tag constructor
-	 * TODO: make a better tag constructor
-	 */// export function Tag() {}
-	/**
-	 * Create a new riot tag implementation (for use by the compiler)
-	 * @param   { String }   name - name/id of the new riot tag
-	 * @param   { String }   tmpl - tag template
-	 * @param   { String }   css - custom tag css
-	 * @param   { String }   attrs - root tag attributes
-	 * @param   { Function } fn - user function
-	 * @returns { String } name/id of the tag just created
-	 */function tag2(name,tmpl,css,attrs,fn){if(css)styleManager.add(css);//if (bpair) riot.settings.brackets = bpair
-	__TAG_IMPL[name]={name:name,tmpl:tmpl,attrs:attrs,fn:fn};return name;}/**
-	 * Mount a tag using a specific tag implementation
-	 * @param   { String } selector - tag DOM selector
-	 * @param   { String } tagName - tag implementation name
-	 * @param   { Object } opts - tag logic
-	 * @returns { Array } new tags instances
-	 */function mount(selector,tagName,opts){var els,allTags,tags=[];// helper functions
-	function addRiotTags(arr){var list='';each(arr,function(e){if(!/[^-\w]/.test(e)){e=e.trim().toLowerCase();list+=',['+RIOT_TAG_IS+'="'+e+'"]';}});return list;}function selectAllTags(){var keys=Object.keys(__TAG_IMPL);return keys+addRiotTags(keys);}function pushTags(root){if(root.tagName){var riotTag=getAttr(root,RIOT_TAG_IS)||getAttr(root,RIOT_TAG);// have tagName? force riot-tag to be the same
-	if(tagName&&riotTag!==tagName){riotTag=tagName;setAttr(root,RIOT_TAG_IS,tagName);setAttr(root,RIOT_TAG,tagName);// this will be removed in riot 3.0.0
-	}var tag=mountTo(root,riotTag||root.tagName.toLowerCase(),opts);if(tag)tags.push(tag);}else if(root.length){each(root,pushTags);// assume nodeList
-	}}// ----- mount code -----
-	// inject styles into DOM
-	styleManager.inject();if(isObject(tagName)){opts=tagName;tagName=0;}// crawl the DOM to find the tag
-	if(typeof selector===T_STRING){if(selector==='*')// select all the tags registered
-	// and also the tags found with the riot-tag attribute set
-	selector=allTags=selectAllTags();else// or just the ones named like the selector
-	selector+=addRiotTags(selector.split(/, */));// make sure to pass always a selector
-	// to the querySelectorAll function
-	els=selector?$$(selector):[];}else// probably you have passed already a tag or a NodeList
-	els=selector;// select all the registered and mount them inside their root elements
-	if(tagName==='*'){// get all custom tags
-	tagName=allTags||selectAllTags();// if the root els it's just a single tag
-	if(els.tagName)els=$$(tagName,els);else{// select all the children for all the different root elements
-	var nodeList=[];each(els,function(_el){nodeList.push($$(tagName,_el));});els=nodeList;}// get rid of the tagName
-	tagName=0;}pushTags(els);return tags;}/**
-	 * Update all the tags instances created
-	 * @returns { Array } all the tags instances
-	 */function update(){return each(__VIRTUAL_DOM,function(tag){tag.update();});}function unregister(name){delete __TAG_IMPL[name];}/**
-	 * Export the Virtual DOM
-	 */var vdom=__VIRTUAL_DOM;
-
-var riot$1 = Object.freeze({
-	   observable: observable,
-	   settings: settings,
-	   util: util,
-	   mixin: mixin,
-	   tag: tag,
-	   tag2: tag2,
-	   mount: mount,
-	   update: update,
-	   unregister: unregister,
-	   vdom: vdom
-	});
-
-	return riot$1;
-
-}));
-=======
-        while (expr &&
-              (match = expr.match(RE_CSNAME)) &&
-              !match.index
-          ) {
-          var
-            key,
-            jsb,
-            re = /,|([[{(])|$/g
-
-          expr = RegExp.rightContext
-          key  = match[2] ? qstr[match[2]].slice(1, -1).trim().replace(/\s+/g, ' ') : match[1]
-
-          while (jsb = (match = re.exec(expr))[1]) skipBraces(jsb, re)
-
-          jsb  = expr.slice(0, match.index)
-          expr = RegExp.rightContext
-
-          list[cnt++] = _wrapExpr(jsb, 1, key)
-        }
-
-        expr = !cnt ? _wrapExpr(expr, asText)
-             : cnt > 1 ? '[' + list.join(',') + '].join(" ").trim()' : list[0]
-      }
-      return expr
-
-      function skipBraces (ch, re) {
-        var
-          mm,
-          lv = 1,
-          ir = RE_BREND[ch]
-
-        ir.lastIndex = re.lastIndex
-        while (mm = ir.exec(expr)) {
-          if (mm[0] === ch) ++lv
-          else if (!--lv) break
-        }
-        re.lastIndex = lv ? expr.length : ir.lastIndex
-      }
-    }
-
-    // istanbul ignore next: not both
-    var // eslint-disable-next-line max-len
-      JS_CONTEXT = '"in this?this:' + (typeof window !== 'object' ? 'global' : 'window') + ').',
-      JS_VARNAME = /[,{][$\w]+:|(^ *|[^$\w\.])(?!(?:typeof|true|false|null|undefined|in|instanceof|is(?:Finite|NaN)|void|NaN|new|Date|RegExp|Math)(?![$\w]))([$_A-Za-z][$\w]*)/g,
-      JS_NOPROPS = /^(?=(\.[$\w]+))\1(?:[^.[(]|$)/
-
-    function _wrapExpr (expr, asText, key) {
-      var tb
-
-      expr = expr.replace(JS_VARNAME, function (match, p, mvar, pos, s) {
-        if (mvar) {
-          pos = tb ? 0 : pos + match.length
-
-          if (mvar !== 'this' && mvar !== 'global' && mvar !== 'window') {
-            match = p + '("' + mvar + JS_CONTEXT + mvar
-            if (pos) tb = (s = s[pos]) === '.' || s === '(' || s === '['
-          } else if (pos) {
-            tb = !JS_NOPROPS.test(s.slice(pos))
-          }
-        }
-        return match
-      })
-
-      if (tb) {
-        expr = 'try{return ' + expr + '}catch(e){E(e,this)}'
-      }
-
-      if (key) {
-
-        expr = (tb
-            ? 'function(){' + expr + '}.call(this)' : '(' + expr + ')'
-          ) + '?"' + key + '":""'
-
-      } else if (asText) {
-
-        expr = 'function(v){' + (tb
-            ? expr.replace('return ', 'v=') : 'v=(' + expr + ')'
-          ) + ';return v||v===0?v:""}.call(this)'
-      }
-
-      return expr
-    }
-
-    // istanbul ignore next: compatibility fix for beta versions
-    _tmpl.parse = function (s) { return s }
-
-    _tmpl.version = brackets.version = 'v2.4.0'
-
-    return _tmpl
-
-  })()
-
-  exports.brackets = brackets;
-  exports.tmpl = tmpl;
-
-}));
-/* Riot v2.5.0, @license MIT */
-
-;(function(window, undefined) {
-  'use strict';
-var tmpl = cspTmpl.tmpl,
-  brackets = cspTmpl.brackets
-var riot = { version: 'v2.5.0', settings: {} },
-  // be aware, internal usage
-  // ATTENTION: prefix the global dynamic variables with `__`
-
-  // counter to give a unique id to all the Tag instances
-  __uid = 0,
-  // tags instances cache
-  __virtualDom = [],
-  // tags implementation cache
-  __tagImpl = {},
-
-  /**
-   * Const
-   */
-  GLOBAL_MIXIN = '__global_mixin',
-
-  // riot specific prefixes
-  RIOT_PREFIX = 'riot-',
-  RIOT_TAG = RIOT_PREFIX + 'tag',
-  RIOT_TAG_IS = 'data-is',
-
-  // for typeof == '' comparisons
-  T_STRING = 'string',
-  T_OBJECT = 'object',
-  T_UNDEF  = 'undefined',
-  T_FUNCTION = 'function',
-  // special native tags that cannot be treated like the others
-  SPECIAL_TAGS_REGEX = /^(?:t(?:body|head|foot|[rhd])|caption|col(?:group)?|opt(?:ion|group))$/,
-  RESERVED_WORDS_BLACKLIST = /^(?:_(?:item|id|parent)|update|root|(?:un)?mount|mixin|is(?:Mounted|Loop)|tags|parent|opts|trigger|o(?:n|ff|ne))$/,
-  // SVG tags list https://www.w3.org/TR/SVG/attindex.html#PresentationAttributes
-  SVG_TAGS_LIST = ['altGlyph', 'animate', 'animateColor', 'circle', 'clipPath', 'defs', 'ellipse', 'feBlend', 'feColorMatrix', 'feComponentTransfer', 'feComposite', 'feConvolveMatrix', 'feDiffuseLighting', 'feDisplacementMap', 'feFlood', 'feGaussianBlur', 'feImage', 'feMerge', 'feMorphology', 'feOffset', 'feSpecularLighting', 'feTile', 'feTurbulence', 'filter', 'font', 'foreignObject', 'g', 'glyph', 'glyphRef', 'image', 'line', 'linearGradient', 'marker', 'mask', 'missing-glyph', 'path', 'pattern', 'polygon', 'polyline', 'radialGradient', 'rect', 'stop', 'svg', 'switch', 'symbol', 'text', 'textPath', 'tref', 'tspan', 'use'],
-
-  // version# for IE 8-11, 0 for others
-  IE_VERSION = (window && window.document || {}).documentMode | 0,
-
-  // detect firefox to fix #1374
-  FIREFOX = window && !!window.InstallTrigger
-/* istanbul ignore next */
-riot.observable = function(el) {
-
-  /**
-   * Extend the original object or create a new empty one
-   * @type { Object }
-   */
-
-  el = el || {}
-
-  /**
-   * Private variables
-   */
-  var callbacks = {},
-    slice = Array.prototype.slice
-
-  /**
-   * Private Methods
-   */
-
-  /**
-   * Helper function needed to get and loop all the events in a string
-   * @param   { String }   e - event string
-   * @param   {Function}   fn - callback
-   */
-  function onEachEvent(e, fn) {
-    var es = e.split(' '), l = es.length, i = 0, name, indx
-    for (; i < l; i++) {
-      name = es[i]
-      indx = name.indexOf('.')
-      if (name) fn( ~indx ? name.substring(0, indx) : name, i, ~indx ? name.slice(indx + 1) : null)
-    }
-  }
-
-  /**
-   * Public Api
-   */
-
-  // extend the el object adding the observable methods
-  Object.defineProperties(el, {
-    /**
-     * Listen to the given space separated list of `events` and
-     * execute the `callback` each time an event is triggered.
-     * @param  { String } events - events ids
-     * @param  { Function } fn - callback function
-     * @returns { Object } el
-     */
-    on: {
-      value: function(events, fn) {
-        if (typeof fn != 'function')  return el
-
-        onEachEvent(events, function(name, pos, ns) {
-          (callbacks[name] = callbacks[name] || []).push(fn)
-          fn.typed = pos > 0
-          fn.ns = ns
-        })
-
-        return el
-      },
-      enumerable: false,
-      writable: false,
-      configurable: false
-    },
-
-    /**
-     * Removes the given space separated list of `events` listeners
-     * @param   { String } events - events ids
-     * @param   { Function } fn - callback function
-     * @returns { Object } el
-     */
-    off: {
-      value: function(events, fn) {
-        if (events == '*' && !fn) callbacks = {}
-        else {
-          onEachEvent(events, function(name, pos, ns) {
-            if (fn || ns) {
-              var arr = callbacks[name]
-              for (var i = 0, cb; cb = arr && arr[i]; ++i) {
-                if (cb == fn || ns && cb.ns == ns) arr.splice(i--, 1)
-              }
-            } else delete callbacks[name]
-          })
-        }
-        return el
-      },
-      enumerable: false,
-      writable: false,
-      configurable: false
-    },
-
-    /**
-     * Listen to the given space separated list of `events` and
-     * execute the `callback` at most once
-     * @param   { String } events - events ids
-     * @param   { Function } fn - callback function
-     * @returns { Object } el
-     */
-    one: {
-      value: function(events, fn) {
-        function on() {
-          el.off(events, on)
-          fn.apply(el, arguments)
-        }
-        return el.on(events, on)
-      },
-      enumerable: false,
-      writable: false,
-      configurable: false
-    },
-
-    /**
-     * Execute all callback functions that listen to
-     * the given space separated list of `events`
-     * @param   { String } events - events ids
-     * @returns { Object } el
-     */
-    trigger: {
-      value: function(events) {
-
-        // getting the arguments
-        var arglen = arguments.length - 1,
-          args = new Array(arglen),
-          fns
-
-        for (var i = 0; i < arglen; i++) {
-          args[i] = arguments[i + 1] // skip first argument
-        }
-
-        onEachEvent(events, function(name, pos, ns) {
-
-          fns = slice.call(callbacks[name] || [], 0)
-
-          for (var i = 0, fn; fn = fns[i]; ++i) {
-            if (fn.busy) continue
-            fn.busy = 1
-            if (!ns || fn.ns == ns) fn.apply(el, fn.typed ? [name].concat(args) : args)
-            if (fns[i] !== fn) { i-- }
-            fn.busy = 0
-          }
-
-          if (callbacks['*'] && name != '*')
-            el.trigger.apply(el, ['*', name].concat(args))
-
-        })
-
-        return el
-      },
-      enumerable: false,
-      writable: false,
-      configurable: false
-    }
-  })
-
-  return el
-
-}
-/* istanbul ignore next */
-;(function(riot) {
-
-/**
- * Simple client-side router
- * @module riot-route
- */
-
-
-var RE_ORIGIN = /^.+?\/\/+[^\/]+/,
-  EVENT_LISTENER = 'EventListener',
-  REMOVE_EVENT_LISTENER = 'remove' + EVENT_LISTENER,
-  ADD_EVENT_LISTENER = 'add' + EVENT_LISTENER,
-  HAS_ATTRIBUTE = 'hasAttribute',
-  REPLACE = 'replace',
-  POPSTATE = 'popstate',
-  HASHCHANGE = 'hashchange',
-  TRIGGER = 'trigger',
-  MAX_EMIT_STACK_LEVEL = 3,
-  win = typeof window != 'undefined' && window,
-  doc = typeof document != 'undefined' && document,
-  hist = win && history,
-  loc = win && (hist.location || win.location), // see html5-history-api
-  prot = Router.prototype, // to minify more
-  clickEvent = doc && doc.ontouchstart ? 'touchstart' : 'click',
-  started = false,
-  central = riot.observable(),
-  routeFound = false,
-  debouncedEmit,
-  base, current, parser, secondParser, emitStack = [], emitStackLevel = 0
-
-/**
- * Default parser. You can replace it via router.parser method.
- * @param {string} path - current path (normalized)
- * @returns {array} array
- */
-function DEFAULT_PARSER(path) {
-  return path.split(/[/?#]/)
-}
-
-/**
- * Default parser (second). You can replace it via router.parser method.
- * @param {string} path - current path (normalized)
- * @param {string} filter - filter string (normalized)
- * @returns {array} array
- */
-function DEFAULT_SECOND_PARSER(path, filter) {
-  var re = new RegExp('^' + filter[REPLACE](/\*/g, '([^/?#]+?)')[REPLACE](/\.\./, '.*') + '$'),
-    args = path.match(re)
-
-  if (args) return args.slice(1)
-}
-
-/**
- * Simple/cheap debounce implementation
- * @param   {function} fn - callback
- * @param   {number} delay - delay in seconds
- * @returns {function} debounced function
- */
-function debounce(fn, delay) {
-  var t
-  return function () {
-    clearTimeout(t)
-    t = setTimeout(fn, delay)
-  }
-}
-
-/**
- * Set the window listeners to trigger the routes
- * @param {boolean} autoExec - see route.start
- */
-function start(autoExec) {
-  debouncedEmit = debounce(emit, 1)
-  win[ADD_EVENT_LISTENER](POPSTATE, debouncedEmit)
-  win[ADD_EVENT_LISTENER](HASHCHANGE, debouncedEmit)
-  doc[ADD_EVENT_LISTENER](clickEvent, click)
-  if (autoExec) emit(true)
-}
-
-/**
- * Router class
- */
-function Router() {
-  this.$ = []
-  riot.observable(this) // make it observable
-  central.on('stop', this.s.bind(this))
-  central.on('emit', this.e.bind(this))
-}
-
-function normalize(path) {
-  return path[REPLACE](/^\/|\/$/, '')
-}
-
-function isString(str) {
-  return typeof str == 'string'
-}
-
-/**
- * Get the part after domain name
- * @param {string} href - fullpath
- * @returns {string} path from root
- */
-function getPathFromRoot(href) {
-  return (href || loc.href)[REPLACE](RE_ORIGIN, '')
-}
-
-/**
- * Get the part after base
- * @param {string} href - fullpath
- * @returns {string} path from base
- */
-function getPathFromBase(href) {
-  return base[0] == '#'
-    ? (href || loc.href || '').split(base)[1] || ''
-    : (loc ? getPathFromRoot(href) : href || '')[REPLACE](base, '')
-}
-
-function emit(force) {
-  // the stack is needed for redirections
-  var isRoot = emitStackLevel == 0
-  if (MAX_EMIT_STACK_LEVEL <= emitStackLevel) return
-
-  emitStackLevel++
-  emitStack.push(function() {
-    var path = getPathFromBase()
-    if (force || path != current) {
-      central[TRIGGER]('emit', path)
-      current = path
-    }
-  })
-  if (isRoot) {
-    while (emitStack.length) {
-      emitStack[0]()
-      emitStack.shift()
-    }
-    emitStackLevel = 0
-  }
-}
-
-function click(e) {
-  if (
-    e.which != 1 // not left click
-    || e.metaKey || e.ctrlKey || e.shiftKey // or meta keys
-    || e.defaultPrevented // or default prevented
-  ) return
-
-  var el = e.target
-  while (el && el.nodeName != 'A') el = el.parentNode
-
-  if (
-    !el || el.nodeName != 'A' // not A tag
-    || el[HAS_ATTRIBUTE]('download') // has download attr
-    || !el[HAS_ATTRIBUTE]('href') // has no href attr
-    || el.target && el.target != '_self' // another window or frame
-    || el.href.indexOf(loc.href.match(RE_ORIGIN)[0]) == -1 // cross origin
-  ) return
-
-  if (el.href != loc.href) {
-    if (
-      el.href.split('#')[0] == loc.href.split('#')[0] // internal jump
-      || base != '#' && getPathFromRoot(el.href).indexOf(base) !== 0 // outside of base
-      || !go(getPathFromBase(el.href), el.title || doc.title) // route not found
-    ) return
-  }
-
-  e.preventDefault()
-}
-
-/**
- * Go to the path
- * @param {string} path - destination path
- * @param {string} title - page title
- * @param {boolean} shouldReplace - use replaceState or pushState
- * @returns {boolean} - route not found flag
- */
-function go(path, title, shouldReplace) {
-  if (hist) { // if a browser
-    path = base + normalize(path)
-    title = title || doc.title
-    // browsers ignores the second parameter `title`
-    shouldReplace
-      ? hist.replaceState(null, title, path)
-      : hist.pushState(null, title, path)
-    // so we need to set it manually
-    doc.title = title
-    routeFound = false
-    emit()
-    return routeFound
-  }
-
-  // Server-side usage: directly execute handlers for the path
-  return central[TRIGGER]('emit', getPathFromBase(path))
-}
-
-/**
- * Go to path or set action
- * a single string:                go there
- * two strings:                    go there with setting a title
- * two strings and boolean:        replace history with setting a title
- * a single function:              set an action on the default route
- * a string/RegExp and a function: set an action on the route
- * @param {(string|function)} first - path / action / filter
- * @param {(string|RegExp|function)} second - title / action
- * @param {boolean} third - replace flag
- */
-prot.m = function(first, second, third) {
-  if (isString(first) && (!second || isString(second))) go(first, second, third || false)
-  else if (second) this.r(first, second)
-  else this.r('@', first)
-}
-
-/**
- * Stop routing
- */
-prot.s = function() {
-  this.off('*')
-  this.$ = []
-}
-
-/**
- * Emit
- * @param {string} path - path
- */
-prot.e = function(path) {
-  this.$.concat('@').some(function(filter) {
-    var args = (filter == '@' ? parser : secondParser)(normalize(path), normalize(filter))
-    if (typeof args != 'undefined') {
-      this[TRIGGER].apply(null, [filter].concat(args))
-      return routeFound = true // exit from loop
-    }
-  }, this)
-}
-
-/**
- * Register route
- * @param {string} filter - filter for matching to url
- * @param {function} action - action to register
- */
-prot.r = function(filter, action) {
-  if (filter != '@') {
-    filter = '/' + normalize(filter)
-    this.$.push(filter)
-  }
-  this.on(filter, action)
-}
-
-var mainRouter = new Router()
-var route = mainRouter.m.bind(mainRouter)
-
-/**
- * Create a sub router
- * @returns {function} the method of a new Router object
- */
-route.create = function() {
-  var newSubRouter = new Router()
-  // assign sub-router's main method
-  var router = newSubRouter.m.bind(newSubRouter)
-  // stop only this sub-router
-  router.stop = newSubRouter.s.bind(newSubRouter)
-  return router
-}
-
-/**
- * Set the base of url
- * @param {(str|RegExp)} arg - a new base or '#' or '#!'
- */
-route.base = function(arg) {
-  base = arg || '#'
-  current = getPathFromBase() // recalculate current path
-}
-
-/** Exec routing right now **/
-route.exec = function() {
-  emit(true)
-}
-
-/**
- * Replace the default router to yours
- * @param {function} fn - your parser function
- * @param {function} fn2 - your secondParser function
- */
-route.parser = function(fn, fn2) {
-  if (!fn && !fn2) {
-    // reset parser for testing...
-    parser = DEFAULT_PARSER
-    secondParser = DEFAULT_SECOND_PARSER
-  }
-  if (fn) parser = fn
-  if (fn2) secondParser = fn2
-}
-
-/**
- * Helper function to get url query as an object
- * @returns {object} parsed query
- */
-route.query = function() {
-  var q = {}
-  var href = loc.href || current
-  href[REPLACE](/[?&](.+?)=([^&]*)/g, function(_, k, v) { q[k] = v })
-  return q
-}
-
-/** Stop routing **/
-route.stop = function () {
-  if (started) {
-    if (win) {
-      win[REMOVE_EVENT_LISTENER](POPSTATE, debouncedEmit)
-      win[REMOVE_EVENT_LISTENER](HASHCHANGE, debouncedEmit)
-      doc[REMOVE_EVENT_LISTENER](clickEvent, click)
-    }
-    central[TRIGGER]('stop')
-    started = false
-  }
-}
-
-/**
- * Start routing
- * @param {boolean} autoExec - automatically exec after starting if true
- */
-route.start = function (autoExec) {
-  if (!started) {
-    if (win) {
-      if (document.readyState == 'complete') start(autoExec)
-      // the timeout is needed to solve
-      // a weird safari bug https://github.com/riot/route/issues/33
-      else win[ADD_EVENT_LISTENER]('load', function() {
-        setTimeout(function() { start(autoExec) }, 1)
-      })
-    }
-    started = true
-  }
-}
-
-/** Prepare the router **/
-route.base()
-route.parser()
-
-riot.route = route
-})(riot)
-/* istanbul ignore next */
-/*
-  lib/browser/tag/mkdom.js
-
-  Includes hacks needed for the Internet Explorer version 9 and below
-  See: http://kangax.github.io/compat-table/es5/#ie8
-       http://codeplanet.io/dropping-ie8/
-*/
-var mkdom = (function _mkdom() {
-  var
-    reHasYield  = /<yield\b/i,
-    reYieldAll  = /<yield\s*(?:\/>|>([\S\s]*?)<\/yield\s*>|>)/ig,
-    reYieldSrc  = /<yield\s+to=['"]([^'">]*)['"]\s*>([\S\s]*?)<\/yield\s*>/ig,
-    reYieldDest = /<yield\s+from=['"]?([-\w]+)['"]?\s*(?:\/>|>([\S\s]*?)<\/yield\s*>)/ig
-  var
-    rootEls = { tr: 'tbody', th: 'tr', td: 'tr', col: 'colgroup' },
-    tblTags = IE_VERSION && IE_VERSION < 10
-      ? SPECIAL_TAGS_REGEX : /^(?:t(?:body|head|foot|[rhd])|caption|col(?:group)?)$/
-
-  /**
-   * Creates a DOM element to wrap the given content. Normally an `DIV`, but can be
-   * also a `TABLE`, `SELECT`, `TBODY`, `TR`, or `COLGROUP` element.
-   *
-   * @param   {string} templ  - The template coming from the custom tag definition
-   * @param   {string} [html] - HTML content that comes from the DOM element where you
-   *           will mount the tag, mostly the original tag in the page
-   * @returns {HTMLElement} DOM element with _templ_ merged through `YIELD` with the _html_.
-   */
-  function _mkdom(templ, html) {
-    var
-      match   = templ && templ.match(/^\s*<([-\w]+)/),
-      tagName = match && match[1].toLowerCase(),
-      el = mkEl('div', isSVGTag(tagName))
-
-    // replace all the yield tags with the tag inner html
-    templ = replaceYield(templ, html)
-
-    /* istanbul ignore next */
-    if (tblTags.test(tagName))
-      el = specialTags(el, templ, tagName)
-    else
-      setInnerHTML(el, templ)
-
-    el.stub = true
-
-    return el
-  }
-
-  /*
-    Creates the root element for table or select child elements:
-    tr/th/td/thead/tfoot/tbody/caption/col/colgroup/option/optgroup
-  */
-  function specialTags(el, templ, tagName) {
-    var
-      select = tagName[0] === 'o',
-      parent = select ? 'select>' : 'table>'
-
-    // trim() is important here, this ensures we don't have artifacts,
-    // so we can check if we have only one element inside the parent
-    el.innerHTML = '<' + parent + templ.trim() + '</' + parent
-    parent = el.firstChild
-
-    // returns the immediate parent if tr/th/td/col is the only element, if not
-    // returns the whole tree, as this can include additional elements
-    if (select) {
-      parent.selectedIndex = -1  // for IE9, compatible w/current riot behavior
-    } else {
-      // avoids insertion of cointainer inside container (ex: tbody inside tbody)
-      var tname = rootEls[tagName]
-      if (tname && parent.childElementCount === 1) parent = $(tname, parent)
-    }
-    return parent
-  }
-
-  /*
-    Replace the yield tag from any tag template with the innerHTML of the
-    original tag in the page
-  */
-  function replaceYield(templ, html) {
-    // do nothing if no yield
-    if (!reHasYield.test(templ)) return templ
-
-    // be careful with #1343 - string on the source having `$1`
-    var src = {}
-
-    html = html && html.replace(reYieldSrc, function (_, ref, text) {
-      src[ref] = src[ref] || text   // preserve first definition
-      return ''
-    }).trim()
-
-    return templ
-      .replace(reYieldDest, function (_, ref, def) {  // yield with from - to attrs
-        return src[ref] || def || ''
-      })
-      .replace(reYieldAll, function (_, def) {        // yield without any "from"
-        return html || def || ''
-      })
-  }
-
-  return _mkdom
-
-})()
-
-/**
- * Convert the item looped into an object used to extend the child tag properties
- * @param   { Object } expr - object containing the keys used to extend the children tags
- * @param   { * } key - value to assign to the new object returned
- * @param   { * } val - value containing the position of the item in the array
- * @returns { Object } - new object containing the values of the original item
- *
- * The variables 'key' and 'val' are arbitrary.
- * They depend on the collection type looped (Array, Object)
- * and on the expression used on the each tag
- *
- */
-function mkitem(expr, key, val) {
-  var item = {}
-  item[expr.key] = key
-  if (expr.pos) item[expr.pos] = val
-  return item
-}
-
-/**
- * Unmount the redundant tags
- * @param   { Array } items - array containing the current items to loop
- * @param   { Array } tags - array containing all the children tags
- */
-function unmountRedundant(items, tags) {
-
-  var i = tags.length,
-    j = items.length,
-    t
-
-  while (i > j) {
-    t = tags[--i]
-    tags.splice(i, 1)
-    t.unmount()
-  }
-}
-
-/**
- * Move the nested custom tags in non custom loop tags
- * @param   { Object } child - non custom loop tag
- * @param   { Number } i - current position of the loop tag
- */
-function moveNestedTags(child, i) {
-  Object.keys(child.tags).forEach(function(tagName) {
-    var tag = child.tags[tagName]
-    if (isArray(tag))
-      each(tag, function (t) {
-        moveChildTag(t, tagName, i)
-      })
-    else
-      moveChildTag(tag, tagName, i)
-  })
-}
-
-/**
- * Adds the elements for a virtual tag
- * @param { Tag } tag - the tag whose root's children will be inserted or appended
- * @param { Node } src - the node that will do the inserting or appending
- * @param { Tag } target - only if inserting, insert before this tag's first child
- */
-function addVirtual(tag, src, target) {
-  var el = tag._root, sib
-  tag._virts = []
-  while (el) {
-    sib = el.nextSibling
-    if (target)
-      src.insertBefore(el, target._root)
-    else
-      src.appendChild(el)
-
-    tag._virts.push(el) // hold for unmounting
-    el = sib
-  }
-}
-
-/**
- * Move virtual tag and all child nodes
- * @param { Tag } tag - first child reference used to start move
- * @param { Node } src  - the node that will do the inserting
- * @param { Tag } target - insert before this tag's first child
- * @param { Number } len - how many child nodes to move
- */
-function moveVirtual(tag, src, target, len) {
-  var el = tag._root, sib, i = 0
-  for (; i < len; i++) {
-    sib = el.nextSibling
-    src.insertBefore(el, target._root)
-    el = sib
-  }
-}
-
-
-/**
- * Manage tags having the 'each'
- * @param   { Object } dom - DOM node we need to loop
- * @param   { Tag } parent - parent tag instance where the dom node is contained
- * @param   { String } expr - string contained in the 'each' attribute
- */
-function _each(dom, parent, expr) {
-
-  // remove the each property from the original tag
-  remAttr(dom, 'each')
-
-  var mustReorder = typeof getAttr(dom, 'no-reorder') !== T_STRING || remAttr(dom, 'no-reorder'),
-    tagName = getTagName(dom),
-    impl = __tagImpl[tagName] || { tmpl: getOuterHTML(dom) },
-    useRoot = SPECIAL_TAGS_REGEX.test(tagName),
-    root = dom.parentNode,
-    ref = document.createTextNode(''),
-    child = getTag(dom),
-    isOption = tagName.toLowerCase() === 'option', // the option tags must be treated differently
-    tags = [],
-    oldItems = [],
-    hasKeys,
-    isVirtual = dom.tagName == 'VIRTUAL'
-
-  // parse the each expression
-  expr = tmpl.loopKeys(expr)
-
-  // insert a marked where the loop tags will be injected
-  root.insertBefore(ref, dom)
-
-  // clean template code
-  parent.one('before-mount', function () {
-
-    // remove the original DOM node
-    dom.parentNode.removeChild(dom)
-    if (root.stub) root = parent.root
-
-  }).on('update', function () {
-    // get the new items collection
-    var items = tmpl(expr.val, parent),
-      // create a fragment to hold the new DOM nodes to inject in the parent tag
-      frag = document.createDocumentFragment()
-
-    // object loop. any changes cause full redraw
-    if (!isArray(items)) {
-      hasKeys = items || false
-      items = hasKeys ?
-        Object.keys(items).map(function (key) {
-          return mkitem(expr, key, items[key])
-        }) : []
-    }
-
-    // loop all the new items
-    var i = 0,
-      itemsLength = items.length
-
-    for (; i < itemsLength; i++) {
-      // reorder only if the items are objects
-      var
-        item = items[i],
-        _mustReorder = mustReorder && typeof item == T_OBJECT && !hasKeys,
-        oldPos = oldItems.indexOf(item),
-        pos = ~oldPos && _mustReorder ? oldPos : i,
-        // does a tag exist in this position?
-        tag = tags[pos]
-
-      item = !hasKeys && expr.key ? mkitem(expr, item, i) : item
-
-      // new tag
-      if (
-        !_mustReorder && !tag // with no-reorder we just update the old tags
-        ||
-        _mustReorder && !~oldPos || !tag // by default we always try to reorder the DOM elements
-      ) {
-
-        tag = new Tag(impl, {
-          parent: parent,
-          isLoop: true,
-          hasImpl: !!__tagImpl[tagName],
-          root: useRoot ? root : dom.cloneNode(),
-          item: item
-        }, dom.innerHTML)
-
-        tag.mount()
-
-        if (isVirtual) tag._root = tag.root.firstChild // save reference for further moves or inserts
-        // this tag must be appended
-        if (i == tags.length || !tags[i]) { // fix 1581
-          if (isVirtual)
-            addVirtual(tag, frag)
-          else frag.appendChild(tag.root)
-        }
-        // this tag must be insert
-        else {
-          if (isVirtual)
-            addVirtual(tag, root, tags[i])
-          else root.insertBefore(tag.root, tags[i].root) // #1374 some browsers reset selected here
-          oldItems.splice(i, 0, item)
-        }
-
-        tags.splice(i, 0, tag)
-        pos = i // handled here so no move
-      } else tag.update(item, true)
-
-      // reorder the tag if it's not located in its previous position
-      if (
-        pos !== i && _mustReorder &&
-        tags[i] // fix 1581 unable to reproduce it in a test!
-      ) {
-        // update the DOM
-        if (isVirtual)
-          moveVirtual(tag, root, tags[i], dom.childNodes.length)
-        else root.insertBefore(tag.root, tags[i].root)
-        // update the position attribute if it exists
-        if (expr.pos)
-          tag[expr.pos] = i
-        // move the old tag instance
-        tags.splice(i, 0, tags.splice(pos, 1)[0])
-        // move the old item
-        oldItems.splice(i, 0, oldItems.splice(pos, 1)[0])
-        // if the loop tags are not custom
-        // we need to move all their custom tags into the right position
-        if (!child && tag.tags) moveNestedTags(tag, i)
-      }
-
-      // cache the original item to use it in the events bound to this node
-      // and its children
-      tag._item = item
-      // cache the real parent tag internally
-      defineProperty(tag, '_parent', parent)
-    }
-
-    // remove the redundant tags
-    unmountRedundant(items, tags)
-
-    // insert the new nodes
-    root.insertBefore(frag, ref)
-    if (isOption) {
-
-      // #1374 FireFox bug in <option selected={expression}>
-      if (FIREFOX && !root.multiple) {
-        for (var n = 0; n < root.length; n++) {
-          if (root[n].__riot1374) {
-            root.selectedIndex = n  // clear other options
-            delete root[n].__riot1374
-            break
-          }
-        }
-      }
-    }
-
-    // set the 'tags' property of the parent tag
-    // if child is 'undefined' it means that we don't need to set this property
-    // for example:
-    // we don't need store the `myTag.tags['div']` property if we are looping a div tag
-    // but we need to track the `myTag.tags['child']` property looping a custom child node named `child`
-    if (child) parent.tags[tagName] = tags
-
-    // clone the items array
-    oldItems = items.slice()
-
-  })
-
-}
-/**
- * Object that will be used to inject and manage the css of every tag instance
- */
-var styleManager = (function(_riot) {
-
-  if (!window) return { // skip injection on the server
-    add: function () {},
-    inject: function () {}
-  }
-
-  var styleNode = (function () {
-    // create a new style element with the correct type
-    var newNode = mkEl('style')
-    setAttr(newNode, 'type', 'text/css')
-
-    // replace any user node or insert the new one into the head
-    var userNode = $('style[type=riot]')
-    if (userNode) {
-      if (userNode.id) newNode.id = userNode.id
-      userNode.parentNode.replaceChild(newNode, userNode)
-    }
-    else document.getElementsByTagName('head')[0].appendChild(newNode)
-
-    return newNode
-  })()
-
-  // Create cache and shortcut to the correct property
-  var cssTextProp = styleNode.styleSheet,
-    stylesToInject = ''
-
-  // Expose the style node in a non-modificable property
-  Object.defineProperty(_riot, 'styleNode', {
-    value: styleNode,
-    writable: true
-  })
-
-  /**
-   * Public api
-   */
-  return {
-    /**
-     * Save a tag style to be later injected into DOM
-     * @param   { String } css [description]
-     */
-    add: function(css) {
-      stylesToInject += css
-    },
-    /**
-     * Inject all previously saved tag styles into DOM
-     * innerHTML seems slow: http://jsperf.com/riot-insert-style
-     */
-    inject: function() {
-      if (stylesToInject) {
-        if (cssTextProp) cssTextProp.cssText += stylesToInject
-        else styleNode.innerHTML += stylesToInject
-        stylesToInject = ''
-      }
-    }
-  }
-
-})(riot)
-
-
-function parseNamedElements(root, tag, childTags, forceParsingNamed) {
-
-  walk(root, function(dom) {
-    if (dom.nodeType == 1) {
-      dom.isLoop = dom.isLoop ||
-                  (dom.parentNode && dom.parentNode.isLoop || getAttr(dom, 'each'))
-                    ? 1 : 0
-
-      // custom child tag
-      if (childTags) {
-        var child = getTag(dom)
-
-        if (child && !dom.isLoop)
-          childTags.push(initChildTag(child, {root: dom, parent: tag}, dom.innerHTML, tag))
-      }
-
-      if (!dom.isLoop || forceParsingNamed)
-        setNamed(dom, tag, [])
-    }
-
-  })
-
-}
-
-function parseExpressions(root, tag, expressions) {
-
-  function addExpr(dom, val, extra) {
-    if (tmpl.hasExpr(val)) {
-      expressions.push(extend({ dom: dom, expr: val }, extra))
-    }
-  }
-
-  walk(root, function(dom) {
-    var type = dom.nodeType,
-      attr
-
-    // text node
-    if (type == 3 && dom.parentNode.tagName != 'STYLE') addExpr(dom, dom.nodeValue)
-    if (type != 1) return
-
-    /* element */
-
-    // loop
-    attr = getAttr(dom, 'each')
-
-    if (attr) { _each(dom, tag, attr); return false }
-
-    // attribute expressions
-    each(dom.attributes, function(attr) {
-      var name = attr.name,
-        bool = name.split('__')[1]
-
-      addExpr(dom, attr.value, { attr: bool || name, bool: bool })
-      if (bool) { remAttr(dom, name); return false }
-
-    })
-
-    // skip custom tags
-    if (getTag(dom)) return false
-
-  })
-
-}
-function Tag(impl, conf, innerHTML) {
-
-  var self = riot.observable(this),
-    opts = inherit(conf.opts) || {},
-    parent = conf.parent,
-    isLoop = conf.isLoop,
-    hasImpl = conf.hasImpl,
-    item = cleanUpData(conf.item),
-    expressions = [],
-    childTags = [],
-    root = conf.root,
-    tagName = root.tagName.toLowerCase(),
-    attr = {},
-    propsInSyncWithParent = [],
-    dom
-
-  // only call unmount if we have a valid __tagImpl (has name property)
-  if (impl.name && root._tag) root._tag.unmount(true)
-
-  // not yet mounted
-  this.isMounted = false
-  root.isLoop = isLoop
-
-  // keep a reference to the tag just created
-  // so we will be able to mount this tag multiple times
-  root._tag = this
-
-  // create a unique id to this tag
-  // it could be handy to use it also to improve the virtual dom rendering speed
-  defineProperty(this, '_riot_id', ++__uid) // base 1 allows test !t._riot_id
-
-  extend(this, { parent: parent, root: root, opts: opts}, item)
-  // protect the "tags" property from being overridden
-  defineProperty(this, 'tags', {})
-
-  // grab attributes
-  each(root.attributes, function(el) {
-    var val = el.value
-    // remember attributes with expressions only
-    if (tmpl.hasExpr(val)) attr[el.name] = val
-  })
-
-  dom = mkdom(impl.tmpl, innerHTML)
-
-  // options
-  function updateOpts() {
-    var ctx = hasImpl && isLoop ? self : parent || self
-
-    // update opts from current DOM attributes
-    each(root.attributes, function(el) {
-      var val = el.value
-      opts[toCamel(el.name)] = tmpl.hasExpr(val) ? tmpl(val, ctx) : val
-    })
-    // recover those with expressions
-    each(Object.keys(attr), function(name) {
-      opts[toCamel(name)] = tmpl(attr[name], ctx)
-    })
-  }
-
-  function normalizeData(data) {
-    for (var key in item) {
-      if (typeof self[key] !== T_UNDEF && isWritable(self, key))
-        self[key] = data[key]
-    }
-  }
-
-  function inheritFromParent () {
-    if (!self.parent || !isLoop) return
-    each(Object.keys(self.parent), function(k) {
-      // some properties must be always in sync with the parent tag
-      var mustSync = !RESERVED_WORDS_BLACKLIST.test(k) && contains(propsInSyncWithParent, k)
-      if (typeof self[k] === T_UNDEF || mustSync) {
-        // track the property to keep in sync
-        // so we can keep it updated
-        if (!mustSync) propsInSyncWithParent.push(k)
-        self[k] = self.parent[k]
-      }
-    })
-  }
-
-  /**
-   * Update the tag expressions and options
-   * @param   { * }  data - data we want to use to extend the tag properties
-   * @param   { Boolean } isInherited - is this update coming from a parent tag?
-   * @returns { self }
-   */
-  defineProperty(this, 'update', function(data, isInherited) {
-
-    // make sure the data passed will not override
-    // the component core methods
-    data = cleanUpData(data)
-    // inherit properties from the parent
-    inheritFromParent()
-    // normalize the tag properties in case an item object was initially passed
-    if (data && isObject(item)) {
-      normalizeData(data)
-      item = data
-    }
-    extend(self, data)
-    updateOpts()
-    self.trigger('update', data)
-    update(expressions, self)
-
-    // the updated event will be triggered
-    // once the DOM will be ready and all the re-flows are completed
-    // this is useful if you want to get the "real" root properties
-    // 4 ex: root.offsetWidth ...
-    if (isInherited && self.parent)
-      // closes #1599
-      self.parent.one('updated', function() { self.trigger('updated') })
-    else rAF(function() { self.trigger('updated') })
-
-    return this
-  })
-
-  defineProperty(this, 'mixin', function() {
-    each(arguments, function(mix) {
-      var instance,
-        props = [],
-        obj
-
-      mix = typeof mix === T_STRING ? riot.mixin(mix) : mix
-
-      // check if the mixin is a function
-      if (isFunction(mix)) {
-        // create the new mixin instance
-        instance = new mix()
-      } else instance = mix
-
-      // build multilevel prototype inheritance chain property list
-      do props = props.concat(Object.getOwnPropertyNames(obj || instance))
-      while (obj = Object.getPrototypeOf(obj || instance))
-
-      // loop the keys in the function prototype or the all object keys
-      each(props, function(key) {
-        // bind methods to self
-        if (key != 'init' && !self[key])
-          // apply method only if it does not already exist on the instance
-          self[key] = isFunction(instance[key]) ?
-            instance[key].bind(self) :
-            instance[key]
-      })
-
-      // init method will be called automatically
-      if (instance.init) instance.init.bind(self)()
-    })
-    return this
-  })
-
-  defineProperty(this, 'mount', function() {
-
-    updateOpts()
-
-    // add global mixins
-    var globalMixin = riot.mixin(GLOBAL_MIXIN)
-    if (globalMixin)
-      for (var i in globalMixin)
-        if (globalMixin.hasOwnProperty(i))
-          self.mixin(globalMixin[i])
-
-    // initialiation
-    if (impl.fn) impl.fn.call(self, opts)
-
-    // parse layout after init. fn may calculate args for nested custom tags
-    parseExpressions(dom, self, expressions)
-
-    // mount the child tags
-    toggle(true)
-
-    // update the root adding custom attributes coming from the compiler
-    // it fixes also #1087
-    if (impl.attrs)
-      walkAttributes(impl.attrs, function (k, v) { setAttr(root, k, v) })
-    if (impl.attrs || hasImpl)
-      parseExpressions(self.root, self, expressions)
-
-    if (!self.parent || isLoop) self.update(item)
-
-    // internal use only, fixes #403
-    self.trigger('before-mount')
-
-    if (isLoop && !hasImpl) {
-      // update the root attribute for the looped elements
-      root = dom.firstChild
-    } else {
-      while (dom.firstChild) root.appendChild(dom.firstChild)
-      if (root.stub) root = parent.root
-    }
-
-    defineProperty(self, 'root', root)
-
-    // parse the named dom nodes in the looped child
-    // adding them to the parent as well
-    if (isLoop)
-      parseNamedElements(self.root, self.parent, null, true)
-
-    // if it's not a child tag we can trigger its mount event
-    if (!self.parent || self.parent.isMounted) {
-      self.isMounted = true
-      self.trigger('mount')
-    }
-    // otherwise we need to wait that the parent event gets triggered
-    else self.parent.one('mount', function() {
-      // avoid to trigger the `mount` event for the tags
-      // not visible included in an if statement
-      if (!isInStub(self.root)) {
-        self.parent.isMounted = self.isMounted = true
-        self.trigger('mount')
-      }
-    })
-  })
-
-
-  defineProperty(this, 'unmount', function(keepRootTag) {
-    var el = root,
-      p = el.parentNode,
-      ptag,
-      tagIndex = __virtualDom.indexOf(self)
-
-    self.trigger('before-unmount')
-
-    // remove this tag instance from the global virtualDom variable
-    if (~tagIndex)
-      __virtualDom.splice(tagIndex, 1)
-
-    if (p) {
-
-      if (parent) {
-        ptag = getImmediateCustomParentTag(parent)
-        // remove this tag from the parent tags object
-        // if there are multiple nested tags with same name..
-        // remove this element form the array
-        if (isArray(ptag.tags[tagName]))
-          each(ptag.tags[tagName], function(tag, i) {
-            if (tag._riot_id == self._riot_id)
-              ptag.tags[tagName].splice(i, 1)
-          })
-        else
-          // otherwise just delete the tag instance
-          ptag.tags[tagName] = undefined
-      }
-
-      else
-        while (el.firstChild) el.removeChild(el.firstChild)
-
-      if (!keepRootTag)
-        p.removeChild(el)
-      else {
-        // the riot-tag and the data-is attributes aren't needed anymore, remove them
-        remAttr(p, RIOT_TAG_IS)
-        remAttr(p, RIOT_TAG) // this will be removed in riot 3.0.0
-      }
-
-    }
-
-    if (this._virts) {
-      each(this._virts, function(v) {
-        if (v.parentNode) v.parentNode.removeChild(v)
-      })
-    }
-
-    self.trigger('unmount')
-    toggle()
-    self.off('*')
-    self.isMounted = false
-    delete root._tag
-
-  })
-
-  // proxy function to bind updates
-  // dispatched from a parent tag
-  function onChildUpdate(data) { self.update(data, true) }
-
-  function toggle(isMount) {
-
-    // mount/unmount children
-    each(childTags, function(child) { child[isMount ? 'mount' : 'unmount']() })
-
-    // listen/unlisten parent (events flow one way from parent to children)
-    if (!parent) return
-    var evt = isMount ? 'on' : 'off'
-
-    // the loop tags will be always in sync with the parent automatically
-    if (isLoop)
-      parent[evt]('unmount', self.unmount)
-    else {
-      parent[evt]('update', onChildUpdate)[evt]('unmount', self.unmount)
-    }
-  }
-
-
-  // named elements available for fn
-  parseNamedElements(dom, this, childTags)
-
-}
-/**
- * Attach an event to a DOM node
- * @param { String } name - event name
- * @param { Function } handler - event callback
- * @param { Object } dom - dom node
- * @param { Tag } tag - tag instance
- */
-function setEventHandler(name, handler, dom, tag) {
-
-  dom[name] = function(e) {
-
-    var ptag = tag._parent,
-      item = tag._item,
-      el
-
-    if (!item)
-      while (ptag && !item) {
-        item = ptag._item
-        ptag = ptag._parent
-      }
-
-    // cross browser event fix
-    e = e || window.event
-
-    // override the event properties
-    if (isWritable(e, 'currentTarget')) e.currentTarget = dom
-    if (isWritable(e, 'target')) e.target = e.srcElement
-    if (isWritable(e, 'which')) e.which = e.charCode || e.keyCode
-
-    e.item = item
-
-    // prevent default behaviour (by default)
-    if (handler.call(tag, e) !== true && !/radio|check/.test(dom.type)) {
-      if (e.preventDefault) e.preventDefault()
-      e.returnValue = false
-    }
-
-    if (!e.preventUpdate) {
-      el = item ? getImmediateCustomParentTag(ptag) : tag
-      el.update()
-    }
-
-  }
-
-}
-
-
-/**
- * Insert a DOM node replacing another one (used by if- attribute)
- * @param   { Object } root - parent node
- * @param   { Object } node - node replaced
- * @param   { Object } before - node added
- */
-function insertTo(root, node, before) {
-  if (!root) return
-  root.insertBefore(before, node)
-  root.removeChild(node)
-}
-
-/**
- * Update the expressions in a Tag instance
- * @param   { Array } expressions - expression that must be re evaluated
- * @param   { Tag } tag - tag instance
- */
-function update(expressions, tag) {
-
-  each(expressions, function(expr, i) {
-
-    var dom = expr.dom,
-      attrName = expr.attr,
-      value = tmpl(expr.expr, tag),
-      parent = expr.dom.parentNode
-
-    if (expr.bool) {
-      value = !!value
-    } else if (value == null) {
-      value = ''
-    }
-
-    // #1638: regression of #1612, update the dom only if the value of the
-    // expression was changed
-    if (expr.value === value) {
-      return
-    }
-    expr.value = value
-
-    // textarea and text nodes has no attribute name
-    if (!attrName) {
-      // about #815 w/o replace: the browser converts the value to a string,
-      // the comparison by "==" does too, but not in the server
-      value += ''
-      // test for parent avoids error with invalid assignment to nodeValue
-      if (parent) {
-        if (parent.tagName === 'TEXTAREA') {
-          parent.value = value                    // #1113
-          if (!IE_VERSION) dom.nodeValue = value  // #1625 IE throws here, nodeValue
-        }                                         // will be available on 'updated'
-        else dom.nodeValue = value
-      }
-      return
-    }
-
-    // ~~#1612: look for changes in dom.value when updating the value~~
-    if (attrName === 'value') {
-      dom.value = value
-      return
-    }
-
-    // remove original attribute
-    remAttr(dom, attrName)
-
-    // event handler
-    if (isFunction(value)) {
-      setEventHandler(attrName, value, dom, tag)
-
-    // if- conditional
-    } else if (attrName == 'if') {
-      var stub = expr.stub,
-        add = function() { insertTo(stub.parentNode, stub, dom) },
-        remove = function() { insertTo(dom.parentNode, dom, stub) }
-
-      // add to DOM
-      if (value) {
-        if (stub) {
-          add()
-          dom.inStub = false
-          // avoid to trigger the mount event if the tags is not visible yet
-          // maybe we can optimize this avoiding to mount the tag at all
-          if (!isInStub(dom)) {
-            walk(dom, function(el) {
-              if (el._tag && !el._tag.isMounted)
-                el._tag.isMounted = !!el._tag.trigger('mount')
-            })
-          }
-        }
-      // remove from DOM
-      } else {
-        stub = expr.stub = stub || document.createTextNode('')
-        // if the parentNode is defined we can easily replace the tag
-        if (dom.parentNode)
-          remove()
-        // otherwise we need to wait the updated event
-        else (tag.parent || tag).one('updated', remove)
-
-        dom.inStub = true
-      }
-    // show / hide
-    } else if (attrName === 'show') {
-      dom.style.display = value ? '' : 'none'
-
-    } else if (attrName === 'hide') {
-      dom.style.display = value ? 'none' : ''
-
-    } else if (expr.bool) {
-      dom[attrName] = value
-      if (value) setAttr(dom, attrName, attrName)
-      if (FIREFOX && attrName === 'selected' && dom.tagName === 'OPTION') {
-        dom.__riot1374 = value   // #1374
-      }
-
-    } else if (value === 0 || value && typeof value !== T_OBJECT) {
-      // <img src="{ expr }">
-      if (startsWith(attrName, RIOT_PREFIX) && attrName != RIOT_TAG) {
-        attrName = attrName.slice(RIOT_PREFIX.length)
-      }
-      setAttr(dom, attrName, value)
-    }
-
-  })
-
-}
-/**
- * Specialized function for looping an array-like collection with `each={}`
- * @param   { Array } els - collection of items
- * @param   {Function} fn - callback function
- * @returns { Array } the array looped
- */
-function each(els, fn) {
-  var len = els ? els.length : 0
-
-  for (var i = 0, el; i < len; i++) {
-    el = els[i]
-    // return false -> current item was removed by fn during the loop
-    if (el != null && fn(el, i) === false) i--
-  }
-  return els
-}
-
-/**
- * Detect if the argument passed is a function
- * @param   { * } v - whatever you want to pass to this function
- * @returns { Boolean } -
- */
-function isFunction(v) {
-  return typeof v === T_FUNCTION || false   // avoid IE problems
-}
-
-/**
- * Get the outer html of any DOM node SVGs included
- * @param   { Object } el - DOM node to parse
- * @returns { String } el.outerHTML
- */
-function getOuterHTML(el) {
-  if (el.outerHTML) return el.outerHTML
-  // some browsers do not support outerHTML on the SVGs tags
-  else {
-    var container = mkEl('div')
-    container.appendChild(el.cloneNode(true))
-    return container.innerHTML
-  }
-}
-
-/**
- * Set the inner html of any DOM node SVGs included
- * @param { Object } container - DOM node where we will inject the new html
- * @param { String } html - html to inject
- */
-function setInnerHTML(container, html) {
-  if (typeof container.innerHTML != T_UNDEF) container.innerHTML = html
-  // some browsers do not support innerHTML on the SVGs tags
-  else {
-    var doc = new DOMParser().parseFromString(html, 'application/xml')
-    container.appendChild(
-      container.ownerDocument.importNode(doc.documentElement, true)
-    )
-  }
-}
-
-/**
- * Checks wether a DOM node must be considered part of an svg document
- * @param   { String }  name - tag name
- * @returns { Boolean } -
- */
-function isSVGTag(name) {
-  return ~SVG_TAGS_LIST.indexOf(name)
-}
-
-/**
- * Detect if the argument passed is an object, exclude null.
- * NOTE: Use isObject(x) && !isArray(x) to excludes arrays.
- * @param   { * } v - whatever you want to pass to this function
- * @returns { Boolean } -
- */
-function isObject(v) {
-  return v && typeof v === T_OBJECT         // typeof null is 'object'
-}
-
-/**
- * Remove any DOM attribute from a node
- * @param   { Object } dom - DOM node we want to update
- * @param   { String } name - name of the property we want to remove
- */
-function remAttr(dom, name) {
-  dom.removeAttribute(name)
-}
-
-/**
- * Convert a string containing dashes to camel case
- * @param   { String } string - input string
- * @returns { String } my-string -> myString
- */
-function toCamel(string) {
-  return string.replace(/-(\w)/g, function(_, c) {
-    return c.toUpperCase()
-  })
-}
-
-/**
- * Get the value of any DOM attribute on a node
- * @param   { Object } dom - DOM node we want to parse
- * @param   { String } name - name of the attribute we want to get
- * @returns { String | undefined } name of the node attribute whether it exists
- */
-function getAttr(dom, name) {
-  return dom.getAttribute(name)
-}
-
-/**
- * Set any DOM attribute
- * @param { Object } dom - DOM node we want to update
- * @param { String } name - name of the property we want to set
- * @param { String } val - value of the property we want to set
- */
-function setAttr(dom, name, val) {
-  dom.setAttribute(name, val)
-}
-
-/**
- * Detect the tag implementation by a DOM node
- * @param   { Object } dom - DOM node we need to parse to get its tag implementation
- * @returns { Object } it returns an object containing the implementation of a custom tag (template and boot function)
- */
-function getTag(dom) {
-  return dom.tagName && __tagImpl[getAttr(dom, RIOT_TAG_IS) ||
-    getAttr(dom, RIOT_TAG) || dom.tagName.toLowerCase()]
-}
-/**
- * Add a child tag to its parent into the `tags` object
- * @param   { Object } tag - child tag instance
- * @param   { String } tagName - key where the new tag will be stored
- * @param   { Object } parent - tag instance where the new child tag will be included
- */
-function addChildTag(tag, tagName, parent) {
-  var cachedTag = parent.tags[tagName]
-
-  // if there are multiple children tags having the same name
-  if (cachedTag) {
-    // if the parent tags property is not yet an array
-    // create it adding the first cached tag
-    if (!isArray(cachedTag))
-      // don't add the same tag twice
-      if (cachedTag !== tag)
-        parent.tags[tagName] = [cachedTag]
-    // add the new nested tag to the array
-    if (!contains(parent.tags[tagName], tag))
-      parent.tags[tagName].push(tag)
-  } else {
-    parent.tags[tagName] = tag
-  }
-}
-
-/**
- * Move the position of a custom tag in its parent tag
- * @param   { Object } tag - child tag instance
- * @param   { String } tagName - key where the tag was stored
- * @param   { Number } newPos - index where the new tag will be stored
- */
-function moveChildTag(tag, tagName, newPos) {
-  var parent = tag.parent,
-    tags
-  // no parent no move
-  if (!parent) return
-
-  tags = parent.tags[tagName]
-
-  if (isArray(tags))
-    tags.splice(newPos, 0, tags.splice(tags.indexOf(tag), 1)[0])
-  else addChildTag(tag, tagName, parent)
-}
-
-/**
- * Create a new child tag including it correctly into its parent
- * @param   { Object } child - child tag implementation
- * @param   { Object } opts - tag options containing the DOM node where the tag will be mounted
- * @param   { String } innerHTML - inner html of the child node
- * @param   { Object } parent - instance of the parent tag including the child custom tag
- * @returns { Object } instance of the new child tag just created
- */
-function initChildTag(child, opts, innerHTML, parent) {
-  var tag = new Tag(child, opts, innerHTML),
-    tagName = getTagName(opts.root),
-    ptag = getImmediateCustomParentTag(parent)
-  // fix for the parent attribute in the looped elements
-  tag.parent = ptag
-  // store the real parent tag
-  // in some cases this could be different from the custom parent tag
-  // for example in nested loops
-  tag._parent = parent
-
-  // add this tag to the custom parent tag
-  addChildTag(tag, tagName, ptag)
-  // and also to the real parent tag
-  if (ptag !== parent)
-    addChildTag(tag, tagName, parent)
-  // empty the child node once we got its template
-  // to avoid that its children get compiled multiple times
-  opts.root.innerHTML = ''
-
-  return tag
-}
-
-/**
- * Loop backward all the parents tree to detect the first custom parent tag
- * @param   { Object } tag - a Tag instance
- * @returns { Object } the instance of the first custom parent tag found
- */
-function getImmediateCustomParentTag(tag) {
-  var ptag = tag
-  while (!getTag(ptag.root)) {
-    if (!ptag.parent) break
-    ptag = ptag.parent
-  }
-  return ptag
-}
-
-/**
- * Helper function to set an immutable property
- * @param   { Object } el - object where the new property will be set
- * @param   { String } key - object key where the new property will be stored
- * @param   { * } value - value of the new property
-* @param   { Object } options - set the propery overriding the default options
- * @returns { Object } - the initial object
- */
-function defineProperty(el, key, value, options) {
-  Object.defineProperty(el, key, extend({
-    value: value,
-    enumerable: false,
-    writable: false,
-    configurable: true
-  }, options))
-  return el
-}
-
-/**
- * Get the tag name of any DOM node
- * @param   { Object } dom - DOM node we want to parse
- * @returns { String } name to identify this dom node in riot
- */
-function getTagName(dom) {
-  var child = getTag(dom),
-    namedTag = getAttr(dom, 'name'),
-    tagName = namedTag && !tmpl.hasExpr(namedTag) ?
-                namedTag :
-              child ? child.name : dom.tagName.toLowerCase()
-
-  return tagName
-}
-
-/**
- * Extend any object with other properties
- * @param   { Object } src - source object
- * @returns { Object } the resulting extended object
- *
- * var obj = { foo: 'baz' }
- * extend(obj, {bar: 'bar', foo: 'bar'})
- * console.log(obj) => {bar: 'bar', foo: 'bar'}
- *
- */
-function extend(src) {
-  var obj, args = arguments
-  for (var i = 1; i < args.length; ++i) {
-    if (obj = args[i]) {
-      for (var key in obj) {
-        // check if this property of the source object could be overridden
-        if (isWritable(src, key))
-          src[key] = obj[key]
-      }
-    }
-  }
-  return src
-}
-
-/**
- * Check whether an array contains an item
- * @param   { Array } arr - target array
- * @param   { * } item - item to test
- * @returns { Boolean } Does 'arr' contain 'item'?
- */
-function contains(arr, item) {
-  return ~arr.indexOf(item)
-}
-
-/**
- * Check whether an object is a kind of array
- * @param   { * } a - anything
- * @returns {Boolean} is 'a' an array?
- */
-function isArray(a) { return Array.isArray(a) || a instanceof Array }
-
-/**
- * Detect whether a property of an object could be overridden
- * @param   { Object }  obj - source object
- * @param   { String }  key - object property
- * @returns { Boolean } is this property writable?
- */
-function isWritable(obj, key) {
-  var props = Object.getOwnPropertyDescriptor(obj, key)
-  return typeof obj[key] === T_UNDEF || props && props.writable
-}
-
-
-/**
- * With this function we avoid that the internal Tag methods get overridden
- * @param   { Object } data - options we want to use to extend the tag instance
- * @returns { Object } clean object without containing the riot internal reserved words
- */
-function cleanUpData(data) {
-  if (!(data instanceof Tag) && !(data && typeof data.trigger == T_FUNCTION))
-    return data
-
-  var o = {}
-  for (var key in data) {
-    if (!RESERVED_WORDS_BLACKLIST.test(key)) o[key] = data[key]
-  }
-  return o
-}
-
-/**
- * Walk down recursively all the children tags starting dom node
- * @param   { Object }   dom - starting node where we will start the recursion
- * @param   { Function } fn - callback to transform the child node just found
- */
-function walk(dom, fn) {
-  if (dom) {
-    // stop the recursion
-    if (fn(dom) === false) return
-    else {
-      dom = dom.firstChild
-
-      while (dom) {
-        walk(dom, fn)
-        dom = dom.nextSibling
-      }
-    }
-  }
-}
-
-/**
- * Minimize risk: only zero or one _space_ between attr & value
- * @param   { String }   html - html string we want to parse
- * @param   { Function } fn - callback function to apply on any attribute found
- */
-function walkAttributes(html, fn) {
-  var m,
-    re = /([-\w]+) ?= ?(?:"([^"]*)|'([^']*)|({[^}]*}))/g
-
-  while (m = re.exec(html)) {
-    fn(m[1].toLowerCase(), m[2] || m[3] || m[4])
-  }
-}
-
-/**
- * Check whether a DOM node is in stub mode, useful for the riot 'if' directive
- * @param   { Object }  dom - DOM node we want to parse
- * @returns { Boolean } -
- */
-function isInStub(dom) {
-  while (dom) {
-    if (dom.inStub) return true
-    dom = dom.parentNode
-  }
-  return false
-}
-
-/**
- * Create a generic DOM node
- * @param   { String } name - name of the DOM node we want to create
- * @param   { Boolean } isSvg - should we use a SVG as parent node?
- * @returns { Object } DOM node just created
- */
-function mkEl(name, isSvg) {
-  return isSvg ?
-    document.createElementNS('http://www.w3.org/2000/svg', 'svg') :
-    document.createElement(name)
-}
-
-/**
- * Shorter and fast way to select multiple nodes in the DOM
- * @param   { String } selector - DOM selector
- * @param   { Object } ctx - DOM node where the targets of our search will is located
- * @returns { Object } dom nodes found
- */
-function $$(selector, ctx) {
-  return (ctx || document).querySelectorAll(selector)
-}
-
-/**
- * Shorter and fast way to select a single node in the DOM
- * @param   { String } selector - unique dom selector
- * @param   { Object } ctx - DOM node where the target of our search will is located
- * @returns { Object } dom node found
- */
-function $(selector, ctx) {
-  return (ctx || document).querySelector(selector)
-}
-
-/**
- * Simple object prototypal inheritance
- * @param   { Object } parent - parent object
- * @returns { Object } child instance
- */
-function inherit(parent) {
-  function Child() {}
-  Child.prototype = parent
-  return new Child()
-}
-
-/**
- * Get the name property needed to identify a DOM node in riot
- * @param   { Object } dom - DOM node we need to parse
- * @returns { String | undefined } give us back a string to identify this dom node
- */
-function getNamedKey(dom) {
-  return getAttr(dom, 'id') || getAttr(dom, 'name')
-}
-
-/**
- * Set the named properties of a tag element
- * @param { Object } dom - DOM node we need to parse
- * @param { Object } parent - tag instance where the named dom element will be eventually added
- * @param { Array } keys - list of all the tag instance properties
- */
-function setNamed(dom, parent, keys) {
-  // get the key value we want to add to the tag instance
-  var key = getNamedKey(dom),
-    isArr,
-    // add the node detected to a tag instance using the named property
-    add = function(value) {
-      // avoid to override the tag properties already set
-      if (contains(keys, key)) return
-      // check whether this value is an array
-      isArr = isArray(value)
-      // if the key was never set
-      if (!value)
-        // set it once on the tag instance
-        parent[key] = dom
-      // if it was an array and not yet set
-      else if (!isArr || isArr && !contains(value, dom)) {
-        // add the dom node into the array
-        if (isArr)
-          value.push(dom)
-        else
-          parent[key] = [value, dom]
-      }
-    }
-
-  // skip the elements with no named properties
-  if (!key) return
-
-  // check whether this key has been already evaluated
-  if (tmpl.hasExpr(key))
-    // wait the first updated event only once
-    parent.one('mount', function() {
-      key = getNamedKey(dom)
-      add(parent[key])
-    })
-  else
-    add(parent[key])
-
-}
-
-/**
- * Faster String startsWith alternative
- * @param   { String } src - source string
- * @param   { String } str - test string
- * @returns { Boolean } -
- */
-function startsWith(src, str) {
-  return src.slice(0, str.length) === str
-}
-
-/**
- * requestAnimationFrame function
- * Adapted from https://gist.github.com/paulirish/1579671, license MIT
- */
-var rAF = (function (w) {
-  var raf = w.requestAnimationFrame    ||
-            w.mozRequestAnimationFrame || w.webkitRequestAnimationFrame
-
-  if (!raf || /iP(ad|hone|od).*OS 6/.test(w.navigator.userAgent)) {  // buggy iOS6
-    var lastTime = 0
-
-    raf = function (cb) {
-      var nowtime = Date.now(), timeout = Math.max(16 - (nowtime - lastTime), 0)
-      setTimeout(function () { cb(lastTime = nowtime + timeout) }, timeout)
-    }
-  }
-  return raf
-
-})(window || {})
-
-/**
- * Mount a tag creating new Tag instance
- * @param   { Object } root - dom node where the tag will be mounted
- * @param   { String } tagName - name of the riot tag we want to mount
- * @param   { Object } opts - options to pass to the Tag instance
- * @returns { Tag } a new Tag instance
- */
-function mountTo(root, tagName, opts) {
-  var tag = __tagImpl[tagName],
-    // cache the inner HTML to fix #855
-    innerHTML = root._innerHTML = root._innerHTML || root.innerHTML
-
-  // clear the inner html
-  root.innerHTML = ''
-
-  if (tag && root) tag = new Tag(tag, { root: root, opts: opts }, innerHTML)
-
-  if (tag && tag.mount) {
-    tag.mount()
-    // add this tag to the virtualDom variable
-    if (!contains(__virtualDom, tag)) __virtualDom.push(tag)
-  }
-
-  return tag
-}
-/**
- * Riot public api
- */
-
-// share methods for other riot parts, e.g. compiler
-riot.util = { brackets: brackets, tmpl: tmpl }
-
-/**
- * Create a mixin that could be globally shared across all the tags
- */
-riot.mixin = (function() {
-  var mixins = {},
-    globals = mixins[GLOBAL_MIXIN] = {},
-    _id = 0
-
-  /**
-   * Create/Return a mixin by its name
-   * @param   { String }  name - mixin name (global mixin if object)
-   * @param   { Object }  mixin - mixin logic
-   * @param   { Boolean } g - is global?
-   * @returns { Object }  the mixin logic
-   */
-  return function(name, mixin, g) {
-    // Unnamed global
-    if (isObject(name)) {
-      riot.mixin('__unnamed_'+_id++, name, true)
-      return
-    }
-
-    var store = g ? globals : mixins
-
-    // Getter
-    if (!mixin) {
-      if (typeof store[name] === T_UNDEF) {
-        throw new Error('Unregistered mixin: ' + name)
-      }
-      return store[name]
-    }
-    // Setter
-    if (isFunction(mixin)) {
-      extend(mixin.prototype, store[name] || {})
-      store[name] = mixin
-    }
-    else {
-      store[name] = extend(store[name] || {}, mixin)
-    }
-  }
-
-})()
-
-/**
- * Create a new riot tag implementation
- * @param   { String }   name - name/id of the new riot tag
- * @param   { String }   html - tag template
- * @param   { String }   css - custom tag css
- * @param   { String }   attrs - root tag attributes
- * @param   { Function } fn - user function
- * @returns { String } name/id of the tag just created
- */
-riot.tag = function(name, html, css, attrs, fn) {
-  if (isFunction(attrs)) {
-    fn = attrs
-    if (/^[\w\-]+\s?=/.test(css)) {
-      attrs = css
-      css = ''
-    } else attrs = ''
-  }
-  if (css) {
-    if (isFunction(css)) fn = css
-    else styleManager.add(css)
-  }
-  name = name.toLowerCase()
-  __tagImpl[name] = { name: name, tmpl: html, attrs: attrs, fn: fn }
-  return name
-}
-
-/**
- * Create a new riot tag implementation (for use by the compiler)
- * @param   { String }   name - name/id of the new riot tag
- * @param   { String }   html - tag template
- * @param   { String }   css - custom tag css
- * @param   { String }   attrs - root tag attributes
- * @param   { Function } fn - user function
- * @returns { String } name/id of the tag just created
- */
-riot.tag2 = function(name, html, css, attrs, fn) {
-  if (css) styleManager.add(css)
-  //if (bpair) riot.settings.brackets = bpair
-  __tagImpl[name] = { name: name, tmpl: html, attrs: attrs, fn: fn }
-  return name
-}
-
-/**
- * Mount a tag using a specific tag implementation
- * @param   { String } selector - tag DOM selector
- * @param   { String } tagName - tag implementation name
- * @param   { Object } opts - tag logic
- * @returns { Array } new tags instances
- */
-riot.mount = function(selector, tagName, opts) {
-
-  var els,
-    allTags,
-    tags = []
-
-  // helper functions
-
-  function addRiotTags(arr) {
-    var list = ''
-    each(arr, function (e) {
-      if (!/[^-\w]/.test(e)) {
-        e = e.trim().toLowerCase()
-        list += ',[' + RIOT_TAG_IS + '="' + e + '"],[' + RIOT_TAG + '="' + e + '"]'
-      }
-    })
-    return list
-  }
-
-  function selectAllTags() {
-    var keys = Object.keys(__tagImpl)
-    return keys + addRiotTags(keys)
-  }
-
-  function pushTags(root) {
-    if (root.tagName) {
-      var riotTag = getAttr(root, RIOT_TAG_IS) || getAttr(root, RIOT_TAG)
-
-      // have tagName? force riot-tag to be the same
-      if (tagName && riotTag !== tagName) {
-        riotTag = tagName
-        setAttr(root, RIOT_TAG_IS, tagName)
-        setAttr(root, RIOT_TAG, tagName) // this will be removed in riot 3.0.0
-      }
-      var tag = mountTo(root, riotTag || root.tagName.toLowerCase(), opts)
-
-      if (tag) tags.push(tag)
-    } else if (root.length) {
-      each(root, pushTags)   // assume nodeList
-    }
-  }
-
-  // ----- mount code -----
-
-  // inject styles into DOM
-  styleManager.inject()
-
-  if (isObject(tagName)) {
-    opts = tagName
-    tagName = 0
-  }
-
-  // crawl the DOM to find the tag
-  if (typeof selector === T_STRING) {
-    if (selector === '*')
-      // select all the tags registered
-      // and also the tags found with the riot-tag attribute set
-      selector = allTags = selectAllTags()
-    else
-      // or just the ones named like the selector
-      selector += addRiotTags(selector.split(/, */))
-
-    // make sure to pass always a selector
-    // to the querySelectorAll function
-    els = selector ? $$(selector) : []
-  }
-  else
-    // probably you have passed already a tag or a NodeList
-    els = selector
-
-  // select all the registered and mount them inside their root elements
-  if (tagName === '*') {
-    // get all custom tags
-    tagName = allTags || selectAllTags()
-    // if the root els it's just a single tag
-    if (els.tagName)
-      els = $$(tagName, els)
-    else {
-      // select all the children for all the different root elements
-      var nodeList = []
-      each(els, function (_el) {
-        nodeList.push($$(tagName, _el))
-      })
-      els = nodeList
-    }
-    // get rid of the tagName
-    tagName = 0
-  }
-
-  pushTags(els)
-
-  return tags
-}
-
-/**
- * Update all the tags instances created
- * @returns { Array } all the tags instances
- */
-riot.update = function() {
-  return each(__virtualDom, function(tag) {
-    tag.update()
-  })
-}
-
-/**
- * Export the Virtual DOM
- */
-riot.vdom = __virtualDom
-
-/**
- * Export the Tag constructor
- */
-riot.Tag = Tag
-  // support CommonJS, AMD & browser
-  /* istanbul ignore next */
-  if (typeof exports === T_OBJECT)
-    module.exports = riot
-  else if (typeof define === T_FUNCTION && typeof define.amd !== T_UNDEF)
-    define(function() { return riot })
-  else
-    window.riot = riot
-
-})(typeof window != 'undefined' ? window : void 0);
->>>>>>> 1c8e6f11
+	 */var util={tmpl:tmpl,brackets:brackets,styleManager:styleManager,styleNode:styleManager.styleNode};var settings=brackets.settings;
+
+	exports.util = util;
+	exports.settings = settings;
+	exports.observable = observable;
+	exports.vdom = __VIRTUAL_DOM;
+	exports.tag = tag;
+	exports.tag2 = tag2;
+	exports.mount = mount;
+	exports.mixin = mixin;
+	exports.update = update$1;
+	exports.unregister = unregister;
+
+	Object.defineProperty(exports, '__esModule', { value: true });
+
+}));