--- conflicted
+++ resolved
@@ -54,14 +54,10 @@
 
 Please just add a link to the bottom of the README.md file
 
-<<<<<<< HEAD
 
 ### Updating the documentation
 
 Please go to the [website repository](https://github.com/riot/riot.github.io).
 
 
-#### We are happy to accept PRs so thank you in advance!
-=======
-#### We are happy to accept PRs so thank you in advance!
->>>>>>> ac2fd1da
+#### We are happy to accept PRs so thank you in advance!