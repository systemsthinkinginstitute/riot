{
  "name": "riot",
<<<<<<< HEAD
  "version": "3.0.0-alpha.5",
=======
  "version": "2.5.0",
>>>>>>> 1c8e6f11
  "description": "A React-like user interface micro-library",
  "homepage": "http://riotjs.com/",
  "repository": "riot/riot",
  "author": "Riot maintainers team + smart people from all over the world",
  "contributors": [
    "Richard Bondi https://github.com/rsbondi",
    "Gianluca Guarini https://github.com/GianlucaGuarini",
    "Tsutomu Kawamura https://github.com/cognitom",
    "Alberto Martínez https://github.com/aMarCruz",
    "Grant Marvin     https://github.com/rogueg",
    "Tero Piirainen   https://github.com/tipiirai"
  ],
  "license": "MIT",
  "engines": {
    "node": ">=4.0.0"
  },
  "scripts": {
    "test": "make riot"
  },
  "keywords": [
    "custom tags",
    "custom elements",
    "web components",
    "virtual dom",
    "shadow dom",
    "polymer",
    "react",
    "jsx",
    "minimal",
    "minimalist",
    "client-side",
    "framework",
    "declarative",
    "templating",
    "template",
    "data binding",
    "mvc",
    "model",
    "view",
    "controller",
    "riotjs",
    "riot.js"
  ],
  "dependencies": {
    "riot-cli": "^2.6.1",
<<<<<<< HEAD
    "riot-compiler": "^3.0.0-alpha.1",
    "riot-observable": "^3.0.0-alpha.1",
=======
    "riot-compiler": "^2.5.2",
    "riot-observable": "^2.4.2",
    "riot-route": "^2.4.0",
>>>>>>> 1c8e6f11
    "riot-tmpl": "^2.4.0",
    "simple-dom": "0.3.0",
    "simple-html-tokenizer": "^0.2.5"
  },
  "devDependencies": {
    "babel-plugin-check-es2015-constants": "^6.8.0",
    "babel-preset-es2015-rollup": "^1.1.1",
    "benchmark": "^2.1.0",
    "chai": "^3.5.0",
    "cheerio": "^0.20.0",
    "coveralls": "^2.11.9",
<<<<<<< HEAD
    "eslint": "^3.0.0",
    "glob": "^7.0.5",
    "istanbul": "^0.4.4",
    "jsdom": "^9.3.0",
    "karma": "^1.1.0",
    "karma-chrome-launcher": "^1.0.1",
=======
    "eslint": "^3.1.1",
    "expect.js": "^0.3.1",
    "glob": "^7.0.3",
    "istanbul": "^0.4.3",
    "jsdom": "^9.0.0",
    "karma": "^1.1.1",
>>>>>>> 1c8e6f11
    "karma-coverage": "^1.0.0",
    "karma-mocha": "^1.1.1",
    "karma-phantomjs-launcher": "^1.0.1",
    "karma-rollup-preprocessor": "^2.0.2",
    "karma-sauce-launcher": "^1.0.0",
    "mocha": "^2.5.3",
    "phantomjs-prebuilt": "^2.1.7",
    "rollup": "^0.33.0",
    "rollup-plugin-alias": "^1.2.0",
    "rollup-plugin-babel": "^2.6.1",
    "rollup-plugin-commonjs": "^3.1.0",
    "rollup-plugin-node-resolve": "^1.7.1",
    "rollup-plugin-riot": "^1.0.0-alpha.1",
    "sinon": "^1.17.4",
    "sinon-chai": "^2.8.0",
    "uglify-js": "latest"
  },
  "preferGlobal": true,
  "files": [
    "lib",
    "riot.js",
    "riot.min.js",
    "riot.csp.js",
    "riot.csp.min.js",
    "riot+compiler.js",
    "riot+compiler.min.js"
  ],
  "bin": {
    "riot": "node_modules/riot-cli/lib/index.js"
  },
  "main": "lib/server/index.js",
  "jsnext:main": "lib/riot.js",
  "browser": "riot.js",
  "spm": {
    "main": "riot.js",
    "ignore": [
      "test",
      "lib",
      "make"
    ]
  }
}<|MERGE_RESOLUTION|>--- conflicted
+++ resolved
@@ -1,10 +1,6 @@
 {
   "name": "riot",
-<<<<<<< HEAD
   "version": "3.0.0-alpha.5",
-=======
-  "version": "2.5.0",
->>>>>>> 1c8e6f11
   "description": "A React-like user interface micro-library",
   "homepage": "http://riotjs.com/",
   "repository": "riot/riot",
@@ -50,14 +46,8 @@
   ],
   "dependencies": {
     "riot-cli": "^2.6.1",
-<<<<<<< HEAD
     "riot-compiler": "^3.0.0-alpha.1",
     "riot-observable": "^3.0.0-alpha.1",
-=======
-    "riot-compiler": "^2.5.2",
-    "riot-observable": "^2.4.2",
-    "riot-route": "^2.4.0",
->>>>>>> 1c8e6f11
     "riot-tmpl": "^2.4.0",
     "simple-dom": "0.3.0",
     "simple-html-tokenizer": "^0.2.5"
@@ -69,21 +59,12 @@
     "chai": "^3.5.0",
     "cheerio": "^0.20.0",
     "coveralls": "^2.11.9",
-<<<<<<< HEAD
-    "eslint": "^3.0.0",
+    "eslint": "^3.1.1",
     "glob": "^7.0.5",
     "istanbul": "^0.4.4",
     "jsdom": "^9.3.0",
     "karma": "^1.1.0",
     "karma-chrome-launcher": "^1.0.1",
-=======
-    "eslint": "^3.1.1",
-    "expect.js": "^0.3.1",
-    "glob": "^7.0.3",
-    "istanbul": "^0.4.3",
-    "jsdom": "^9.0.0",
-    "karma": "^1.1.1",
->>>>>>> 1c8e6f11
     "karma-coverage": "^1.0.0",
     "karma-mocha": "^1.1.1",
     "karma-phantomjs-launcher": "^1.0.1",
