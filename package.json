{
  "name": "riot",
<<<<<<< HEAD
  "version": "3.0.0-alpha.1",
=======
  "version": "2.3.17",
>>>>>>> 4897dc7d
  "description": "A React-like user interface micro-library",
  "homepage": "http://riotjs.com/",
  "repository": "riot/riot",
  "author": "Riot maintainers team + smart people from all over the world",
  "contributors": [
    "Richard Bondi https://github.com/rsbondi",
    "Gianluca Guarini https://github.com/GianlucaGuarini",
    "Tsutomu Kawamura https://github.com/cognitom",
    "Alberto Martínez https://github.com/aMarCruz",
    "Tero Piirainen  https://github.com/tipiirai"
  ],
  "license": "MIT",
  "engines": {
    "node": ">=4.0.0"
  },
  "scripts": {
    "test": "make riot"
  },
  "keywords": [
    "custom tags",
    "custom elements",
    "web components",
    "virtual dom",
    "shadow dom",
    "polymer",
    "react",
    "jsx",
    "minimal",
    "minimalist",
    "client-side",
    "framework",
    "declarative",
    "templating",
    "template",
    "data binding",
    "mvc",
    "router",
    "model",
    "view",
    "controller",
    "riotjs",
    "riot.js"
  ],
  "dependencies": {
    "riot-cli": "^2.3.14",
<<<<<<< HEAD
    "riot-compiler": "^2.3.22",
    "riot-observable": "^2.3.15",
    "riot-route": "^2.3.15",
    "riot-tmpl": "^2.3.21",
=======
    "riot-compiler": "^2.3.23",
    "riot-observable": "^2.3.15",
    "riot-route": "^2.3.16",
    "riot-tmpl": "^2.3.22",
>>>>>>> 4897dc7d
    "simple-dom": "0.3.0",
    "simple-html-tokenizer": "^0.2.1"
  },
  "devDependencies": {
    "cheerio": "^0.20.0",
    "coveralls": "^2.11.8",
<<<<<<< HEAD
    "eslint": "^2.2.0",
    "expect.js": "^0.3.1",
    "glob": "^7.0.0",
    "istanbul": "^0.4.2",
    "jsdom": "^8.1.0",
    "karma": "^0.13.21",
    "karma-coverage": "^0.5.3",
    "karma-mocha": "^0.2.2",
    "karma-phantomjs-launcher": "^1.0.0",
    "karma-chrome-launcher": "^0.2.2",
    "karma-sauce-launcher": "^0.3.1",
    "mocha": "^2.4.5",
    "phantomjs-prebuilt": "^2.1.4",
=======
    "eslint": "^2.4.0",
    "expect.js": "^0.3.1",
    "glob": "^7.0.3",
    "istanbul": "^0.4.2",
    "jsdom": "^8.1.0",
    "karma": "^0.13.22",
    "karma-coverage": "^0.5.5",
    "karma-mocha": "^0.2.2",
    "karma-phantomjs-launcher": "^1.0.0",
    "karma-sauce-launcher": "^0.3.1",
    "mocha": "^2.4.5",
    "phantomjs-prebuilt": "^2.1.6",
>>>>>>> 4897dc7d
    "smash": "0.0.15",
    "uglify-js": "latest"
  },
  "preferGlobal": true,
  "files": [
    "lib",
    "riot.js",
    "riot.min.js",
    "riot+compiler.js",
    "riot+compiler.min.js"
  ],
  "bin": {
    "riot": "node_modules/riot-cli/lib/index.js"
  },
  "main": "lib/server/index.js",
  "browser": "riot.js",
  "spm": {
    "main": "riot.js",
    "ignore": [
      "test",
      "lib",
      "make"
    ]
  }
}<|MERGE_RESOLUTION|>--- conflicted
+++ resolved
@@ -1,10 +1,6 @@
 {
   "name": "riot",
-<<<<<<< HEAD
-  "version": "3.0.0-alpha.1",
-=======
-  "version": "2.3.17",
->>>>>>> 4897dc7d
+  "version": "3.0.0-alpha.2",
   "description": "A React-like user interface micro-library",
   "homepage": "http://riotjs.com/",
   "repository": "riot/riot",
@@ -50,38 +46,16 @@
   ],
   "dependencies": {
     "riot-cli": "^2.3.14",
-<<<<<<< HEAD
-    "riot-compiler": "^2.3.22",
-    "riot-observable": "^2.3.15",
-    "riot-route": "^2.3.15",
-    "riot-tmpl": "^2.3.21",
-=======
     "riot-compiler": "^2.3.23",
     "riot-observable": "^2.3.15",
     "riot-route": "^2.3.16",
     "riot-tmpl": "^2.3.22",
->>>>>>> 4897dc7d
     "simple-dom": "0.3.0",
     "simple-html-tokenizer": "^0.2.1"
   },
   "devDependencies": {
     "cheerio": "^0.20.0",
     "coveralls": "^2.11.8",
-<<<<<<< HEAD
-    "eslint": "^2.2.0",
-    "expect.js": "^0.3.1",
-    "glob": "^7.0.0",
-    "istanbul": "^0.4.2",
-    "jsdom": "^8.1.0",
-    "karma": "^0.13.21",
-    "karma-coverage": "^0.5.3",
-    "karma-mocha": "^0.2.2",
-    "karma-phantomjs-launcher": "^1.0.0",
-    "karma-chrome-launcher": "^0.2.2",
-    "karma-sauce-launcher": "^0.3.1",
-    "mocha": "^2.4.5",
-    "phantomjs-prebuilt": "^2.1.4",
-=======
     "eslint": "^2.4.0",
     "expect.js": "^0.3.1",
     "glob": "^7.0.3",
@@ -91,10 +65,10 @@
     "karma-coverage": "^0.5.5",
     "karma-mocha": "^0.2.2",
     "karma-phantomjs-launcher": "^1.0.0",
+    "karma-chrome-launcher": "^0.2.2",
     "karma-sauce-launcher": "^0.3.1",
     "mocha": "^2.4.5",
     "phantomjs-prebuilt": "^2.1.6",
->>>>>>> 4897dc7d
     "smash": "0.0.15",
     "uglify-js": "latest"
   },
