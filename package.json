--- conflicted
+++ resolved
@@ -1,10 +1,6 @@
 {
   "name": "riot",
-<<<<<<< HEAD
   "version": "3.0.0-alpha.6",
-=======
-  "version": "2.6.1",
->>>>>>> 1beb092e
   "description": "A React-like user interface micro-library",
   "homepage": "http://riotjs.com/",
   "repository": "riot/riot",
@@ -62,10 +58,6 @@
     "cheerio": "^0.22.0",
     "coveralls": "^2.11.12",
     "eslint": "^3.4.0",
-<<<<<<< HEAD
-=======
-    "expect.js": "^0.3.1",
->>>>>>> 1beb092e
     "glob": "^7.0.6",
     "istanbul": "^0.4.5",
     "jsdom": "^9.4.5",
@@ -73,19 +65,15 @@
     "karma-chrome-launcher": "^2.0.0",
     "karma-coverage": "^1.1.1",
     "karma-mocha": "^1.1.1",
-<<<<<<< HEAD
-    "karma-phantomjs-launcher": "^1.0.1",
+    "karma-phantomjs-launcher": "^1.0.2",
     "karma-rollup-preprocessor": "^2.0.2",
-=======
-    "karma-phantomjs-launcher": "^1.0.2",
->>>>>>> 1beb092e
     "karma-sauce-launcher": "^1.0.0",
     "mocha": "^3.0.2",
     "phantomjs-prebuilt": "^2.1.12",
-    "rollup": "^0.34.10",
+    "rollup": "^0.34.13",
     "rollup-plugin-alias": "^1.2.0",
     "rollup-plugin-buble": "^0.13.0",
-    "rollup-plugin-commonjs": "^3.3.1",
+    "rollup-plugin-commonjs": "^4.1.0",
     "rollup-plugin-node-resolve": "^2.0.0",
     "rollup-plugin-riot": "^1.0.0-alpha.1",
     "sinon": "^1.17.5",
