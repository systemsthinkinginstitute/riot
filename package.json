--- conflicted
+++ resolved
@@ -36,15 +36,10 @@
   ],
   "dependencies": {
     "chokidar": "~1.0.0-rc4",
-<<<<<<< HEAD
-    "minimist": "~1.1.0",
-    "shelljs": "~0.3.0",
+    "minimist": "~1.1.1",
+    "shelljs": "~0.4.0",
     "simple-dom": "^0.2.2",
     "simple-html-tokenizer": "^0.1.1"
-=======
-    "minimist": "~1.1.1",
-    "shelljs": "~0.4.0"
->>>>>>> 0f526cdc
   },
   "devDependencies": {
     "eslint": "^0.17.0",
