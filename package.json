{
  "name": "riot",
<<<<<<< HEAD
  "version": "3.0.0-alpha.2",
=======
  "version": "2.4.0",
>>>>>>> 88cbd29f
  "description": "A React-like user interface micro-library",
  "homepage": "http://riotjs.com/",
  "repository": "riot/riot",
  "author": "Riot maintainers team + smart people from all over the world",
  "contributors": [
    "Richard Bondi https://github.com/rsbondi",
    "Gianluca Guarini https://github.com/GianlucaGuarini",
    "Tsutomu Kawamura https://github.com/cognitom",
    "Alberto Martínez https://github.com/aMarCruz",
    "Tero Piirainen  https://github.com/tipiirai"
  ],
  "license": "MIT",
  "engines": {
    "node": ">=4.0.0"
  },
  "scripts": {
    "test": "make riot"
  },
  "keywords": [
    "custom tags",
    "custom elements",
    "web components",
    "virtual dom",
    "shadow dom",
    "polymer",
    "react",
    "jsx",
    "minimal",
    "minimalist",
    "client-side",
    "framework",
    "declarative",
    "templating",
    "template",
    "data binding",
    "mvc",
    "model",
    "view",
    "controller",
    "riotjs",
    "riot.js"
  ],
  "dependencies": {
<<<<<<< HEAD
    "riot-cli": "^2.4.1",
    "riot-compiler": "^3.0.0-alpha.1",
    "riot-observable": "^2.4.2",
    "riot-tmpl": "^2.4.0-beta",
=======
    "riot-cli": "^2.5.0",
    "riot-compiler": "^2.4.1",
    "riot-observable": "^2.4.2",
    "riot-route": "^2.4.0",
    "riot-tmpl": "^2.4.0",
>>>>>>> 88cbd29f
    "simple-dom": "0.3.0",
    "simple-html-tokenizer": "^0.2.3"
  },
  "devDependencies": {
    "babel-plugin-transform-es2015-template-literals": "^6.6.5",
    "benchmark": "^2.1.0",
    "cheerio": "^0.20.0",
    "coveralls": "^2.11.9",
    "eslint": "^2.9.0",
    "expect.js": "^0.3.1",
    "glob": "^7.0.3",
    "istanbul": "^0.4.3",
    "jsdom": "^9.0.0",
    "karma": "^0.13.22",
<<<<<<< HEAD
    "karma-babel-preprocessor": "^6.0.1",
    "karma-chrome-launcher": "^0.2.3",
    "karma-coverage": "^0.5.5",
    "karma-mocha": "^0.2.2",
=======
    "karma-coverage": "^1.0.0",
    "karma-mocha": "^1.0.1",
>>>>>>> 88cbd29f
    "karma-phantomjs-launcher": "^1.0.0",
    "karma-sauce-launcher": "^1.0.0",
    "mocha": "^2.4.5",
    "phantomjs-prebuilt": "^2.1.7",
    "smash": "0.0.15",
    "uglify-js": "latest"
  },
  "preferGlobal": true,
  "files": [
    "lib",
    "riot.js",
    "riot.min.js",
    "riot.csp.js",
    "riot.csp.min.js",
    "riot+compiler.js",
    "riot+compiler.min.js",
    "riot+compiler.csp.js",
    "riot+compiler.csp.min.js"
  ],
  "bin": {
    "riot": "node_modules/riot-cli/lib/index.js"
  },
  "main": "lib/server/index.js",
  "browser": "riot.js",
  "spm": {
    "main": "riot.js",
    "ignore": [
      "test",
      "lib",
      "make"
    ]
  }
}<|MERGE_RESOLUTION|>--- conflicted
+++ resolved
@@ -1,10 +1,6 @@
 {
   "name": "riot",
-<<<<<<< HEAD
   "version": "3.0.0-alpha.2",
-=======
-  "version": "2.4.0",
->>>>>>> 88cbd29f
   "description": "A React-like user interface micro-library",
   "homepage": "http://riotjs.com/",
   "repository": "riot/riot",
@@ -48,18 +44,10 @@
     "riot.js"
   ],
   "dependencies": {
-<<<<<<< HEAD
-    "riot-cli": "^2.4.1",
+    "riot-cli": "^2.5.0",
     "riot-compiler": "^3.0.0-alpha.1",
     "riot-observable": "^2.4.2",
-    "riot-tmpl": "^2.4.0-beta",
-=======
-    "riot-cli": "^2.5.0",
-    "riot-compiler": "^2.4.1",
-    "riot-observable": "^2.4.2",
-    "riot-route": "^2.4.0",
     "riot-tmpl": "^2.4.0",
->>>>>>> 88cbd29f
     "simple-dom": "0.3.0",
     "simple-html-tokenizer": "^0.2.3"
   },
@@ -74,15 +62,10 @@
     "istanbul": "^0.4.3",
     "jsdom": "^9.0.0",
     "karma": "^0.13.22",
-<<<<<<< HEAD
     "karma-babel-preprocessor": "^6.0.1",
     "karma-chrome-launcher": "^0.2.3",
-    "karma-coverage": "^0.5.5",
-    "karma-mocha": "^0.2.2",
-=======
     "karma-coverage": "^1.0.0",
     "karma-mocha": "^1.0.1",
->>>>>>> 88cbd29f
     "karma-phantomjs-launcher": "^1.0.0",
     "karma-sauce-launcher": "^1.0.0",
     "mocha": "^2.4.5",
