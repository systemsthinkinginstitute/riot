--- conflicted
+++ resolved
@@ -1,10 +1,6 @@
 {
   "name": "riot",
-<<<<<<< HEAD
-  "version": "3.0.0-alpha.3",
-=======
-  "version": "2.4.1",
->>>>>>> 9a34672c
+  "version": "3.0.0-alpha.4",
   "description": "A React-like user interface micro-library",
   "homepage": "http://riotjs.com/",
   "repository": "riot/riot",
