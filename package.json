{
  "name": "riot",
  "version": "3.0.0-alpha.2",
  "description": "A React-like user interface micro-library",
  "homepage": "http://riotjs.com/",
  "repository": "riot/riot",
  "author": "Riot maintainers team + smart people from all over the world",
  "contributors": [
    "Richard Bondi https://github.com/rsbondi",
    "Gianluca Guarini https://github.com/GianlucaGuarini",
    "Tsutomu Kawamura https://github.com/cognitom",
    "Alberto Martínez https://github.com/aMarCruz",
    "Tero Piirainen  https://github.com/tipiirai"
  ],
  "license": "MIT",
  "engines": {
    "node": ">=4.0.0"
  },
  "scripts": {
    "test": "make riot"
  },
  "keywords": [
    "custom tags",
    "custom elements",
    "web components",
    "virtual dom",
    "shadow dom",
    "polymer",
    "react",
    "jsx",
    "minimal",
    "minimalist",
    "client-side",
    "framework",
    "declarative",
    "templating",
    "template",
    "data binding",
    "mvc",
    "model",
    "view",
    "controller",
    "riotjs",
    "riot.js"
  ],
  "dependencies": {
    "riot-cli": "^2.4.1",
    "riot-compiler": "^2.3.23",
<<<<<<< HEAD
    "riot-observable": "^2.4.1",
    "riot-tmpl": "^2.3.22",
=======
    "riot-observable": "^2.4.2",
    "riot-route": "^2.3.16",
    "riot-tmpl": "^2.4.0-beta",
>>>>>>> dab07962
    "simple-dom": "0.3.0",
    "simple-html-tokenizer": "^0.2.1"
  },
  "devDependencies": {
    "benchmark": "^2.1.0",
    "cheerio": "^0.20.0",
    "coveralls": "^2.11.9",
    "eslint": "^2.8.0",
    "expect.js": "^0.3.1",
    "glob": "^7.0.3",
    "istanbul": "^0.4.3",
<<<<<<< HEAD
    "jsdom": "^8.3.1",
=======
    "jsdom": "^8.4.0",
>>>>>>> dab07962
    "karma": "^0.13.22",
    "karma-coverage": "^0.5.5",
    "karma-mocha": "^0.2.2",
    "karma-phantomjs-launcher": "^1.0.0",
    "karma-chrome-launcher": "^0.2.3",
    "karma-sauce-launcher": "^0.3.1",
    "mocha": "^2.4.5",
    "phantomjs-prebuilt": "^2.1.7",
    "smash": "0.0.15",
    "uglify-js": "latest"
  },
  "preferGlobal": true,
  "files": [
    "lib",
    "riot.js",
    "riot.min.js",
    "riot.csp.js",
    "riot.csp.min.js",
    "riot+compiler.js",
    "riot+compiler.min.js",
    "riot+compiler.csp.js",
    "riot+compiler.csp.min.js"
  ],
  "bin": {
    "riot": "node_modules/riot-cli/lib/index.js"
  },
  "main": "lib/server/index.js",
  "browser": "riot.js",
  "spm": {
    "main": "riot.js",
    "ignore": [
      "test",
      "lib",
      "make"
    ]
  }
}<|MERGE_RESOLUTION|>--- conflicted
+++ resolved
@@ -46,14 +46,8 @@
   "dependencies": {
     "riot-cli": "^2.4.1",
     "riot-compiler": "^2.3.23",
-<<<<<<< HEAD
-    "riot-observable": "^2.4.1",
-    "riot-tmpl": "^2.3.22",
-=======
     "riot-observable": "^2.4.2",
-    "riot-route": "^2.3.16",
     "riot-tmpl": "^2.4.0-beta",
->>>>>>> dab07962
     "simple-dom": "0.3.0",
     "simple-html-tokenizer": "^0.2.1"
   },
@@ -65,11 +59,7 @@
     "expect.js": "^0.3.1",
     "glob": "^7.0.3",
     "istanbul": "^0.4.3",
-<<<<<<< HEAD
-    "jsdom": "^8.3.1",
-=======
     "jsdom": "^8.4.0",
->>>>>>> dab07962
     "karma": "^0.13.22",
     "karma-coverage": "^0.5.5",
     "karma-mocha": "^0.2.2",
