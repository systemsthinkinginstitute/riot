{
  "name": "riot",
  "version": "3.0.0-alpha.4",
  "description": "A React-like user interface micro-library",
  "homepage": "http://riotjs.com/",
  "repository": "riot/riot",
  "author": "Riot maintainers team + smart people from all over the world",
  "contributors": [
    "Richard Bondi https://github.com/rsbondi",
    "Gianluca Guarini https://github.com/GianlucaGuarini",
    "Tsutomu Kawamura https://github.com/cognitom",
    "Alberto Martínez https://github.com/aMarCruz",
    "Grant Marvin     https://github.com/rogueg",
    "Tero Piirainen   https://github.com/tipiirai"
  ],
  "license": "MIT",
  "engines": {
    "node": ">=4.0.0"
  },
  "scripts": {
    "test": "make riot"
  },
  "keywords": [
    "custom tags",
    "custom elements",
    "web components",
    "virtual dom",
    "shadow dom",
    "polymer",
    "react",
    "jsx",
    "minimal",
    "minimalist",
    "client-side",
    "framework",
    "declarative",
    "templating",
    "template",
    "data binding",
    "mvc",
    "model",
    "view",
    "controller",
    "riotjs",
    "riot.js"
  ],
  "dependencies": {
    "riot-cli": "^2.5.0",
    "riot-compiler": "^3.0.0-alpha.1",
    "riot-observable": "^3.0.0-alpha.1",
    "riot-tmpl": "^2.4.0",
    "simple-dom": "0.3.0",
    "simple-html-tokenizer": "^0.2.5"
  },
  "devDependencies": {
    "babel-plugin-check-es2015-constants": "^6.8.0",
    "babel-preset-es2015": "^6.9.0",
    "benchmark": "^2.1.0",
    "chai": "^3.5.0",
    "cheerio": "^0.20.0",
    "coveralls": "^2.11.9",
<<<<<<< HEAD
    "eslint": "^2.11.0",
=======
    "eslint": "^2.12.0",
    "expect.js": "^0.3.1",
>>>>>>> e2471f0d
    "glob": "^7.0.3",
    "istanbul": "^0.4.3",
    "jsdom": "^9.2.1",
    "karma": "^0.13.22",
    "karma-chrome-launcher": "^1.0.1",
    "karma-coverage": "^1.0.0",
    "karma-mocha": "^1.0.1",
    "karma-phantomjs-launcher": "^1.0.0",
    "karma-rollup-preprocessor": "^2.0.2",
    "karma-sauce-launcher": "^1.0.0",
    "mocha": "^2.5.3",
    "phantomjs-prebuilt": "^2.1.7",
    "rollup": "^0.26.3",
    "rollup-plugin-alias": "^1.2.0",
    "rollup-plugin-babel": "^2.4.0",
    "rollup-plugin-commonjs": "^2.2.1",
    "rollup-plugin-node-resolve": "^1.5.0",
    "rollup-plugin-riot": "^1.0.0-alpha.1",
    "sinon": "^1.17.4",
    "sinon-chai": "^2.8.0",
    "uglify-js": "latest"
  },
  "preferGlobal": true,
  "files": [
    "lib",
    "riot.js",
    "riot.min.js",
    "riot.csp.js",
    "riot.csp.min.js",
    "riot+compiler.js",
    "riot+compiler.min.js"
  ],
  "bin": {
    "riot": "node_modules/riot-cli/lib/index.js"
  },
  "main": "lib/server/index.js",
  "browser": "riot.js",
  "spm": {
    "main": "riot.js",
    "ignore": [
      "test",
      "lib",
      "make"
    ]
  }
}<|MERGE_RESOLUTION|>--- conflicted
+++ resolved
@@ -59,12 +59,7 @@
     "chai": "^3.5.0",
     "cheerio": "^0.20.0",
     "coveralls": "^2.11.9",
-<<<<<<< HEAD
-    "eslint": "^2.11.0",
-=======
     "eslint": "^2.12.0",
-    "expect.js": "^0.3.1",
->>>>>>> e2471f0d
     "glob": "^7.0.3",
     "istanbul": "^0.4.3",
     "jsdom": "^9.2.1",
